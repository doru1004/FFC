# Copyright (C) 2007-2010 Kristian B. Oelgaard
#
# This file is part of FFC.
#
# FFC is free software: you can redistribute it and/or modify
# it under the terms of the GNU Lesser General Public License as published by
# the Free Software Foundation, either version 3 of the License, or
# (at your option) any later version.
#
# FFC is distributed in the hope that it will be useful,
# but WITHOUT ANY WARRANTY; without even the implied warranty of
# MERCHANTABILITY or FITNESS FOR A PARTICULAR PURPOSE. See the
# GNU Lesser General Public License for more details.
#
# You should have received a copy of the GNU Lesser General Public License
# along with FFC. If not, see <http://www.gnu.org/licenses/>.
#
# Modified by Garth N. Wells 2006-2009
#
# First added:  2007-12-10
# Last changed: 2010-01-30

# Python modules.
import numpy

# FIAT modules.
from FIAT.functional import PointEvaluation

# FFC modules.
from .log import error, info_red

# Default quadrature element degree
default_quadrature_degree = 1
default_quadrature_scheme = "canonical"

class QuadratureElement:
    """Write description of QuadratureElement"""

    def __init__(self, ufl_element):
        "Create QuadratureElement"

        # Compute number of points per axis from the degree of the element
        degree = ufl_element.degree()
        if degree is None:
            degree = default_quadrature_degree
        scheme = ufl_element.quadrature_scheme()
        if scheme is None:
            scheme = default_quadrature_scheme
        self._quad_scheme = scheme

        # Create quadrature (only interested in points)
        # TODO: KBO: What should we do about quadrature functions that live on ds, dS?
        # Get cell and facet names.
<<<<<<< HEAD
        domain, = ufl_element.domains() # Assuming single domain
        cell = domain.cell()
        #facet_cellname = domain.cell().facet_cellname()
=======
        cell = ufl_element.cell()
        cellname = cell.cellname()
>>>>>>> 85472200
        points, weights = create_quadrature(cellname, degree, self._quad_scheme)

        # Save the quadrature points
        self._points = points

        # Create entity dofs.
        ufc_cell = reference_cell(cell)
        self._entity_dofs = _create_entity_dofs(ufc_cell, len(points))

        # The dual is a simply the PointEvaluation at the quadrature points
        # FIXME: KBO: Check if this gives expected results for code like evaluate_dof.
        self._dual = [PointEvaluation(ufc_cell, tuple(point)) for point in points]

        # Save the geometric dimension.
        # FIXME: KBO: Do we need to change this in order to integrate on facets?
        #        MSA: Not the geometric dimension, but maybe the topological dimension somewhere?
        self._geometric_dimension = cell.geometric_dimension()

    def space_dimension(self):
        "The element space dimension is simply the number of quadrature points"
        return len(self._points)

    def value_shape(self):
        "The QuadratureElement is scalar valued"
        return ()

    def entity_dofs(self):
        "Entity dofs are like that of DG, all internal to the cell"
        return self._entity_dofs

    def mapping(self):
        "The mapping is not really affine, but it is easier to handle the code generation this way."
        return ["affine"]*self.space_dimension()

    def dual_basis(self):
        "Return list of PointEvaluations"
        return self._dual

    def tabulate(self, order, points):
        """Return the identity matrix of size (num_quad_points, num_quad_points),
        in a format that monomialintegration and monomialtabulation understands."""

        # Derivatives are not defined on a QuadratureElement
        # FIXME: currently this check results in a warning (should be RuntimeError)
        # because otherwise some forms fails if QuadratureElement is used in a
        # mixed element e.g.,
        # element = CG + QuadratureElement
        # (v, w) = BasisFunctions(element)
        # grad(w): this is in error and should result in a runtime error
        # grad(v): this should be OK, but currently will raise a warning because
        # derivatives are tabulated for ALL elements in the mixed element.
        # This issue should be fixed in UFL and then we can switch on the
        # RuntimeError again.
        if order:
            # error("Derivatives are not defined on a QuadratureElement")
            info_red("\n*** WARNING: Derivatives are not defined on a QuadratureElement,")
            info_red("             returning values of basisfunction.\n")

        # Check that incoming points are equal to the quadrature points.
        if len(points) != len(self._points) or abs(numpy.array(points) - self._points).max() > 1e-12:
            print("\npoints:\n", numpy.array(points))
            print("\nquad points:\n", self._points)
            error("Points must be equal to coordinates of quadrature points")

        # Return the identity matrix of size len(self._points) in a
        # suitable format for tensor and quadrature representations.
        values = numpy.eye(len(self._points))
        return {(0,)*self._geometric_dimension: values}

def _create_entity_dofs(fiat_cell, num_dofs):
    "This function is ripped from FIAT/discontinuous_lagrange.py"
    entity_dofs = {}
    top = fiat_cell.get_topology()
    for dim in sorted( top ):
        entity_dofs[dim] = {}
        for entity in sorted( top[dim] ):
            entity_dofs[dim][entity]=[]
    entity_dofs[dim][0] = list(range(num_dofs))
    return entity_dofs

# FFC modules to avoid circular import
from ffc.fiatinterface import reference_cell
from ffc.quadrature_schemes import create_quadrature<|MERGE_RESOLUTION|>--- conflicted
+++ resolved
@@ -51,14 +51,8 @@
         # Create quadrature (only interested in points)
         # TODO: KBO: What should we do about quadrature functions that live on ds, dS?
         # Get cell and facet names.
-<<<<<<< HEAD
-        domain, = ufl_element.domains() # Assuming single domain
-        cell = domain.cell()
-        #facet_cellname = domain.cell().facet_cellname()
-=======
         cell = ufl_element.cell()
         cellname = cell.cellname()
->>>>>>> 85472200
         points, weights = create_quadrature(cellname, degree, self._quad_scheme)
 
         # Save the quadrature points
