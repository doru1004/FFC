# Copyright (C) 2007-2010 Kristian B. Oelgaard
#
# This file is part of FFC.
#
# FFC is free software: you can redistribute it and/or modify
# it under the terms of the GNU Lesser General Public License as published by
# the Free Software Foundation, either version 3 of the License, or
# (at your option) any later version.
#
# FFC is distributed in the hope that it will be useful,
# but WITHOUT ANY WARRANTY; without even the implied warranty of
# MERCHANTABILITY or FITNESS FOR A PARTICULAR PURPOSE. See the
# GNU Lesser General Public License for more details.
#
# You should have received a copy of the GNU Lesser General Public License
# along with FFC. If not, see <http://www.gnu.org/licenses/>.
#
# Modified by Garth N. Wells 2006-2009
#
# First added:  2007-12-10
# Last changed: 2010-01-30

# Python modules.
import numpy

# FIAT modules.
from FIAT.functional import PointEvaluation

# FFC modules.
from log import error, info_red

# Default quadrature element degree
default_quadrature_degree = 1
default_quadrature_scheme = "canonical"

class QuadratureElement:
    """Write description of QuadratureElement"""

    def __init__(self, ufl_element):
        "Create QuadratureElement"

        # Compute number of points per axis from the degree of the element
        degree = ufl_element.degree()
        if degree is None:
            degree = default_quadrature_degree
        scheme = ufl_element.quadrature_scheme()
        if scheme is None:
            scheme = default_quadrature_scheme
        self._quad_scheme = scheme

        # Create quadrature (only interested in points)
        # TODO: KBO: What should we do about quadrature functions that live on ds, dS?
        # Get cell and facet names.
        domain, = ufl_element.domains() # Assuming single domain
        cellname = domain.cell().cellname()
        #facet_cellname = domain.cell().facet_cellname()
        points, weights = create_quadrature(cellname, degree, self._quad_scheme)

        # Save the quadrature points
        self._points = points

        # Create entity dofs.
<<<<<<< HEAD
        ufc_cell = reference_cell(ufl_element.cell())
=======
        ufc_cell = reference_cell(cellname)
>>>>>>> e7e6d83b
        self._entity_dofs = _create_entity_dofs(ufc_cell, len(points))

        # The dual is a simply the PointEvaluation at the quadrature points
        # FIXME: KBO: Check if this gives expected results for code like evaluate_dof.
        self._dual = [PointEvaluation(ufc_cell, tuple(point)) for point in points]

        # Save the geometric dimension.
        # FIXME: KBO: Do we need to change this in order to integrate on facets?
        #        MSA: Not the geometric dimension, but maybe the topological dimension somewhere?
        self._geometric_dimension = domain.geometric_dimension()

    def space_dimension(self):
        "The element space dimension is simply the number of quadrature points"
        return len(self._points)

    def value_shape(self):
        "The QuadratureElement is scalar valued"
        return ()

    def entity_dofs(self):
        "Entity dofs are like that of DG, all internal to the cell"
        return self._entity_dofs

    def mapping(self):
        "The mapping is not really affine, but it is easier to handle the code generation this way."
        return ["affine"]*self.space_dimension()

    def dual_basis(self):
        "Return list of PointEvaluations"
        return self._dual

    def tabulate(self, order, points):
        """Return the identity matrix of size (num_quad_points, num_quad_points),
        in a format that monomialintegration and monomialtabulation understands."""

        # Derivatives are not defined on a QuadratureElement
        # FIXME: currently this check results in a warning (should be RuntimeError)
        # because otherwise some forms fails if QuadratureElement is used in a
        # mixed element e.g.,
        # element = CG + QuadratureElement
        # (v, w) = BasisFunctions(element)
        # grad(w): this is in error and should result in a runtime error
        # grad(v): this should be OK, but currently will raise a warning because
        # derivatives are tabulated for ALL elements in the mixed element.
        # This issue should be fixed in UFL and then we can switch on the
        # RuntimeError again.
        if order:
            # error("Derivatives are not defined on a QuadratureElement")
            info_red("\n*** WARNING: Derivatives are not defined on a QuadratureElement,")
            info_red("             returning values of basisfunction.\n")

        # Check that incoming points are equal to the quadrature points.
        if len(points) != len(self._points) or abs(numpy.array(points) - self._points).max() > 1e-12:
            print "\npoints:\n", numpy.array(points)
            print "\nquad points:\n", self._points
            error("Points must be equal to coordinates of quadrature points")

        # Return the identity matrix of size len(self._points) in a
        # suitable format for tensor and quadrature representations.
        values = numpy.eye(len(self._points))
        return {(0,)*self._geometric_dimension: values}

def _create_entity_dofs(fiat_cell, num_dofs):
    "This function is ripped from FIAT/discontinuous_lagrange.py"
    entity_dofs = {}
    top = fiat_cell.get_topology()
    for dim in sorted( top ):
        entity_dofs[dim] = {}
        for entity in sorted( top[dim] ):
            entity_dofs[dim][entity]=[]
    entity_dofs[dim][0] = range(num_dofs)
    return entity_dofs

# FFC modules to avoid circular import
from ffc.fiatinterface import reference_cell
from ffc.quadrature_schemes import create_quadrature<|MERGE_RESOLUTION|>--- conflicted
+++ resolved
@@ -52,7 +52,7 @@
         # TODO: KBO: What should we do about quadrature functions that live on ds, dS?
         # Get cell and facet names.
         domain, = ufl_element.domains() # Assuming single domain
-        cellname = domain.cell().cellname()
+        cell = domain.cell()
         #facet_cellname = domain.cell().facet_cellname()
         points, weights = create_quadrature(cellname, degree, self._quad_scheme)
 
@@ -60,11 +60,7 @@
         self._points = points
 
         # Create entity dofs.
-<<<<<<< HEAD
-        ufc_cell = reference_cell(ufl_element.cell())
-=======
-        ufc_cell = reference_cell(cellname)
->>>>>>> e7e6d83b
+        ufc_cell = reference_cell(cell)
         self._entity_dofs = _create_entity_dofs(ufc_cell, len(points))
 
         # The dual is a simply the PointEvaluation at the quadrature points
