"""
FEniCS Form Compiler (FFC)
--------------------------

FFC compiles finite element variational forms into C++ code.

The interface consists of the following functions:

  compile_form       - Compilation of forms
  compile_element    - Compilation of finite elements
  jit                - Just-In-Time compilation of forms and elements
  default_parameters - Default parameter values for FFC
"""

__version__ = "1.4.0+"

# Import compiler functions
from ffc.compiler import compile_form, compile_element

# Import JIT compiler
from ffc.jitcompiler import jit

# Import default parameters
from .parameters import default_parameters

# Import plotting
from .plot import *

# Import useful extra functionality
<<<<<<< HEAD
from extras import *
from ffc.fiatinterface import create_actual_fiat_element
=======
from .extras import *
>>>>>>> 7377598a

# List of supported elements
try:

    # Import list of supported elements from FIAT
    from FIAT import supported_elements
    supported_elements = list(supported_elements.keys())
    supported_elements.sort()

    # Append elements that we can plot
    from .plot import element_colors
    supported_elements_for_plotting = list(set(supported_elements).union(set(element_colors.keys())))
    supported_elements_for_plotting.sort()

    # Remove elements from list that we don't support or don't trust
    supported_elements.remove("Argyris")
    supported_elements.remove("Hermite")
    supported_elements.remove("Morley")

except:

    supported_elements = []
    supported_elements_for_plotting = []<|MERGE_RESOLUTION|>--- conflicted
+++ resolved
@@ -27,12 +27,8 @@
 from .plot import *
 
 # Import useful extra functionality
-<<<<<<< HEAD
-from extras import *
-from ffc.fiatinterface import create_actual_fiat_element
-=======
 from .extras import *
->>>>>>> 7377598a
+from .fiatinterface import create_actual_fiat_element
 
 # List of supported elements
 try:
