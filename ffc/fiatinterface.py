# Copyright (C) 2009-2013 Kristian B. Oelgaard and Anders Logg
#
# This file is part of FFC.
#
# FFC is free software: you can redistribute it and/or modify
# it under the terms of the GNU Lesser General Public License as published by
# the Free Software Foundation, either version 3 of the License, or
# (at your option) any later version.
#
# FFC is distributed in the hope that it will be useful,
# but WITHOUT ANY WARRANTY; without even the implied warranty of
# MERCHANTABILITY or FITNESS FOR A PARTICULAR PURPOSE. See the
# GNU Lesser General Public License for more details.
#
# You should have received a copy of the GNU Lesser General Public License
# along with FFC. If not, see <http://www.gnu.org/licenses/>.
#
# Modified by Garth N. Wells, 2009.
# Modified by Marie Rognes, 2009-2013.
# Modified by Martin Alnaes, 2013
<<<<<<< HEAD
# Modified by Andrew T. T. McRae, 2013
=======
# Modified by Lizao Li, 2015
>>>>>>> 85472200

# Python modules
from numpy import array, asarray, polymul, zeros, ones
import six
import weakref

# UFL and FIAT modules
import ufl
from ufl.utils.sorting import sorted_by_key
import FIAT

from FIAT.trace import DiscontinuousLagrangeTrace

# FFC modules
from ffc.log import debug, error, ffc_assert
from ffc.quadratureelement import QuadratureElement as FFCQuadratureElement


from ffc.mixedelement import MixedElement
from ffc.restrictedelement import RestrictedElement
from ffc.enrichedelement import SpaceOfReals

# Dictionary mapping from cellname to dimension
from ufl.cell import cell2dim

# Element families supported by FFC
supported_families = ("Brezzi-Douglas-Marini",
                      "Brezzi-Douglas-Fortin-Marini",
                      "Crouzeix-Raviart",
                      "Discontinuous Lagrange",
                      "Discontinuous Taylor",
                      "Discontinuous Raviart-Thomas",
                      "Discontinuous Lagrange Trace",
                      "Lagrange",
                      "Lobatto",
                      "Nedelec 1st kind H(curl)",
                      "Nedelec 2nd kind H(curl)",
                      "Q",
                      "DQ",
                      "Radau",
                      "Raviart-Thomas",
                      "Real",
                      "RTCE",
                      "RTCF",
                      "Bubble",
                      "Quadrature",
<<<<<<< HEAD
                      "OuterProductElement",
                      "EnrichedElement",
                      "BrokenElement",
                      "TraceElement",
                      "FacetElement",
                      "InteriorElement")
=======
                      "Regge")
>>>>>>> 85472200

# Cache for computed elements

_cache = weakref.WeakKeyDictionary()

# Quadrilateral OuterProductCell
_quad_opc = ufl.OuterProductCell(ufl.Cell("interval"), ufl.Cell("interval"))

def reference_cell(cell):
    # really want to be using cells only, but sometimes only cellname is passed
    # in. FIAT handles the cases.
    
    # I hope nothing is still passing in just dimension...
    if isinstance(cell, int):
        error("%s was passed into reference_cell(). Need cell or cellname." % str(cell))

    return FIAT.ufc_cell(cell)

def reference_cell_vertices(cellname):
    "Return dict of coordinates of reference cell vertices for this 'dim'."
    cell = reference_cell(cellname)
    return cell.get_vertices()

def create_element(ufl_element):

    # Create element signature for caching (just use UFL element)
    element_signature = ufl_element

    # Check cache
    element = _cache.get(element_signature, None)
    if element:
        debug("Reusing element from cache")
        return element

    if isinstance(ufl_element, ufl.MixedElement):
        # Create mixed element (implemented by FFC)
        elements = _extract_elements(ufl_element)
        element = MixedElement(elements)
    elif isinstance(ufl_element, ufl.RestrictedElement):
        # Create restricted element(implemented by FFC)
        element = _create_restricted_element(ufl_element)
    elif isinstance(ufl_element, (ufl.FiniteElement, ufl.OuterProductElement, ufl.EnrichedElement, ufl.BrokenElement, ufl.TraceElement, ufl.FacetElement, ufl.InteriorElement)):
        # Create regular FIAT finite element
        element = _create_fiat_element(ufl_element)
    else:
        error("Cannot handle this element type: %s" % str(ufl_element))

    # Store in cache
    _cache[element_signature] = element

    return element

def _create_fiat_element(ufl_element):
    "Create FIAT element corresponding to given finite element."

    # Get element data
    family = ufl_element.family()
<<<<<<< HEAD
=======
    cell = ufl_element.cell()
    cellname = cell.cellname()
    degree = ufl_element.degree()
>>>>>>> 85472200

    # Check that FFC supports this element
    ffc_assert(family in supported_families,
               "This element family (%s) is not supported by FFC." % family)

    # Handle the space of the constant
    if family == "Real":
<<<<<<< HEAD
        domain, = ufl_element.domains() # Assuming single domain

        if not isinstance(ufl_element.cell(), ufl.OuterProductCell):
            dg0_element = ufl.FiniteElement("DG", domain, 0)
        else:
            dg0_element_A = ufl.FiniteElement("DG", ufl_element.cell()._A, 0)
            dg0_element_B = ufl.FiniteElement("DG", ufl_element.cell()._B, 0)
            dg0_element = ufl.OuterProductElement(dg0_element_A, dg0_element_B).reconstruct(domain=domain)

=======
        dg0_element = ufl.FiniteElement("DG", cell, 0)
>>>>>>> 85472200
        constant = _create_fiat_element(dg0_element)
        return SpaceOfReals(constant)

<<<<<<< HEAD
    # Handle the specialized time elements
    elif family == "Lobatto" :
        from ffc.timeelements import LobattoElement as FFCLobattoElement
        return FFCLobattoElement(ufl_element.degree())

    elif family == "Radau" :
        from ffc.timeelements import RadauElement as FFCRadauElement
        return FFCRadauElement(ufl_element.degree())

=======
>>>>>>> 85472200
    # FIXME: AL: Should this really be here?
    # Handle QuadratureElement
    elif family == "Quadrature":
        return FFCQuadratureElement(ufl_element)

    else:
        return create_actual_fiat_element(ufl_element)

<<<<<<< HEAD
    raise Exception("Something strange happened: reached end of function without returning an element")
=======
        # Handle Bubble element as RestrictedElement of P_{k} to interior
        if family == "Bubble":
            V = FIAT.supported_elements["Lagrange"](fiat_cell, degree)
            tdim = cell.topological_dimension()
            return RestrictedElement(V, _indices(V, "interior", tdim), None)
>>>>>>> 85472200

def create_actual_fiat_element(ufl_element):
    fiat_element = None

    # Check if finite element family is supported by FIAT
    family = ufl_element.family()
    if not family in FIAT.supported_elements:
        # We support RTCE and RTCF elements on quadrilaterals,
        # even though they are not supported by FIAT.
        if ufl_element.cell().cellname() == "quadrilateral":
            fiat_element = create_actual_fiat_element(ufl_element.reconstruct(domain=_quad_opc))
        else:
            if family in ("FacetElement", "InteriorElement"):
                # rescue these
                pass
            else:
                error("Sorry, finite element of type \"%s\" are not supported by FIAT.", family)

    # Skip all cases if FIAT element is ready already
    if fiat_element is not None:
        pass
    # HDiv and HCurl elements have family "OuterProductElement",
    # so get matching FIAT element directly rather than via lookup
    elif isinstance(ufl_element, ufl.HDiv):
        fiat_element = FIAT.Hdiv(create_element(ufl_element._element))
    elif isinstance(ufl_element, ufl.HCurl):
        fiat_element = FIAT.Hcurl(create_element(ufl_element._element))
    elif isinstance(ufl_element, ufl.FacetElement):
        fiat_element = FIAT.RestrictedElement(create_element(ufl_element._element), restriction_domain="facet")
    elif isinstance(ufl_element, ufl.InteriorElement):
        fiat_element = FIAT.RestrictedElement(create_element(ufl_element._element), restriction_domain="interior")
    else:
        # Look up FIAT element
        ElementClass = FIAT.supported_elements[family]

        if isinstance(ufl_element, ufl.EnrichedElement):
            A = create_element(ufl_element._elements[0])
            B = create_element(ufl_element._elements[1])
            fiat_element = ElementClass(A, B)
        # OPVE is only here to satisfy calls from Firedrake
        elif isinstance(ufl_element, (ufl.OuterProductElement, ufl.OuterProductVectorElement, ufl.OuterProductTensorElement)):
            domain, = ufl_element.domains() # Assuming single domain
            cell = domain.cell()            # Assuming single cell in domain
            if not isinstance(cell, ufl.OuterProductCell):
                error("An OuterProductElement must have an OuterProductCell as domain, sorry.")

            A = create_element(ufl_element._A)
            B = create_element(ufl_element._B)
            fiat_element = ElementClass(A, B)
        elif isinstance(ufl_element, (ufl.BrokenElement, ufl.TraceElement)):
            fiat_element = ElementClass(create_element(ufl_element._element))
        elif ufl_element.cell().cellname() == "quadrilateral":
            fiat_element = create_actual_fiat_element(ufl_element.reconstruct(domain=_quad_opc))
        else:
            # "Normal element" case
            domain, = ufl_element.domains() # Assuming single domain
            cell = domain.cell()            # Assuming single cell in domain
            degree = ufl_element.degree()
            fiat_cell = reference_cell(cell)
            fiat_element = ElementClass(fiat_cell, degree)

<<<<<<< HEAD
    if fiat_element is None:
        raise Exception("Something strange happened: reached end of function without returning an element")
=======
    # Consistency check between UFL and FIAT elements.
    ffc_assert(element.value_shape() == ufl_element.reference_value_shape(),
               "Something went wrong in the construction of FIAT element from UFL element." +
               "Shapes are %s and %s." % (element.value_shape(), ufl_element.reference_value_shape()))
>>>>>>> 85472200

    if ufl_element.cell().cellname() == "quadrilateral" and \
            isinstance(fiat_element.get_reference_element(),
                       FIAT.reference_element.two_product_cell):
        # Flatten tensor product element

        from FIAT.reference_element import FiredrakeQuadrilateral
        from FIAT.dual_set import DualSet

        nodes = fiat_element.dual.nodes
        ref_el = FiredrakeQuadrilateral()

        entity_ids = fiat_element.dual.entity_ids
        flat_entity_ids = {}
        flat_entity_ids[0] = entity_ids[(0, 0)]
        flat_entity_ids[1] = dict(enumerate(entity_ids[(0, 1)].values() + entity_ids[(1, 0)].values()))
        flat_entity_ids[2] = entity_ids[(1, 1)]

        fiat_element.dual = DualSet(nodes, ref_el, flat_entity_ids)
        fiat_element.ref_el = ref_el

    return fiat_element


def create_quadrature(cell, num_points):
    """
    Generate quadrature rule (points, weights) for given shape with
    num_points points in each direction.
    """

    if isinstance(cell, int) and cell == 0:
        return ([()], array([1.0,]))

    if cell2dim(cell) == 0:
        return ([()], array([1.0,]))

    quad_rule = FIAT.make_quadrature(reference_cell(cell), num_points)
    return quad_rule.get_points(), quad_rule.get_weights()

<<<<<<< HEAD
def map_facet_points(*arg, **kwargs):
    # This is here to prevent import failures from dead code.
    raise NotImplementedError("Function removed!")
=======
def map_facet_points(points, facet):
    """
    Map points from the e (UFC) reference simplex of dimension d - 1
    to a given facet on the (UFC) reference simplex of dimension d.
    This may be used to transform points tabulated for example on the
    2D reference triangle to points on a given facet of the reference
    tetrahedron.
    """

    # Extract the geometric dimension of the points we want to map
    dim = len(points[0]) + 1

    # Special case, don't need to map coordinates on vertices
    if dim == 1:
        return [[(0.0,), (1.0,)][facet]]

    # Get the FIAT reference cell for this dimension
    fiat_cell = reference_cell(dim)

    # Extract vertex coordinates from cell and map of facet index to
    # indicent vertex indices
    coordinate_dofs = fiat_cell.get_vertices()
    facet_vertices = fiat_cell.get_topology()[dim-1]

    #coordinate_dofs = \
    #    {1: ((0.,), (1.,)),
    #     2: ((0., 0.), (1., 0.), (0., 1.)),
    #     3: ((0., 0., 0.), (1., 0., 0.),(0., 1., 0.), (0., 0., 1))}

    # Facet vertices
    #facet_vertices = \
    #    {2: ((1, 2), (0, 2), (0, 1)),
    #     3: ((1, 2, 3), (0, 2, 3), (0, 1, 3), (0, 1, 2))}

    # Compute coordinates and map the points
    coordinates = [coordinate_dofs[v] for v in facet_vertices[facet]]
    new_points = []
    for point in points:
        w = (1.0 - sum(point),) + tuple(point)
        x = tuple(sum([w[i]*array(coordinates[i]) for i in range(len(w))]))
        new_points += [x]

    return new_points
>>>>>>> 85472200

def _extract_elements(ufl_element, restriction_domain=None):
    "Recursively extract un-nested list of (component) elements."

    elements = []
    if isinstance(ufl_element, ufl.MixedElement):
        for sub_element in ufl_element.sub_elements():
            elements += _extract_elements(sub_element, restriction_domain)
        return elements

    # Handle restricted elements since they might be mixed elements too.
    if isinstance(ufl_element, ufl.RestrictedElement):
        base_element = ufl_element.sub_element()
        restriction_domain = ufl_element.restriction_domain()
        return _extract_elements(base_element, restriction_domain)

    if restriction_domain:
        ufl_element = ufl.RestrictedElement(ufl_element, restriction_domain)

    elements += [create_element(ufl_element)]

    return elements

def _create_restricted_element(ufl_element):
    "Create an FFC representation for an UFL RestrictedElement."

    if not isinstance(ufl_element, ufl.RestrictedElement):
        error("create_restricted_element expects an ufl.RestrictedElement")

    base_element = ufl_element.sub_element()
    restriction_domain = ufl_element.restriction_domain()

    # If simple element -> create RestrictedElement from fiat_element
    if isinstance(base_element, ufl.FiniteElement):
        element = _create_fiat_element(base_element)
        tdim = ufl_element.cell().topological_dimension()
        return RestrictedElement(element, _indices(element, restriction_domain, tdim), restriction_domain)

    # If restricted mixed element -> convert to mixed restricted element
    if isinstance(base_element, ufl.MixedElement):
        elements = _extract_elements(base_element, restriction_domain)
        return MixedElement(elements)

    error("Cannot create restricted element from %s" % str(ufl_element))

def _indices(element, restriction_domain, tdim):
    "Extract basis functions indices that correspond to restriction_domain."

    # FIXME: The restriction_domain argument in FFC/UFL needs to be re-thought and
    # cleaned-up.

    # If restriction_domain is "interior", pick basis functions associated with
    # cell.
    if restriction_domain == "interior":
        return element.entity_dofs()[tdim][0]

    # Pick basis functions associated with
    # the topological degree of the restriction_domain and of all lower
    # dimensions.
    if restriction_domain == "facet":
        rdim = tdim-1
    elif restriction_domain == "face":
        rdim = 2
    elif restriction_domain == "edge":
        rdim = 1
    elif restriction_domain == "vertex":
        rdim = 0
    else:
        error("Restriction to domain: %s, is not supported." % repr(restriction_domain))

    entity_dofs = element.entity_dofs()
    indices = []
    for dim in range(rdim + 1):
        entities = entity_dofs[dim]
        for (entity, index) in sorted_by_key(entities):
            indices += index
    return indices<|MERGE_RESOLUTION|>--- conflicted
+++ resolved
@@ -18,11 +18,8 @@
 # Modified by Garth N. Wells, 2009.
 # Modified by Marie Rognes, 2009-2013.
 # Modified by Martin Alnaes, 2013
-<<<<<<< HEAD
 # Modified by Andrew T. T. McRae, 2013
-=======
 # Modified by Lizao Li, 2015
->>>>>>> 85472200
 
 # Python modules
 from numpy import array, asarray, polymul, zeros, ones
@@ -69,16 +66,13 @@
                       "RTCF",
                       "Bubble",
                       "Quadrature",
-<<<<<<< HEAD
                       "OuterProductElement",
                       "EnrichedElement",
                       "BrokenElement",
                       "TraceElement",
                       "FacetElement",
-                      "InteriorElement")
-=======
+                      "InteriorElement",
                       "Regge")
->>>>>>> 85472200
 
 # Cache for computed elements
 
@@ -136,12 +130,9 @@
 
     # Get element data
     family = ufl_element.family()
-<<<<<<< HEAD
-=======
-    cell = ufl_element.cell()
-    cellname = cell.cellname()
+    domain, = ufl_element.domains() # Assuming single domain
+    cellname = domain.cell().cellname() # Assuming single cell in domain
     degree = ufl_element.degree()
->>>>>>> 85472200
 
     # Check that FFC supports this element
     ffc_assert(family in supported_families,
@@ -149,7 +140,6 @@
 
     # Handle the space of the constant
     if family == "Real":
-<<<<<<< HEAD
         domain, = ufl_element.domains() # Assuming single domain
 
         if not isinstance(ufl_element.cell(), ufl.OuterProductCell):
@@ -159,24 +149,9 @@
             dg0_element_B = ufl.FiniteElement("DG", ufl_element.cell()._B, 0)
             dg0_element = ufl.OuterProductElement(dg0_element_A, dg0_element_B).reconstruct(domain=domain)
 
-=======
-        dg0_element = ufl.FiniteElement("DG", cell, 0)
->>>>>>> 85472200
         constant = _create_fiat_element(dg0_element)
         return SpaceOfReals(constant)
 
-<<<<<<< HEAD
-    # Handle the specialized time elements
-    elif family == "Lobatto" :
-        from ffc.timeelements import LobattoElement as FFCLobattoElement
-        return FFCLobattoElement(ufl_element.degree())
-
-    elif family == "Radau" :
-        from ffc.timeelements import RadauElement as FFCRadauElement
-        return FFCRadauElement(ufl_element.degree())
-
-=======
->>>>>>> 85472200
     # FIXME: AL: Should this really be here?
     # Handle QuadratureElement
     elif family == "Quadrature":
@@ -185,15 +160,8 @@
     else:
         return create_actual_fiat_element(ufl_element)
 
-<<<<<<< HEAD
     raise Exception("Something strange happened: reached end of function without returning an element")
-=======
-        # Handle Bubble element as RestrictedElement of P_{k} to interior
-        if family == "Bubble":
-            V = FIAT.supported_elements["Lagrange"](fiat_cell, degree)
-            tdim = cell.topological_dimension()
-            return RestrictedElement(V, _indices(V, "interior", tdim), None)
->>>>>>> 85472200
+
 
 def create_actual_fiat_element(ufl_element):
     fiat_element = None
@@ -255,15 +223,8 @@
             fiat_cell = reference_cell(cell)
             fiat_element = ElementClass(fiat_cell, degree)
 
-<<<<<<< HEAD
     if fiat_element is None:
         raise Exception("Something strange happened: reached end of function without returning an element")
-=======
-    # Consistency check between UFL and FIAT elements.
-    ffc_assert(element.value_shape() == ufl_element.reference_value_shape(),
-               "Something went wrong in the construction of FIAT element from UFL element." +
-               "Shapes are %s and %s." % (element.value_shape(), ufl_element.reference_value_shape()))
->>>>>>> 85472200
 
     if ufl_element.cell().cellname() == "quadrilateral" and \
             isinstance(fiat_element.get_reference_element(),
@@ -303,55 +264,9 @@
     quad_rule = FIAT.make_quadrature(reference_cell(cell), num_points)
     return quad_rule.get_points(), quad_rule.get_weights()
 
-<<<<<<< HEAD
 def map_facet_points(*arg, **kwargs):
     # This is here to prevent import failures from dead code.
     raise NotImplementedError("Function removed!")
-=======
-def map_facet_points(points, facet):
-    """
-    Map points from the e (UFC) reference simplex of dimension d - 1
-    to a given facet on the (UFC) reference simplex of dimension d.
-    This may be used to transform points tabulated for example on the
-    2D reference triangle to points on a given facet of the reference
-    tetrahedron.
-    """
-
-    # Extract the geometric dimension of the points we want to map
-    dim = len(points[0]) + 1
-
-    # Special case, don't need to map coordinates on vertices
-    if dim == 1:
-        return [[(0.0,), (1.0,)][facet]]
-
-    # Get the FIAT reference cell for this dimension
-    fiat_cell = reference_cell(dim)
-
-    # Extract vertex coordinates from cell and map of facet index to
-    # indicent vertex indices
-    coordinate_dofs = fiat_cell.get_vertices()
-    facet_vertices = fiat_cell.get_topology()[dim-1]
-
-    #coordinate_dofs = \
-    #    {1: ((0.,), (1.,)),
-    #     2: ((0., 0.), (1., 0.), (0., 1.)),
-    #     3: ((0., 0., 0.), (1., 0., 0.),(0., 1., 0.), (0., 0., 1))}
-
-    # Facet vertices
-    #facet_vertices = \
-    #    {2: ((1, 2), (0, 2), (0, 1)),
-    #     3: ((1, 2, 3), (0, 2, 3), (0, 1, 3), (0, 1, 2))}
-
-    # Compute coordinates and map the points
-    coordinates = [coordinate_dofs[v] for v in facet_vertices[facet]]
-    new_points = []
-    for point in points:
-        w = (1.0 - sum(point),) + tuple(point)
-        x = tuple(sum([w[i]*array(coordinates[i]) for i in range(len(w))]))
-        new_points += [x]
-
-    return new_points
->>>>>>> 85472200
 
 def _extract_elements(ufl_element, restriction_domain=None):
     "Recursively extract un-nested list of (component) elements."
