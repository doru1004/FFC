--- conflicted
+++ resolved
@@ -150,7 +150,7 @@
     # Get element data
     family = ufl_element.family()
     domain, = ufl_element.domains() # Assuming single domain
-    cellname = domain.cell().cellname() # Assuming single cell in domain
+    cell = domain.cell()            # Assuming single cell in domain
     degree = ufl_element.degree()
 
     # Check that FFC supports this element
@@ -176,18 +176,6 @@
         element = FFCQuadratureElement(ufl_element)
 
     else:
-<<<<<<< HEAD
-=======
-        # Create FIAT cell
-        fiat_cell = reference_cell(cellname)
-
-        # Handle Bubble element as RestrictedElement of P_{k} to interior
-        if family == "Bubble":
-            V = FIAT.supported_elements["Lagrange"](fiat_cell, degree)
-            dim = domain.topological_dimension()
-            return RestrictedElement(V, _indices(V, "interior", dim), None)
-
->>>>>>> e7e6d83b
         # Check if finite element family is supported by FIAT
         if not family in FIAT.supported_elements:
             error("Sorry, finite element of type \"%s\" are not supported by FIAT.", family)
