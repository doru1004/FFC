# Copyright (C) 2008-2013 Anders Logg
#
# This file is part of FFC.
#
# FFC is free software: you can redistribute it and/or modify
# it under the terms of the GNU Lesser General Public License as published by
# the Free Software Foundation, either version 3 of the License, or
# (at your option) any later version.
#
# FFC is distributed in the hope that it will be useful,
# but WITHOUT ANY WARRANTY; without even the implied warranty of
# MERCHANTABILITY or FITNESS FOR A PARTICULAR PURPOSE. See the
# GNU Lesser General Public License for more details.
#
# You should have received a copy of the GNU Lesser General Public License
# along with FFC. If not, see <http://www.gnu.org/licenses/>.
#
# Modified by Martin Alnaes, 2013
#
# First added:  2008-09-04
# Last changed: 2014-02-20

# Python modules.
from hashlib import sha1

# Instant modules.
from instant import get_swig_version

# UFL modules.
import ufl

# FFC modules.
from constants import FFC_VERSION

<<<<<<< HEAD
=======
# UFC modules.
from ffc.backends import ufc

# Compute signature of all ufc headers combined
ufc_signature = sha1(''.join(getattr(ufc, header)
                             for header in
                             (k for k in vars(ufc).keys()
                              if k.endswith("_header")))
                              ).hexdigest()

>>>>>>> 6c766359
class JITObject:
    """This class is a wrapper for a compiled object in the context of
    specific compiler parameters. A JITObject is identified either by its
    hash value or by its signature. The hash value is valid only in a
    single instance of an application (at runtime). The signature is
    persistent and may be used for caching modules on disk."""

    def __init__(self, form, parameters):
        "Create JITObject for given form and parameters"
        assert(isinstance(form, ufl.Form))

        # Store data
        self.form = form
        self.parameters = parameters
        self._hash = None
        self._signature = None

    def __hash__(self):
        "Return unique integer for form + parameters"

        # Check if we have computed the hash before
        if not self._hash is None:
            return self._hash

        # Compute hash based on signature
        self._hash = int(self.signature(), 16)

        return self._hash

    def __eq__(self, other):
        "Check for equality"
        return hash(self) == hash(other)

    def signature(self):
        "Return unique string for form + parameters"

        # Check if we have computed the signature before
        if not self._signature is None:
            return self._signature

        # Get signature from assumed precomputed form_data
        form_signature = self.form.form_data().signature

        # Compute other relevant signatures
        parameters_signature = _parameters_signature(self.parameters)
        ffc_signature = str(FFC_VERSION)
        swig_signature = str(get_swig_version())
        #cell_signature = str(self.form.form_data().cell)

        # Compute signature of all ufc headers combined
        import ufc_utils
        ufc_signature = sha1(''.join(getattr(ufc_utils, header)
                                     for header in
                                     (k for k in vars(ufc_utils).keys()
                                      if k.endswith("_header")))
                                      ).hexdigest()

        # Build common signature
        signatures = [form_signature,
                      parameters_signature,
                      ffc_signature,
                      #cell_signature,
                      ufc_signature]
        string = ";".join(signatures)
        self._signature = sha1(string).hexdigest()

        # Uncomment for debugging
        #print "form_signature       =", form_signature
        #print "parameters_signature =", parameters_signature
        #print "ffc_signature        =", ffc_signature
        #print "cell_signature       =", cell_signature
        #print "signature            =", self._signature

        return self._signature

def _parameters_signature(parameters):
    "Return parameters signature (some parameters must be ignored)."
    parameters = parameters.copy()
    ignores = ["log_prefix"]
    for ignore in ignores:
        if ignore in parameters:
            del parameters[ignore]
    return str(parameters)<|MERGE_RESOLUTION|>--- conflicted
+++ resolved
@@ -32,19 +32,6 @@
 # FFC modules.
 from constants import FFC_VERSION
 
-<<<<<<< HEAD
-=======
-# UFC modules.
-from ffc.backends import ufc
-
-# Compute signature of all ufc headers combined
-ufc_signature = sha1(''.join(getattr(ufc, header)
-                             for header in
-                             (k for k in vars(ufc).keys()
-                              if k.endswith("_header")))
-                              ).hexdigest()
-
->>>>>>> 6c766359
 class JITObject:
     """This class is a wrapper for a compiled object in the context of
     specific compiler parameters. A JITObject is identified either by its
@@ -95,10 +82,10 @@
         #cell_signature = str(self.form.form_data().cell)
 
         # Compute signature of all ufc headers combined
-        import ufc_utils
-        ufc_signature = sha1(''.join(getattr(ufc_utils, header)
+        from ffc.backends import ufc
+        ufc_signature = sha1(''.join(getattr(ufc, header)
                                      for header in
-                                     (k for k in vars(ufc_utils).keys()
+                                     (k for k in vars(ufc).keys()
                                       if k.endswith("_header")))
                                       ).hexdigest()
 
