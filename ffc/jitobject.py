# Copyright (C) 2008-2013 Anders Logg
#
# This file is part of FFC.
#
# FFC is free software: you can redistribute it and/or modify
# it under the terms of the GNU Lesser General Public License as published by
# the Free Software Foundation, either version 3 of the License, or
# (at your option) any later version.
#
# FFC is distributed in the hope that it will be useful,
# but WITHOUT ANY WARRANTY; without even the implied warranty of
# MERCHANTABILITY or FITNESS FOR A PARTICULAR PURPOSE. See the
# GNU Lesser General Public License for more details.
#
# You should have received a copy of the GNU Lesser General Public License
# along with FFC. If not, see <http://www.gnu.org/licenses/>.
#
# Modified by Martin Alnaes, 2013

# Python modules.
from hashlib import sha1

# UFL modules.
import ufl
from ufl.utils.sorting import canonicalize_metadata

# FFC modules.
from .constants import FFC_VERSION

<<<<<<< HEAD
=======
# UFC modules.
from ffc.backends import ufc

# Compute signature of all ufc headers combined
ufc_signature = sha1(''.join(getattr(ufc, header)
                             for header in
                             (k for k in sorted(vars(ufc).keys())
                              if k.endswith("_header"))).encode('utf-8')
                              ).hexdigest()

>>>>>>> 7377598a
class JITObject:
    """This class is a wrapper for a compiled object in the context of
    specific compiler parameters. A JITObject is identified either by its
    hash value or by its signature. The hash value is valid only in a
    single instance of an application (at runtime). The signature is
    persistent and may be used for caching modules on disk."""

    def __init__(self, form, parameters):
        "Create JITObject for given form and parameters"
        assert(isinstance(form, ufl.Form))

        # Store data
        self.form = form
        self.parameters = parameters
        self._hash = None
        self._signature = None

    def __hash__(self):
        "Return unique integer for form + parameters"
        # Check if we have computed the hash before
        if self._hash is None:
            # Compute hash based on signature
            self._hash = int(self.signature(), 16)
        return self._hash

    def __eq__(self, other):
        "Check for equality"
        return hash(self) == hash(other)

    def signature(self):
        "Return unique string for form + parameters"

        # Check if we have computed the signature before
        if not self._signature is None:
            return self._signature

        # Get signature from form
        form_signature = self.form.signature()

        # Compute other relevant signatures
        parameters_signature = _parameters_signature(self.parameters)
        ffc_signature = str(FFC_VERSION)

        # Compute signature of all ufc headers combined
        from ffc.backends import ufc
        ufc_signature = sha1(''.join(getattr(ufc, header)
                                     for header in
                                     (k for k in sorted(vars(ufc).keys())
                                      if k.endswith("_header")))
                                      ).hexdigest()

        # Build common signature
        signatures = [form_signature,
                      parameters_signature,
                      ffc_signature,
                      ufc_signature]
        string = ";".join(signatures)

        self._signature = sha1(string.encode('utf-8')).hexdigest()

        # Uncomment for debugging
        #print "form_signature       =", form_signature
        #print "parameters_signature =", parameters_signature
        #print "ffc_signature        =", ffc_signature
        #print "signature            =", self._signature

        return self._signature

def _parameters_signature(parameters):
    "Return parameters signature (some parameters must be ignored)."
    parameters = parameters.copy()
    ignores = ["log_prefix"]
    for ignore in ignores:
        if ignore in parameters:
            del parameters[ignore]
    return str(canonicalize_metadata(parameters))<|MERGE_RESOLUTION|>--- conflicted
+++ resolved
@@ -27,19 +27,6 @@
 # FFC modules.
 from .constants import FFC_VERSION
 
-<<<<<<< HEAD
-=======
-# UFC modules.
-from ffc.backends import ufc
-
-# Compute signature of all ufc headers combined
-ufc_signature = sha1(''.join(getattr(ufc, header)
-                             for header in
-                             (k for k in sorted(vars(ufc).keys())
-                              if k.endswith("_header"))).encode('utf-8')
-                              ).hexdigest()
-
->>>>>>> 7377598a
 class JITObject:
     """This class is a wrapper for a compiled object in the context of
     specific compiler parameters. A JITObject is identified either by its
@@ -88,7 +75,7 @@
         ufc_signature = sha1(''.join(getattr(ufc, header)
                                      for header in
                                      (k for k in sorted(vars(ufc).keys())
-                                      if k.endswith("_header")))
+                                      if k.endswith("_header"))).encode('utf-8')
                                       ).hexdigest()
 
         # Build common signature
