# Copyright (C) 2005-2010 Anders Logg
#
# This file is part of FFC.
#
# FFC is free software: you can redistribute it and/or modify
# it under the terms of the GNU Lesser General Public License as published by
# the Free Software Foundation, either version 3 of the License, or
# (at your option) any later version.
#
# FFC is distributed in the hope that it will be useful,
# but WITHOUT ANY WARRANTY; without even the implied warranty of
# MERCHANTABILITY or FITNESS FOR A PARTICULAR PURPOSE. See the
# GNU Lesser General Public License for more details.
#
# You should have received a copy of the GNU Lesser General Public License
# along with FFC. If not, see <http://www.gnu.org/licenses/>.
#
# First added:  2005-05-20
# Last changed: 2005-05-20

from log import INFO

# Last changed: 2011-01-18

FFC_PARAMETERS = {
  "format":                         "ufc",   # code generation format
  "representation":                 "auto",  # form representation / code
                                             # generation strategy
  "quadrature_rule":                "auto",  # quadrature rule used for
                                             # integration of element tensors
  "quadrature_degree":              "auto",  # quadrature degree used for
                                             # computing integrals
  "precision":                      15,      # precision used when writing
                                             # numbers
  "epsilon":                        1e-14,   # machine precision, used for
                                             # dropping zero terms
  "split":                          False,   # split generated code into .h and
                                             # .cpp file
  "form_postfix":                   True,    # postfix form name with "Function",
                                             # "LinearForm" or BilinearForm
  "convert_exceptions_to_warnings": False,   # convert all exceptions to warning
                                             # in generated code
  "cache_dir":                      "",      # cache dir used by Instant
  "output_dir":                     ".",     # output directory for generated
                                             # code
  "cpp_optimize":                   True,    # optimization for the JIT compiler
  "cpp_optimize_flags":             "-O2",   # optimization flags for the JIT compiler
  "optimize":                       False,   # optimise the code generation
  "restrict_keyword":               "",      # compiler specific "__restrict" or "__restrict__" keyword
  "log_level":                      INFO,    # log level, displaying only
                                             # messages with level >= log_level
  "log_prefix":                     "",      # log prefix
  "error_control":                  False,   # with error control
<<<<<<< HEAD
  "swig_binary":                    "swig",  # swig binary file for the JIT compiler
  "swig_path":                      "",      # path to swig binary for the JIT compiler
  "write_file":                     True    # Write the output to file
=======
>>>>>>> 96ed46bd
}

def default_parameters():
    "Return (a copy of) the default parameter values for FFC."
    return FFC_PARAMETERS.copy()<|MERGE_RESOLUTION|>--- conflicted
+++ resolved
@@ -51,12 +51,7 @@
                                              # messages with level >= log_level
   "log_prefix":                     "",      # log prefix
   "error_control":                  False,   # with error control
-<<<<<<< HEAD
-  "swig_binary":                    "swig",  # swig binary file for the JIT compiler
-  "swig_path":                      "",      # path to swig binary for the JIT compiler
   "write_file":                     True    # Write the output to file
-=======
->>>>>>> 96ed46bd
 }
 
 def default_parameters():
