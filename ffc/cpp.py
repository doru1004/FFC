"This module defines rules and algorithms for generating C++ code."

# Copyright (C) 2009-2013 Anders Logg
#
# This file is part of FFC.
#
# FFC is free software: you can redistribute it and/or modify
# it under the terms of the GNU Lesser General Public License as published by
# the Free Software Foundation, either version 3 of the License, or
# (at your option) any later version.
#
# FFC is distributed in the hope that it will be useful,
# but WITHOUT ANY WARRANTY; without even the implied warranty of
# MERCHANTABILITY or FITNESS FOR A PARTICULAR PURPOSE. See the
# GNU Lesser General Public License for more details.
#
# You should have received a copy of the GNU Lesser General Public License
# along with FFC. If not, see <http://www.gnu.org/licenses/>.
#
# Modified by Kristian B. Oelgaard 2011
# Modified by Marie E. Rognes 2010
# Modified by Martin Alnaes 2013
#
# First added:  2009-12-16
# Last changed: 2014-06-09

# Python modules
import re, numpy, platform

# FFC modules
from ffc.log import debug, error

# Mapping of restrictions
_fixed_map = {None: "", "+": "_0", "-": "_1"}
_choose_map = lambda r: _fixed_map[r] if r in _fixed_map else "_%s" % str(r)

# FIXME: MSA: Using a dict to collect functions in a namespace is weird
#             and makes the code harder to follow, change to a class
#             with member functions instead!
# FIXME: KBO: format is a builtin_function, i.e., we should use a different name.
# Formatting rules
format = {}

# Program flow
format.update({
    "return":         lambda v: "return %s;" % str(v),
    "grouping":       lambda v: "(%s)" % v,
    "block":          lambda v: "{%s}" % v,
    "block begin":    "{",
    "block end":      "}",
    "list":           lambda v: format["block"](format["list separator"].join([str(l) for l in v])),
    "switch":         lambda v, cases, default=None, numbers=None: _generate_switch(v, cases, default, numbers),
    "exception":      lambda v: "throw std::runtime_error(\"%s\");" % v,
    "warning":        lambda v: 'std::cerr << "*** FFC warning: " << "%s" << std::endl;' % v,
    "comment":        lambda v: "// %s" % v,
    "if":             lambda c, v: "if (%s)\n{\n%s\n}\n" % (c, v),
    "loop":           lambda i, j, k: "for (unsigned int %s = %s; %s < %s; %s++)"% (i, j, i, k, i),
    "generate loop":  lambda v, w, _indent=0: _generate_loop(v, w, _indent),
    "is equal":       " == ",
    "not equal":      " != ",
    "less than":      " < ",
    "greater than":   " > ",
    "less equal":     " <= ",
    "greater equal":  " >= ",
    "and":            " && ",
    "or":             " || ",
    "not":            lambda v: "!(%s)" % v,
    "do nothing":     "// Do nothing"
})

# Declarations
format.update({
    "declaration":                    lambda t, n, v=None: _declaration(t, n, v),
    "float declaration":              "double",
    "int declaration":                "int",
    "uint declaration":               "unsigned int",
    "static const uint declaration":  {"ufc": "static const unsigned int",
                                       "pyop2": "const unsigned uint"},
    "static const float declaration": {"ufc": "static const double",
                                       "pyop2": "const double"},
    "vector table declaration":       "std::vector< std::vector<double> >",
    "double array declaration":       "double*",
    "const double array declaration": "const double*",
    "const float declaration":        lambda v, w: "const double %s = %s;" % (v, w),
    "const uint declaration":         lambda v, w: "const unsigned int %s = %s;" % (v, w),
    "dynamic array":                  lambda t, n, s: "%s *%s = new %s[%s];" % (t, n, t, s),
    "static array":                   lambda t, n, s: "static %s %s[%d];" % (t, n, s),
    "fixed array":                    lambda t, n, s: "%s %s[%d];" % (t, n, s),
    "delete dynamic array":           lambda n, s=None: _delete_array(n, s),
    "create foo":                     lambda v: "new %s()" % v
})

# Mathematical operators
format.update({
    "add":            lambda v: " + ".join(v),
    "iadd":           lambda v, w: "%s += %s;" % (str(v), str(w)),
    "sub":            lambda v: " - ".join(v),
    "neg":            lambda v: "-%s" % v,
    "mul":            lambda v: "*".join(v),
    "imul":           lambda v, w: "%s *= %s;" % (str(v), str(w)),
    "div":            lambda v, w: "%s/%s" % (str(v), str(w)),
    "inverse":        lambda v: "(1.0/%s)" % v,
    "std power":      {'ufc': lambda base, exp: "std::pow(%s, %s)" % (base, exp), 'pyop2': lambda base, exp: "pow(%s, %s)" % (base, exp)},
    "exp":            {'ufc': lambda v: "std::exp(%s)" % str(v), 'pyop2': lambda v: "exp(%s)" % str(v)},
    "ln":             {'ufc': lambda v: "std::log(%s)" % str(v), 'pyop2': lambda v: "log(%s)" % str(v)},
    "cos":            {'ufc': lambda v: "std::cos(%s)" % str(v), 'pyop2': lambda v: "cos(%s)" % str(v)},
    "sin":            {'ufc': lambda v: "std::sin(%s)" % str(v), 'pyop2': lambda v: "sin(%s)" % str(v)},
    "tan":            {'ufc': lambda v: "std::tan(%s)" % str(v), 'pyop2': lambda v: "tan(%s)" % str(v)},
    "cosh":           {'ufc': lambda v: "std::cosh(%s)" % str(v), 'pyop2': lambda v: "cosh(%s)" % str(v)},
    "sinh":           {'ufc': lambda v: "std::sinh(%s)" % str(v), 'pyop2': lambda v: "sinh(%s)" % str(v)},
    "tanh":           {'ufc': lambda v: "std::tanh(%s)" % str(v), 'pyop2': lambda v: "tanh(%s)" % str(v)},
    "acos":           {'ufc': lambda v: "std::acos(%s)" % str(v), 'pyop2': lambda v: "acos(%s)" % str(v)},
    "asin":           {'ufc': lambda v: "std::asin(%s)" % str(v), 'pyop2': lambda v: "asin(%s)" % str(v)},
    "atan":           {'ufc': lambda v: "std::atan(%s)" % str(v), 'pyop2': lambda v: "atan(%s)" % str(v)},
    "atan_2":         lambda v1,v2: "std::atan2(%s,%s)" % (str(v1),str(v2)),
    "erf":            {'ufc': lambda v: "erf(%s)" % str(v), 'pyop2': lambda v: "erf(%s)" % str(v)},
    "bessel_i":       lambda v, n: "boost::math::cyl_bessel_i(%s, %s)" % (str(n), str(v)),
    "bessel_j":       lambda v, n: "boost::math::cyl_bessel_j(%s, %s)" % (str(n), str(v)),
    "bessel_k":       lambda v, n: "boost::math::cyl_bessel_k(%s, %s)" % (str(n), str(v)),
    "bessel_y":       lambda v, n: "boost::math::cyl_neumann(%s, %s)" % (str(n), str(v)),
<<<<<<< HEAD
    "absolute value": {'ufc': lambda v: "std::abs(%s)" % str(v), 'pyop2': lambda v: "fabs(%s)" % str(v)},
    "sqrt":           {'ufc': lambda v: "std::sqrt(%s)" % str(v), 'pyop2': lambda v: "sqrt(%s)" % str(v)},
=======
    "absolute value": lambda v: "std::abs(%s)" % str(v),
    "min value":      lambda l, r: "std::min(%s, %s)" % (str(l), str(r)),
    "max value":      lambda l, r: "std::max(%s, %s)" % (str(l), str(r)),
    "sqrt":           lambda v: "std::sqrt(%s)" % str(v),
>>>>>>> 0e747da6
    "addition":       lambda v: _add(v),
    "multiply":       lambda v: _multiply(v),
    "power":          lambda base, exp: _power(base, exp),
    "inner product":  lambda v, w: _inner_product(v, w),
    "assign":         lambda v, w: "%s = %s;" % (v, str(w)),
    "component":      lambda v, k: _component(v, k)
})

# Formatting used in tabulate_tensor
format.update({
    "geometry tensor": lambda j, a: "G%d_%s" % (j, "_".join(["%d" % i for i in a]))
})

# Geometry related variable names (from code snippets).
format.update({
    "entity index":       "c.entity_indices",
    "num entities":       "num_global_entities",
    "cell":               lambda s: "ufc::%s" % s,
    "J":                  lambda i, j, m, n: "J[%d]" % _flatten(i, j, m, n),
    "inv(J)":             lambda i, j, m, n: "K[%d]" % _flatten(i, j, m, n),
    "det(J)":             lambda r=None: "detJ%s" % _choose_map(r),
    "cell volume":        lambda r=None: "volume%s" % _choose_map(r),
    "circumradius":       lambda r=None: "circumradius%s" % _choose_map(r),
    "facet area":         "facet_area",
    "min facet edge length": lambda r: "min_facet_edge_length",
    "max facet edge length": lambda r: "max_facet_edge_length",
    "scale factor":       "det",
    "transform":          lambda t, i, j, m, n, r: _transform(t, i, j, m, n, r),
    "normal component":   lambda r, j: "n%s%s" % (_choose_map(r), j),
    "x coordinate":       "X",
    "y coordinate":       "Y",
    "z coordinate":       "Z",
    "ip coordinates":     lambda i, j: "X%d[%d]" % (i, j),
    "affine map table":   lambda i, j: "FEA%d_f%d" % (i, j),
    "vertex_coordinates": lambda r=None: "vertex_coordinates%s" % _choose_map(r)
})

# UFC function arguments and class members (names)
def _pyop2_element_tensor(entries):
    A = "A"
    for i in entries:
        A += ("[%s]" % i)
    return A

def _ufc_element_tensor(i):
    return "A[%s]" % i

def _ufc_coefficient(count, index):
    return format["component"]("w", [count, index])

def _pyop2_coefficient(count, indices=None):
    if not indices:
        return "w%s" % count
    if not isinstance(indices, list):
        indices = [indices, '0']
    return format["component"]("w%s" % count, indices)

format.update({
    "element tensor":             {"ufc"  : _ufc_element_tensor,
                                   "pyop2": _pyop2_element_tensor},
    "element tensor term":        lambda i, j: "A%d[%s]" % (j, i),
    "coefficient":                {"ufc": _ufc_coefficient, "pyop2": _pyop2_coefficient},
    "argument basis num":         "i",
    "argument derivative order":  "n",
    "argument values":            "values",
    "argument coordinates":       "dof_coordinates",
    "facet":                      lambda r: "facet%s" % _choose_map(r),
    "vertex":                     "vertex",
    "argument axis":              "i",
    "argument dimension":         "d",
    "argument entity":            "i",
    "member global dimension":    "_global_dimension",
    "argument dofs":              "dofs",
    "argument dof num":           "i",
    "argument dof values":        "dof_values",
    "argument vertex values":     "vertex_values",
    "argument sub":               "i" # sub domain, sub element
})

# Formatting used in evaluatedof.
format.update({
    "dof vals":                 "vals",
    "dof result":               "result",
    "dof X":                    lambda i: "X_%d" % i,
    "dof D":                    lambda i: "D_%d" % i,
    "dof W":                    lambda i: "W_%d" % i,
    "dof copy":                 lambda i: "copy_%d" % i,
    "dof physical coordinates": "y"
})


# Formatting used in evaluate_basis, evaluate_basis_derivatives and quadrature
# code generators.
format.update({
    # evaluate_basis and evaluate_basis_derivatives
    "tmp value":                  lambda i: "tmp%d" % i,
    "tmp ref value":              lambda i: "tmp_ref%d" % i,
    "local dof":                  "dof",
    "basisvalues":                "basisvalues",
    "coefficients":               lambda i: "coefficients%d" %(i),
    "num derivatives":            lambda t_or_g :"num_derivatives" + t_or_g,
    "derivative combinations":    lambda t_or_g :"combinations" + t_or_g,
    "transform matrix":           "transform",
    "transform Jinv":             "Jinv",
    "dmats":                      lambda i: "dmats%s" %(i),
    "dmats old":                  "dmats_old",
    "reference derivatives":      "derivatives",
    "dof values":                 "dof_values",
    "dof map if":                 lambda i,j: "%d <= %s && %s <= %d"\
                                  % (i, format["argument basis num"], format["argument basis num"], j),
    "dereference pointer":        lambda n: "*%s" % n,
    "reference variable":         lambda n: "&%s" % n,
    "call basis":                 lambda i, s: "_evaluate_basis(%s, %s, x, vertex_coordinates, cell_orientation);" % (i, s),
    "call basis_all":             "_evaluate_basis_all(values, x, vertex_coordinates, cell_orientation);",
    "call basis_derivatives":     lambda i, s: "_evaluate_basis_derivatives(%s, n, %s, x, vertex_coordinates, cell_orientation);" % (i, s),
    "call basis_derivatives_all": lambda i, s: "_evaluate_basis_derivatives_all(n, %s, x, vertex_coordinates, cell_orientation);" % s,

    # quadrature code generators
    "integration points":   "ip",
    "first free index":     "j",
    "second free index":    "k",
    "geometry constant":    lambda i: "G[%d]" % i,
    "ip constant":          lambda i: "I[%d]" % i,
    "basis constant":       lambda i: "B[%d]" % i,
    "conditional":          lambda i: "C[%d]" % i,
    "evaluate conditional": lambda i,j,k: "(%s) ? %s : %s" % (i,j,k),
#    "geometry constant":   lambda i: "G%d" % i,
#    "ip constant":         lambda i: "I%d" % i,
#    "basis constant":      lambda i: "B%d" % i,
    "function value":       lambda i: "F%d" % i,
    "nonzero columns":      lambda i: "nzc%d" % i,
    "weight":               lambda i: "W" if i is None else "W%d" % (i),
    "psi name":             lambda c, et, e, co, d, a: _generate_psi_name(c, et, e, co, d, a),
    # both
    "free indices":         ["r","s","t","u"],
    "matrix index":         lambda i, j, range_j: _matrix_index(i, str(j), str(range_j)),
    "quadrature point":     lambda i, gdim: "quadrature_points + %s*%d" % (i, gdim),
    "facet_normal_custom":  lambda gdim: _generate_facet_normal_custom(gdim),
})

# Misc
format.update({
    "bool":             lambda v: {True: "true", False: "false"}[v],
    "str":              lambda v: "%s" % v,
    "int":              lambda v: "%d" % v,
    "list separator":   ", ",
    "block separator":  ",\n",
    "new line":         "\\\n",
    "tabulate tensor":  lambda m: _tabulate_tensor(m),
})

# Code snippets
from codesnippets import *

format.update({
    "compute_jacobian":         lambda cell, r=None: \
                                compute_jacobian[cell] % {"restriction": _choose_map(r)},
    "compute_jacobian_interior":     lambda cell, r=None: \
                                compute_jacobian_interior[cell] % {"restriction": _choose_map(r)},
    "compute_jacobian_inverse": lambda cell, r=None: \
                                compute_jacobian_inverse[cell] % {"restriction": _choose_map(r)},
    "orientation":              {"ufc": lambda tdim, gdim, r=None: ufc_orientation_snippet % {"restriction": _choose_map(r)} if tdim != gdim else "",
                                 "pyop2": lambda tdim, gdim, r=None: pyop2_orientation_snippet % {"restriction": _choose_map(r)} if tdim != gdim else ""},
    "facet determinant":        lambda cell, p_format, integral_type, r=None: _generate_facet_determinant(cell, p_format, integral_type, r),
    "fiat coordinate map":      lambda cell, gdim: fiat_coordinate_map[cell][gdim],
    "generate normal":          lambda cell, p_format, integral_type: _generate_normal(cell, p_format, integral_type),
    "generate cell volume":     {"ufc": lambda tdim, gdim, i, r=None: _generate_cell_volume(tdim, gdim, i, ufc_cell_volume, r),
                                 "pyop2": lambda tdim, gdim, i, r=None: _generate_cell_volume(tdim, gdim, i, pyop2_cell_volume, r)},
    "generate circumradius":    {"ufc": lambda tdim, gdim, i, r=None: _generate_circumradius(tdim, gdim, i, ufc_circumradius, r),
                                 "pyop2": lambda tdim, gdim, i, r=None: _generate_circumradius(tdim, gdim, i, pyop2_circumradius, r)},
    "generate facet area":      lambda tdim, gdim: facet_area[tdim][gdim],
    "generate min facet edge length": lambda tdim, gdim, r=None: min_facet_edge_length[tdim][gdim] % {"restriction": _choose_map(r)},
    "generate max facet edge length": lambda tdim, gdim, r=None: max_facet_edge_length[tdim][gdim] % {"restriction": _choose_map(r)},
    "generate ip coordinates":  lambda g, num_ip, name, ip, r=None: (ip_coordinates[g][0], ip_coordinates[g][1] % \
                                {"restriction": _choose_map(r), "ip": ip, "name": name, "num_ip": num_ip}),
    "scale factor snippet":     {"ufc": ufc_scale_factor,
                                 "pyop2": pyop2_scale_factor},
    "map onto physical":        map_onto_physical,
    "evaluate basis snippet":   eval_basis,
    "combinations":             combinations_snippet,
    "transform snippet":        transform_snippet,
    "evaluate function":        evaluate_f,
    "ufc comment":              comment_ufc,
    "dolfin comment":           comment_dolfin,
    "header_h":                 header_h,
    "header_c":                 header_c,
    "footer":                   footer,
    "eval_basis_decl":          eval_basis_decl,
    "eval_basis_init":          eval_basis_init,
    "eval_basis":               eval_basis,
    "eval_basis_copy":          eval_basis_copy,
    "eval_derivs_decl":         eval_derivs_decl,
    "eval_derivs_init":         eval_derivs_init,
    "eval_derivs":              eval_derivs,
    "eval_derivs_copy":         eval_derivs_copy,
    "extract_cell_coordinates": lambda offset, r : "const double* vertex_coordinates_%d = vertex_coordinates + %d;" % (r, offset)
    })

# Class names
format.update({
    "classname finite_element": lambda prefix, i:\
               "%s_finite_element_%d" % (prefix.lower(), i),

    "classname dofmap":  lambda prefix, i: "%s_dofmap_%d" % (prefix.lower(), i),

    "classname cell_integral":  lambda prefix, form_id, sub_domain:\
               "%s_cell_integral_%d_%s" % (prefix.lower(), form_id, sub_domain),

    "classname exterior_facet_integral":  lambda prefix, form_id, sub_domain:\
              "%s_exterior_facet_integral_%d_%s" % (prefix.lower(), form_id, sub_domain),

    "classname exterior_facet_bottom_integral":  lambda prefix, form_id, sub_domain:\
              "%s_exterior_facet_bottom_integral_%d_%s" % (prefix.lower(), form_id, sub_domain),

    "classname exterior_facet_top_integral":  lambda prefix, form_id, sub_domain:\
              "%s_exterior_facet_top_integral_%d_%s" % (prefix.lower(), form_id, sub_domain),

    "classname exterior_facet_vert_integral":  lambda prefix, form_id, sub_domain:\
              "%s_exterior_facet_vert_integral_%d_%s" % (prefix.lower(), form_id, sub_domain),

    "classname interior_facet_integral":  lambda prefix, form_id, sub_domain:\
              "%s_interior_facet_integral_%d_%s" % (prefix.lower(), form_id, sub_domain),

    "classname interior_facet_horiz_integral":  lambda prefix, form_id, sub_domain:\
              "%s_interior_facet_horiz_integral_%d_%s" % (prefix.lower(), form_id, sub_domain),

    "classname interior_facet_vert_integral":  lambda prefix, form_id, sub_domain:\
              "%s_interior_facet_vert_integral_%d_%s" % (prefix.lower(), form_id, sub_domain),

    "classname point_integral":  lambda prefix, form_id, sub_domain:\
              "%s_point_integral_%d_%s" % (prefix.lower(), form_id, sub_domain),

    "classname custom_integral":  lambda prefix, form_id, sub_domain:\
              "%s_custom_integral_%d_%s" % (prefix.lower(), form_id, sub_domain),

    "classname form": lambda prefix, i: "%s_form_%d" % (prefix.lower(), i)
})

# Helper functions for formatting

def _declaration(type, name, value=None):
    if value is None:
        return "%s %s;" % (type, name);
    return "%s %s = %s;" % (type, name, str(value));

def _component(var, k):
    if not isinstance(k, (list, tuple)):
        k = [k]
    return "%s" % var + "".join("[%s]" % str(i) for i in k)

def _delete_array(name, size=None):
    if size is None:
        return "delete [] %s;" % name
    f_r = format["free indices"][0]
    code = format["generate loop"](["delete [] %s;" % format["component"](name, f_r)], [(f_r, 0, size)])
    code.append("delete [] %s;" % name)
    return "\n".join(code)

def _multiply(factors):
    """
    Generate string multiplying a list of numbers or strings.  If a
    factor is zero, the whole product is zero. Any factors equal to
    one are ignored.
    """

    # FIXME: This could probably be way more robust and elegant.

    cpp_str = format["str"]
    non_zero_factors = []
    for f in factors:

        # Round-off if f is smaller than epsilon
        if isinstance(f, (int, float)):
            if abs(f) < format["epsilon"]:
                return cpp_str(0)
            if abs(f - 1.0) < format["epsilon"]:
                continue

        # Convert to string
        f = cpp_str(f)

        # Return zero if any factor is zero
        if f == "0":
            return cpp_str(0)

        # If f is 1, don't add it to list of factors
        if f == "1":
            continue

        # If sum-like, parentheseze factor
        if "+" in f or "-" in f:
            f = "(%s)" % f

        non_zero_factors += [f]

    if len(non_zero_factors) == 0:
        return cpp_str(1.0)

    return "*".join(non_zero_factors)

def _add(terms):
    "Generate string summing a list of strings."

    # FIXME: Subtract absolute value of negative numbers
    result = " + ".join([str(t) for t in terms if (str(t) != "0")])
    if result == "":
        return format["str"](0)
    return result

def _power(base, exponent):
    "Generate code for base^exponent."
    if exponent >= 0:
        return _multiply(exponent*(base,))
    else:
        return "1.0 / (%s)" % _power(base, -exponent)

def _inner_product(v, w):
    "Generate string for v[0]*w[0] + ... + v[n]*w[n]."

    # Check that v and w have same length
    assert(len(v) == len(w)), "Sizes differ in inner-product!"

    # Special case, zero terms
    if len(v) == 0: return format["float"](0)

    # Straightforward handling when we only have strings
    if isinstance(v[0], str):
        return _add([_multiply([v[i], w[i]]) for i in range(len(v))])

    # Fancy handling of negative numbers etc
    result = None
    eps = format["epsilon"]
    add = format["add"]
    sub = format["sub"]
    neg = format["neg"]
    mul = format["mul"]
    fl  = format["float"]
    for (c, x) in zip(v, w):
        if result:
            if abs(c - 1.0) < eps:
                result = add([result, x])
            elif abs(c + 1.0) < eps:
                result = sub([result, x])
            elif c > eps:
                result = add([result, mul([fl(c), x])])
            elif c < -eps:
                result = sub([result, mul([fl(-c), x])])
        else:
            if abs(c - 1.0) < eps:
                result = x
            elif abs(c + 1.0) < eps:
                result = neg(x)
            elif c > eps:
                result = mul([fl(c), x])
            elif c < -eps:
                result = neg(mul([fl(-c), x]))

    return result

def _transform(type, i, j, m, n, r):
    map_name = {"J": "J", "JINV": "K"}[type] + _choose_map(r)
    return (map_name + "[%d]") % _flatten(i, j, m, n)

# FIXME: Input to _generate_switch should be a list of tuples (i, case)
def _generate_switch(variable, cases, default=None, numbers=None):
    "Generate switch statement from given variable and cases"

    # Special case: no cases and no default
    if len(cases) == 0 and default is None:
        return format["do nothing"]
    elif len(cases) == 0:
        return default

    # Special case: one case and no default
    if len(cases) == 1 and default is None:
        return cases[0]

    # Create numbers for switch
    if numbers is None:
        numbers = range(len(cases))

    # Create switch
    code = "switch (%s)\n{\n" % variable
    for (i, case) in enumerate(cases):
        code += "case %d:\n  {\n  %s\n    break;\n  }\n" % (numbers[i], indent(case, 2))
    code += "}\n"

    # Default value
    if default:
        code += "\n" + default

    return code

def _tabulate_tensor(vals):
    "Tabulate a multidimensional tensor. (Replace tabulate_matrix and tabulate_vector)."

    # Prefetch formats to speed up code generation
    f_block     = format["block"]
    f_list_sep  = format["list separator"]
    f_block_sep = format["block separator"]
    # FIXME: KBO: Change this to "float" once issue in set_float_formatting is fixed.
    f_float     = format["floating point"]
    f_epsilon   = format["epsilon"]

    # Create numpy array and get shape.
    tensor = numpy.array(vals)
    shape = numpy.shape(tensor)
    if len(shape) == 1:
        # Create zeros if value is smaller than tolerance.
        values = []
        for v in tensor:
            if abs(v) < f_epsilon:
                values.append(f_float(0.0))
            else:
                values.append(f_float(v))
        # Format values.
        return f_block(f_list_sep.join(values))
    elif len(shape) > 1:
        return f_block(f_block_sep.join([_tabulate_tensor(tensor[i]) for i in range(shape[0])]))
    else:
        error("Not an N-dimensional array:\n%s" % tensor)

def _generate_loop(lines, loop_vars, _indent):
    "This function generates a loop over a vector or matrix."

    # Prefetch formats to speed up code generation.
    f_loop     = format["loop"]
    f_begin    = format["block begin"]
    f_end      = format["block end"]
    f_comment  = format["comment"]

    if not loop_vars:
        return lines

    code = []
    for ls in loop_vars:
        # Get index and lower and upper bounds.
        index, lower, upper = ls
        # Loop index.
        code.append(indent(f_loop(index, lower, upper), _indent))
        code.append(indent(f_begin, _indent))

        # Increase indentation.
        _indent += 2

        # If this is the last loop, write values.
        if index == loop_vars[-1][0]:
            for l in lines:
                code.append(indent(l, _indent))

    # Decrease indentation and write end blocks.
    indices = [var[0] for var in loop_vars]
    indices.reverse()
    for index in indices:
        _indent -= 2
        code.append(indent(f_end + " " + f_comment("end loop over '%s'" % index), _indent))

    return code

def _matrix_index(i, j, range_j):
    "Map the indices in a matrix to an index in an array i.e., m[i][j] -> a[i*range(j)+j]"
    if i == 0:
        access = j
    elif i == 1:
        access = format["add"]([range_j, j])
    else:
        irj = format["mul"]([format["str"](i), range_j])
        access = format["add"]([irj, j])
    return access

def _generate_psi_name(counter, entity_type, entity, component, derivatives, avg):
    """Generate a name for the psi table of the form:
    FE#_f#_v#_C#_D###_A#, where '#' will be an integer value.

    FE  - is a simple counter to distinguish the various bases, it will be
          assigned in an arbitrary fashion.

    f   - denotes facets if applicable, range(element.num_facets()).

    fh, fv - denotes horiz_facets and vert_facets

    v   - denotes vertices if applicable, range(num_vertices).

    C   - is the component number if any (flattened in the case of tensor valued functions)

    D   - is the number of derivatives in each spatial direction if any.
          If the element is defined in 3D, then D012 means d^3(*)/dydz^2.

    A   - denotes averaged over cell (AC) or facet (AF)
    """

    name = "FE%d" % counter

    if entity_type == "facet":
        if entity is None:
            name += "_f0"
        else:
            name += "_f%d" % entity
    elif entity_type == "horiz_facet":
        name += "_fh%d" % entity
    elif entity_type == "vert_facet":
        name += "_fv%d" % entity
    elif entity_type == "vertex":
        name += "_v%d" % entity

    if component != () and component != []:
        name += "_C%d" % component

    if any(derivatives):
        name += "_D" + "".join(map(str,derivatives))

    if avg == "cell":
        name += "_AC"
    elif avg == "facet":
        name += "_AF"

    return name

def _generate_facet_determinant(cell, p_format, integral_type, r):
    "Generate code for computing facet determinant"

    tdim = cell.topological_dimension()
    gdim = cell.geometric_dimension()
    if p_format == "ufc":
        code = ufc_facet_determinant[tdim][gdim] % {"restriction": _choose_map(r)}
    elif p_format == "pyop2":
        if integral_type == "exterior_facet":
            code = pyop2_facet_determinant[tdim][gdim] % {"restriction": _choose_map(r)}
        elif integral_type == "interior_facet":
            code = pyop2_facet_determinant_interior[tdim][gdim] % {"restriction": _choose_map(r)}
        elif integral_type == "exterior_facet_bottom":
            code = bottom_facet_determinant[cell] % {"restriction": _choose_map(r)}
        elif integral_type == "exterior_facet_top":
            code = top_facet_determinant[cell] % {"restriction": _choose_map(r)}
        elif integral_type == "interior_facet_horiz":
            code = top_facet_determinant_interior[cell] % {"restriction": _choose_map(r)}
        elif integral_type == "exterior_facet_vert":
            code = vert_facet_determinant[cell] % {"restriction": _choose_map(r)}
        elif integral_type == "interior_facet_vert":
            code = vert_facet_determinant_interior[cell] % {"restriction": _choose_map(r)}
        else:
            raise RuntimeError("Invalid integral_type")
    else:
        raise RuntimeError("Invalid p_format")

    return code

def _generate_normal(cell, p_format, integral_type, reference_normal=False):
    "Generate code for computing normal"

    if p_format == "ufc":
        normal_direction = ufc_normal_direction
        facet_normal = ufc_facet_normal
    elif p_format == "pyop2":
        if integral_type == "exterior_facet":
            normal_direction = pyop2_normal_direction
            facet_normal = pyop2_facet_normal
        elif integral_type == "interior_facet":
            normal_direction = pyop2_normal_direction_interior
            facet_normal = pyop2_facet_normal_interior
        elif integral_type == "exterior_facet_bottom":
            normal_direction = bottom_normal_direction
            facet_normal = bottom_facet_normal
        elif integral_type == "exterior_facet_top":
            normal_direction = top_normal_direction
            facet_normal = top_facet_normal
        elif integral_type == "interior_facet_horiz":
            normal_direction = top_normal_direction_interior
            facet_normal = top_facet_normal_interior
            facet_normal_2 = bottom_facet_normal_interior
        elif integral_type == "exterior_facet_vert":
            normal_direction = vert_normal_direction
            facet_normal = vert_facet_normal
        elif integral_type == "interior_facet_vert":
            normal_direction = vert_normal_direction_interior
            facet_normal = vert_facet_normal_interior
        else:
            raise RuntimeError("Invalid integral_type")
    else:
        raise RuntimeError("Invalid p_format")

    if integral_type in ("exterior_facet", "interior_facet"):
        # Choose snippets
        tdim = cell.topological_dimension()
        gdim = cell.geometric_dimension()
        direction = normal_direction[tdim][gdim]

        assert (facet_normal[tdim].has_key(gdim)),\
            "Facet normal not yet implemented for this tdim/gdim combo"
        normal = facet_normal[tdim][gdim]
    else:
        # Choose snippets
        direction = normal_direction[cell]

        assert (facet_normal.has_key(cell)),\
            "Facet normal not yet implemented for this cell"
        normal = facet_normal[cell]
        if integral_type == "interior_facet_horiz":
            normal_2 = facet_normal_2[cell]
    
    # Choose restrictions
    if integral_type in ("exterior_facet", "exterior_facet_vert"):
        code = direction % {"restriction": "", "facet" : "facet"}
        code += normal % {"direction" : "", "restriction": ""}
    elif integral_type in ("exterior_facet_bottom", "exterior_facet_top"):
        code = direction % {"restriction": ""}
        code += normal % {"direction" : "", "restriction": ""}
    elif integral_type in ("interior_facet", "interior_facet_vert"):
        code = direction % {"restriction": _choose_map("+"), "facet": "facet_0"}
        code += normal % {"direction" : "", "restriction": _choose_map("+")}
        code += normal % {"direction" : "!", "restriction": _choose_map("-")}
    elif integral_type == "interior_facet_horiz":
        code = direction % {"restriction": _choose_map("+")}
        code += normal % {"direction" : "", "restriction": _choose_map("+")}
        code += normal_2 % {"direction" : "!", "restriction": _choose_map("-")}
    else:
        error("Unsupported integral_type: %s" % str(integral_type))
    return code

def _generate_facet_normal_custom(gdim):
    "Generate code for setting facet normal in custom integrals"
    code = format["comment"]("Set facet normal components for current quadrature point\n")
    for i in range(gdim):
        code += "const double n_0%d =   facet_normals[%d*ip + %d];\n" % (i, gdim, i)
        code += "const double n_1%d = - facet_normals[%d*ip + %d];\n" % (i, gdim, i)
    return code

def _generate_cell_volume(tdim, gdim, integral_type, cell_volume, r=None):
    "Generate code for computing cell volume."

    # Choose snippets
    volume = cell_volume[tdim][gdim]

    # Choose restrictions
    if integral_type in ("cell", "exterior_facet", "exterior_facet_bottom",
                         "exterior_facet_top", "exterior_facet_vert"):
        code = volume % {"restriction": ""}
    elif integral_type in ("interior_facet", "interior_facet_horiz",
                           "interior_facet_vert"):
        code = volume % {"restriction": _choose_map("+")}
        code += volume % {"restriction": _choose_map("-")}
    elif integral_type == "custom":
        code = volume % {"restriction": _choose_map(r)}
    else:
        error("Unsupported integral_type: %s" % str(integral_type))
    return code

def _generate_circumradius(tdim, gdim, integral_type, circumradius, r=None):
    "Generate code for computing a cell's circumradius."

    # Choose snippets
    radius = circumradius[tdim][gdim]

    # Choose restrictions
    if integral_type in ("cell", "exterior_facet", "point"):
        code = radius % {"restriction": ""}
    elif integral_type == "interior_facet":
        code = radius % {"restriction": _choose_map("+")}
        code += radius % {"restriction": _choose_map("-")}
    elif integral_type == "custom":
        code = radius % {"restriction": _choose_map(r)}
    else:
        error("Unsupported integral_type: %s" % str(integral_type))
    return code

def _flatten(i, j, m, n):
    return i*n + j

# Other functions

def indent(block, num_spaces):
    "Indent each row of the given string block with n spaces."
    indentation = " " * num_spaces
    return indentation + ("\n" + indentation).join(block.split("\n"))

def count_ops(code):
    "Count the number of operations in code (multiply-add pairs)."
    num_add = code.count(" + ") + code.count(" - ")
    num_multiply = code.count("*") + code.count("/")
    return (num_add + num_multiply) / 2

def set_float_formatting(precision):
    "Set floating point formatting based on precision."

    # Options for float formatting
    #f1     = "%%.%df" % precision
    #f2     = "%%.%de" % precision
    f1     = "%%.%dg" % precision
    f2     = "%%.%dg" % precision
    f_int  = "%%.%df" % 1

    eps = eval("1e-%s" % precision)

    # Regular float formatting
    def floating_point_regular(v):
        if abs(v - round(v, 1)) < eps:
            return f_int % v
        elif abs(v) < 100.0:
            return f1 % v
        else:
            return f2 % v

    # Special float formatting on Windows (remove extra leading zero)
    def floating_point_windows(v):
        return floating_point_regular(v).replace("e-0", "e-").replace("e+0", "e+")

    # Set float formatting
    if platform.system() == "Windows":
        format["float"] = floating_point_windows
    else:
        format["float"] = floating_point_regular

    # FIXME: KBO: Remove once we agree on the format of 'f1'
    format["floating point"] = format["float"]

    # Set machine precision
    format["epsilon"] = 10.0*eval("1e-%s" % precision)

def set_exception_handling(convert_exceptions_to_warnings):
    "Set handling of exceptions."
    if convert_exceptions_to_warnings:
        format["exception"] = format["warning"]

# Declarations to examine
types = [["double"],
         ["const", "double"],
         ["const", "double", "*", "const", "*"],
         ["int"],
         ["const", "int"],
         ["unsigned", "int"],
         ["bool"],
         ["const", "bool"],
         ["static", "unsigned", "int"],
         ["const", "unsigned", "int"]]

# Special characters and delimiters
special_characters = ["+", "-", "*", "/", "=", ".", " ", ";", "(", ")", "\\", "{", "}", "[","]", "!"]

def remove_unused(code, used_set=set()):
    """
    Remove unused variables from a given C++ code. This is useful when
    generating code that will be compiled with gcc and parameters -Wall
    -Werror, in which case gcc returns an error when seeing a variable
    declaration for a variable that is never used.

    Optionally, a set may be specified to indicate a set of variables
    names that are known to be used a priori.
    """

    # Dictionary of (declaration_line, used_lines) for variables
    variables = {}

    # List of variable names (so we can search them in order)
    variable_names = []

    lines = code.split("\n")
    for (line_number, line) in enumerate(lines):
        # Exclude commented lines.
        if line[:2] == "//" or line[:3] == "///":
            continue

        # Split words
        words = [word for word in line.split(" ") if not word == ""]

        # Remember line where variable is declared
        for type in [type for type in types if " ".join(type) in " ".join(words)]: # Fewer matches than line below.
        # for type in [type for type in types if len(words) > len(type)]:
            variable_type = words[0:len(type)]
            variable_name = words[len(type)]

            # Skip special characters
            if variable_name in special_characters:
                continue

            # Test if any of the special characters are present in the variable name
            # If this is the case, then remove these by assuming that the 'real' name
            # is the first entry in the return list. This is implemented to prevent
            # removal of e.g. 'double array[6]' if it is later used in a loop as 'array[i]'
            if variable_type == type:

                # Create correct variable name (e.g. y instead of
                # y[2]) for variables with separators
                seps_present = [sep for sep in special_characters if sep in variable_name]
                if seps_present:
                    variable_name = [variable_name.split(sep)[0] for sep in seps_present]
                    variable_name.sort()
                    variable_name = variable_name[0]

                variables[variable_name] = (line_number, [])
                if not variable_name in variable_names:
                    variable_names += [variable_name]

        # Mark line for used variables
        for variable_name in variables:
            (declaration_line, used_lines) = variables[variable_name]
            if _variable_in_line(variable_name, line) and line_number > declaration_line:
                variables[variable_name] = (declaration_line, used_lines + [line_number])

    # Reverse the order of the variable names to catch variables used
    # only by variables that are removed
    variable_names.reverse()

    # Remove declarations that are not used
    removed_lines = []
    for variable_name in variable_names:
        (declaration_line, used_lines) = variables[variable_name]
        for line in removed_lines:
            if line in used_lines:
                used_lines.remove(line)
        if not used_lines and not variable_name in used_set:
            debug("Removing unused variable: %s" % variable_name)
            lines[declaration_line] = None # KBO: Need to completely remove line for evaluate_basis* to work
            # lines[declaration_line] = "// " + lines[declaration_line]
            removed_lines += [declaration_line]
    return "\n".join([line for line in lines if not line is None])

def _variable_in_line(variable_name, line):
    "Check if variable name is used in line"
    if not variable_name in line:
        return False
    for character in special_characters:
        line = line.replace(character, "\\" + character)
    delimiter = "[" + ",".join(["\\" + c for c in special_characters]) + "]"
    return not re.search(delimiter + variable_name + delimiter, line) == None<|MERGE_RESOLUTION|>--- conflicted
+++ resolved
@@ -118,15 +118,10 @@
     "bessel_j":       lambda v, n: "boost::math::cyl_bessel_j(%s, %s)" % (str(n), str(v)),
     "bessel_k":       lambda v, n: "boost::math::cyl_bessel_k(%s, %s)" % (str(n), str(v)),
     "bessel_y":       lambda v, n: "boost::math::cyl_neumann(%s, %s)" % (str(n), str(v)),
-<<<<<<< HEAD
     "absolute value": {'ufc': lambda v: "std::abs(%s)" % str(v), 'pyop2': lambda v: "fabs(%s)" % str(v)},
-    "sqrt":           {'ufc': lambda v: "std::sqrt(%s)" % str(v), 'pyop2': lambda v: "sqrt(%s)" % str(v)},
-=======
-    "absolute value": lambda v: "std::abs(%s)" % str(v),
     "min value":      lambda l, r: "std::min(%s, %s)" % (str(l), str(r)),
     "max value":      lambda l, r: "std::max(%s, %s)" % (str(l), str(r)),
-    "sqrt":           lambda v: "std::sqrt(%s)" % str(v),
->>>>>>> 0e747da6
+    "sqrt":           {'ufc': lambda v: "std::sqrt(%s)" % str(v), 'pyop2': lambda v: "sqrt(%s)" % str(v)},
     "addition":       lambda v: _add(v),
     "multiply":       lambda v: _multiply(v),
     "power":          lambda base, exp: _power(base, exp),
