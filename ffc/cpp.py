--- conflicted
+++ resolved
@@ -705,19 +705,13 @@
     else:
         raise RuntimeError("Invalid p_format")
 
-<<<<<<< HEAD
     if integral_type in ("exterior_facet", "interior_facet"):
         # Choose snippets
         tdim = cell.topological_dimension()
         gdim = cell.geometric_dimension()
         direction = normal_direction[tdim][gdim]
-=======
-    assert (gdim in facet_normal[tdim]),\
-        "Facet normal not yet implemented for this tdim/gdim combo"
-    normal = facet_normal[tdim][gdim]
->>>>>>> 7377598a
-
-        assert (facet_normal[tdim].has_key(gdim)),\
+
+        assert (gdim in facet_normal[tdim]),\
             "Facet normal not yet implemented for this tdim/gdim combo"
         normal = facet_normal[tdim][gdim]
     else:
