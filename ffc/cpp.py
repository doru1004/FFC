"Thisd module defines rules and algorithms for generating C++ code."

# Copyright (C) 2009-2013 Anders Logg
#
# This file is part of FFC.
#
# FFC is free software: you can redistribute it and/or modify
# it under the terms of the GNU Lesser General Public License as published by
# the Free Software Foundation, either version 3 of the License, or
# (at your option) any later version.
#
# FFC is distributed in the hope that it will be useful,
# but WITHOUT ANY WARRANTY; without even the implied warranty of
# MERCHANTABILITY or FITNESS FOR A PARTICULAR PURPOSE. See the
# GNU Lesser General Public License for more details.
#
# You should have received a copy of the GNU Lesser General Public License
# along with FFC. If not, see <http://www.gnu.org/licenses/>.
#
# Modified by Kristian B. Oelgaard 2011
# Modified by Marie E. Rognes 2010
# Modified by Martin Alnaes, 2013
#
# First added:  2009-12-16
# Last changed: 2013-01-25

# Python modules
import re, numpy, platform

# FFC modules
from ffc.log import debug, error

# Formatting rules
# FIXME: KBO: format is a builtin_function, i.e., we should use a different name.
format = {}
choose_map = {None: "", "+": "0", "-": "1"}

# Program flow
format.update({
    "return":         lambda v: "return %s;" % str(v),
    "grouping":       lambda v: "(%s)" % v,
    "block":          lambda v: "{%s}" % v,
    "block begin":    "{",
    "block end":      "}",
    "list":           lambda v: format["block"](format["list separator"].join([str(l) for l in v])),
    "switch":         lambda v, cases, default=None, numbers=None: _generate_switch(v, cases, default, numbers),
    "exception":      lambda v: "throw std::runtime_error(\"%s\");" % v,
    "warning":        lambda v: 'std::cerr << "*** FFC warning: " << "%s" << std::endl;' % v,
    "comment":        lambda v: "// %s" % v,
    "if":             lambda c, v: "if (%s)\n{\n%s\n}\n" % (c, v),
    "loop":           lambda i, j, k: "for (unsigned int %s = %s; %s < %s; %s++)"% (i, j, i, k, i),
    "generate loop":  lambda v, w, _indent=0: _generate_loop(v, w, _indent),
    "is equal":       " == ",
    "not equal":      " != ",
    "less than":      " < ",
    "greater than":   " > ",
    "less equal":     " <= ",
    "greater equal":  " >= ",
    "and":            " && ",
    "or":             " || ",
    "not":            lambda v: "!(%s)" % v,
    "do nothing":     "// Do nothing"
})

# Declarations
format.update({
    "declaration":                    lambda t, n, v=None: _declaration(t, n, v),
    "float declaration":              "double",
    "int declaration":                "int",
    "uint declaration":               "unsigned int",
    "static const uint declaration":  { "ufc": "static const unsigned int", "pyop2": "const unsigned uint" },
    "static const float declaration": { "ufc": "static const double", "pyop2": "const double" },
    "const float declaration":        lambda v, w: "const double %s = %s;" % (v, w),
    "const uint declaration":         lambda v, w: "const unsigned int %s = %s;" % (v, w),
    "dynamic array":                  lambda t, n, s: "%s *%s = new %s[%s];" % (t, n, t, s),
    "delete dynamic array":           lambda n, s=None: _delete_array(n, s),
    "create foo":                     lambda v: "new %s()" % v
})

# Mathematical operators
format.update({
    "add":            lambda v: " + ".join(v),
    "iadd":           lambda v, w: "%s += %s;" % (str(v), str(w)),
    "sub":            lambda v: " - ".join(v),
    "neg":            lambda v: "-%s" % v,
    "mul":            lambda v: "*".join(v),
    "imul":           lambda v, w: "%s *= %s;" % (str(v), str(w)),
    "div":            lambda v, w: "%s/%s" % (str(v), str(w)),
    "inverse":        lambda v: "(1.0/%s)" % v,
    "std power":      lambda base, exp: "std::pow(%s, %s)" % (base, exp),
    "exp":            lambda v: "std::exp(%s)" % str(v),
    "ln":             lambda v: "std::log(%s)" % str(v),
    "cos":            lambda v: "std::cos(%s)" % str(v),
    "sin":            lambda v: "std::sin(%s)" % str(v),
    "tan":            lambda v: "std::tan(%s)" % str(v),
    "acos":           lambda v: "std::acos(%s)" % str(v),
    "asin":           lambda v: "std::asin(%s)" % str(v),
    "atan":           lambda v: "std::atan(%s)" % str(v),
    "erf":            lambda v: "erf(%s)" % str(v),
    "bessel_i":       lambda v, n: "boost::math::cyl_bessel_i(%s, %s)" % (str(n), str(v)),
    "bessel_j":       lambda v, n: "boost::math::cyl_bessel_j(%s, %s)" % (str(n), str(v)),
    "bessel_k":       lambda v, n: "boost::math::cyl_bessel_k(%s, %s)" % (str(n), str(v)),
    "bessel_y":       lambda v, n: "boost::math::cyl_neumann(%s, %s)" % (str(n), str(v)),
    "absolute value": lambda v: "std::abs(%s)" % str(v),
    "sqrt":           lambda v: "std::sqrt(%s)" % str(v),
    "addition":       lambda v: _add(v),
    "multiply":       lambda v: _multiply(v),
    "power":          lambda base, exp: _power(base, exp),
    "inner product":  lambda v, w: _inner_product(v, w),
    "assign":         lambda v, w: "%s = %s;" % (v, str(w)),
    "component":      lambda v, k: _component(v, k)
})

# Formatting used in tabulate_tensor
format.update({
    "geometry tensor": lambda j, a: "G%d_%s" % (j, "_".join(["%d" % i for i in a]))
})

# Geometry related variable names (from code snippets).
format.update({
    "entity index":     "c.entity_indices",
    "num entities":     "num_global_entities",
    "cell":             lambda s: "ufc::%s" % s,
    "J":                lambda i, j: "J_%d%d" % (i, j),
    "inv(J)":           lambda i, j: "K_%d%d" % (i, j),
    "det(J)":           lambda r=None: "detJ%s" % choose_map[r],
    "cell volume":      lambda r=None: "volume%s" % choose_map[r],
    "circumradius":     lambda r=None: "circumradius%s" % choose_map[r],
    "facet area":       "facet_area",
    "scale factor":     "det",
    "transform":        lambda t, j, k, r: _transform(t, j, k, r),
    "normal component": lambda r, j: "n%s%s" % (choose_map[r], j),
    "x coordinate":     "X",
    "y coordinate":     "Y",
    "z coordinate":     "Z",
    "ip coordinates":   lambda i, j: "X%d[%d]" % (i, j),
    "affine map table": lambda i, j: "FEA%d_f%d" % (i, j),
    "coordinates":      lambda r=None: "x%s" % choose_map[r]
})

# UFC function arguments and class members (names)
def _pyop2_element_tensor(entries):
    A = "A"
    for i in entries:
        A += ("[%s]" % i)
    return A

def _ufc_element_tensor(i):
    return "A[%s]" % i

def _ufc_coefficient(count, index):
    return format["component"]("w", [count, index])

def _pyop2_coefficient(count, indices):
    if not isinstance(indices, list):
        indices = [indices, '0']
    return format["component"]("w%s" % count, indices)

format.update({
    "element tensor":             { "ufc"  : _ufc_element_tensor,
                                    "pyop2": _pyop2_element_tensor },
    "element tensor term":        lambda i, j: "A%d[%s]" % (j, i),
    "coefficient":                { "ufc": _ufc_coefficient, "pyop2": _pyop2_coefficient },
    "argument basis num":         "i",
    "argument derivative order":  "n",
    "argument values":            "values",
    "argument coordinates":       "coordinates",
    "facet":                      lambda r: "facet%s" % choose_map[r],
    "vertex":                     "vertex",
    "argument axis":              "i",
    "argument dimension":         "d",
    "argument entity":            "i",
    "member global dimension":    "_global_dimension",
    "argument dofs":              "dofs",
    "argument dof num":           "i",
    "argument dof values":        "dof_values",
    "argument vertex values":     "vertex_values",
    "argument sub":               "i" # sub domain, sub element
})

# Formatting used in evaluatedof.
format.update({
    "dof vals":                 "vals",
    "dof result":               "result",
    "dof X":                    lambda i: "X_%d" % i,
    "dof D":                    lambda i: "D_%d" % i,
    "dof W":                    lambda i: "W_%d" % i,
    "dof copy":                 lambda i: "copy_%d" % i,
    "dof physical coordinates": "y"
})


# Formatting used in evaluate_basis, evaluate_basis_derivatives and quadrature
# code generators.
format.update({
    # evaluate_basis and evaluate_basis_derivatives
    "tmp value":                lambda i: "tmp%d" % i,
    "tmp ref value":            lambda i: "tmp_ref%d" % i,
    "local dof":                "dof",
    "basisvalues":              "basisvalues",
    "coefficients":             lambda i: "coefficients%d" %(i),
    "num derivatives":          lambda t_or_g :"num_derivatives" + t_or_g,
    "derivative combinations":  lambda t_or_g :"combinations" + t_or_g,
    "transform matrix":         "transform",
    "transform Jinv":           "Jinv",
    "dmats":                    lambda i: "dmats%s" %(i),
    "dmats old":                "dmats_old",
    "reference derivatives":    "derivatives",
    "dof values":               "dof_values",
    "dof map if":               lambda i,j: "%d <= %s && %s <= %d"\
                                % (i, format["argument basis num"], format["argument basis num"], j),
    "dereference pointer":      lambda n: "*%s" % n,
    "reference variable":       lambda n: "&%s" % n,
    "call basis":               lambda i, s: "evaluate_basis(%s, %s, coordinates, c);" % (i, s),
    "call basis_derivatives":   lambda i, s: "evaluate_basis_derivatives(%s, n, %s, coordinates, c);" % (i, s),

    # quadrature code generators
    "integration points": "ip",
    "first free index":   "j",
    "second free index":  "k",
    "geometry constant":  lambda i: "G[%d]" % i,
    "ip constant":        lambda i: "I[%d]" % i,
    "basis constant":     lambda i: "B[%d]" % i,
    "conditional":        lambda i: "C[%d]" % i,
    "evaluate conditional":lambda i,j,k: "(%s) ? %s : %s" % (i,j,k),
#    "geometry constant":  lambda i: "G%d" % i,
#    "ip constant":        lambda i: "I%d" % i,
#    "basis constant":     lambda i: "B%d" % i,
    "function value":     lambda i: "F%d" % i,
    "nonzero columns":    lambda i: "nzc%d" % i,
    "weight":             lambda i: "W%d" % (i),
    "psi name":           lambda c, f, co, d, v=None: _generate_psi_name(c, f, co, d, v),
    # both
    "free indices":       ["r","s","t","u"],
    "matrix index":       lambda i, j, range_j: _matrix_index(i, str(j), str(range_j))
})

# Misc
format.update({
    "bool":             lambda v: {True: "true", False: "false"}[v],
    "str":              lambda v: "%s" % v,
    "int":              lambda v: "%d" % v,
    "list separator":   ", ",
    "block separator":  ",\n",
    "new line":         "\\\n",
    "tabulate tensor":  lambda m: _tabulate_tensor(m),
})

# Code snippets
from codesnippets import *

format.update({
    "cell coordinates":     cell_coordinates,
<<<<<<< HEAD
    "jacobian":             lambda n, r="", f="ufc": _jacobian(n, r, f),
    "inverse jacobian":     lambda n, r="": inverse_jacobian[n] % {"restriction": r},
    "jacobian and inverse": lambda n, r=None, f="ufc": _jacobian_and_inverse(n, r, f),
    "facet determinant":    { "ufc": lambda n, r=None: ufc_facet_determinant[n] % {"restriction": choose_map[r]},
                              "pyop2": lambda n, r=None: pyop2_facet_determinant[n] % {"restriction": choose_map[r]} },
    "fiat coordinate map":  lambda n: fiat_coordinate_map[n],
    "generate normal":      lambda d, i: _generate_normal(d, i),
    "generate cell volume": lambda d, i: _generate_cell_volume(d, i),
    "generate circumradius": lambda d, i: _generate_circumradius(d, i),
    "generate facet area":  lambda d: facet_area[d],
=======
    "jacobian":             lambda gdim, tdim, r="": jacobian[gdim][tdim] % {"restriction": r},
    "inverse jacobian":     lambda gdim, tdim, r="", oriented=False: inverse_jacobian[gdim][tdim] % {"restriction": r}  + format["orientation"](oriented, gdim, tdim, r),
    "jacobian and inverse": lambda gdim, tdim=None, r=None, oriented=False: (format["jacobian"](gdim, tdim, choose_map[r]) + \
                                                                                 "\n" + format["inverse jacobian"](gdim, tdim, choose_map[r], oriented)),
    "orientation":          lambda oriented, gdim, tdim, r="": orientation_snippet % {"restriction": r} if (oriented and gdim != tdim) else "",
    "facet determinant":    lambda gdim, tdim, r=None: facet_determinant[gdim][tdim] % {"restriction": choose_map[r]},
    "fiat coordinate map":  lambda cell, gdim: fiat_coordinate_map[cell][gdim],
    "generate normal":      lambda gdim, tdim, i: _generate_normal(gdim, tdim, i),
    "generate cell volume": lambda gdim, tdim, i: _generate_cell_volume(gdim, tdim, i),
    "generate circumradius": lambda gdim, tdim, i: _generate_circumradius(gdim, tdim, i),
    "generate facet area":  lambda gdim, tdim: facet_area[gdim][tdim],
>>>>>>> 3ebcc5d2
    "generate ip coordinates":  lambda g, num_ip, name, ip, r=None: (ip_coordinates[g][0], ip_coordinates[g][1] % \
                                {"restriction": choose_map[r], "ip": ip, "name": name, "num_ip": num_ip}),
    "scale factor snippet": { "ufc": ufc_scale_factor, "pyop2": pyop2_scale_factor },
    "map onto physical":    map_onto_physical,
    "combinations":         combinations_snippet,
    "transform snippet":    transform_snippet,
    "evaluate function":    evaluate_f,
    "ufc comment":          comment_ufc,
    "dolfin comment":       comment_dolfin,
    "pyop2 comment":        comment_pyop2,
    "header_h":             { "ufc": header_h, "pyop2": "" },
    "header_c":             header_c,
    "footer":               { "ufc": footer, "pyop2": "" }
})

def _jacobian(dim, restriction="", f="ufc"):
    r = { "restriction": restriction }
    if f=="pyop2":
        code = pyop2_vertex_coordinates % r
    else:
        code = ufc_vertex_coordinates % r
    return code + (jacobian[dim] % r)

def _jacobian_and_inverse(dim, restriction=None, f="ufc"):
    code  = _jacobian(dim, choose_map[restriction], f)
    code += "\n" + format["inverse jacobian"](dim, choose_map[restriction])
    return code
# Class names
format.update({
    "classname finite_element": lambda prefix, i:\
               "%s_finite_element_%d" % (prefix.lower(), i),

    "classname dofmap":  lambda prefix, i: "%s_dofmap_%d" % (prefix.lower(), i),

    "classname cell_integral":  lambda prefix, form_id, sub_domain:\
               "%s_cell_integral_%d_%s" % (prefix.lower(), form_id, sub_domain),

    "classname exterior_facet_integral":  lambda prefix, form_id, sub_domain:\
              "%s_exterior_facet_integral_%d_%s" % (prefix.lower(), form_id, sub_domain),

    "classname interior_facet_integral":  lambda prefix, form_id, sub_domain:\
              "%s_interior_facet_integral_%d_%s" % (prefix.lower(), form_id, sub_domain),

    "classname point_integral":  lambda prefix, form_id, sub_domain:\
              "%s_point_integral_%d_%s" % (prefix.lower(), form_id, sub_domain),

    "classname form": lambda prefix, i: "%s_form_%d" % (prefix.lower(), i)
})

# Helper functions for formatting.
def _declaration(type, name, value=None):
    if value is None:
        return "%s %s;" % (type, name);
    return "%s %s = %s;" % (type, name, str(value));

def _component(var, k):
    if not isinstance(k, (list, tuple)):
        k = [k]
    return "%s" % var + "".join("[%s]" % str(i) for i in k)

def _delete_array(name, size=None):
    if size is None:
        return "delete [] %s;" % name
    f_r = format["free indices"][0]
    code = format["generate loop"](["delete [] %s;" % format["component"](name, f_r)], [(f_r, 0, size)])
    code.append("delete [] %s;" % name)
    return "\n".join(code)

def _multiply(factors):
    """
    Generate string multiplying a list of numbers or strings.  If a
    factor is zero, the whole product is zero. Any factors equal to
    one are ignored.
    """

    # FIXME: This could probably be way more robust and elegant.

    cpp_str = format["str"]
    non_zero_factors = []
    for f in factors:

        # Round-off if f is smaller than epsilon
        if isinstance(f, (int, float)):
            if abs(f) < format["epsilon"]:
                return cpp_str(0)
            if abs(f - 1.0) < format["epsilon"]:
                continue

        # Convert to string
        f = cpp_str(f)

        # Return zero if any factor is zero
        if f == "0":
            return cpp_str(0)

        # If f is 1, don't add it to list of factors
        if f == "1":
            continue

        # If sum-like, parentheseze factor
        if "+" in f or "-" in f:
            f = "(%s)" % f

        non_zero_factors += [f]

    if len(non_zero_factors) == 0:
        return cpp_str(1.0)

    return "*".join(non_zero_factors)

def _add(terms):
    "Generate string summing a list of strings."

    # FIXME: Subtract absolute value of negative numbers
    result = " + ".join([str(t) for t in terms if (str(t) != "0")])
    if result == "":
        return format["str"](0)
    return result

def _power(base, exponent):
    "Generate code for base^exponent."
    if exponent >= 0:
        return _multiply(exponent*(base,))
    else:
        return "1.0 / (%s)" % _power(base, -exponent)

def _inner_product(v, w):
    "Generate string for v[0]*w[0] + ... + v[n]*w[n]."

    # Check that v and w have same length
    assert(len(v) == len(w)), "Sizes differ in inner-product!"

    # Special case, zero terms
    if len(v) == 0: return format["float"](0)

    # Straightforward handling when we only have strings
    if isinstance(v[0], str):
        return _add([_multiply([v[i], w[i]]) for i in range(len(v))])

    # Fancy handling of negative numbers etc
    result = None
    eps = format["epsilon"]
    add = format["add"]
    sub = format["sub"]
    neg = format["neg"]
    mul = format["mul"]
    fl  = format["float"]
    for (c, x) in zip(v, w):
        if result:
            if abs(c - 1.0) < eps:
                result = add([result, x])
            elif abs(c + 1.0) < eps:
                result = sub([result, x])
            elif c > eps:
                result = add([result, mul([fl(c), x])])
            elif c < -eps:
                result = sub([result, mul([fl(-c), x])])
        else:
            if abs(c - 1.0) < eps:
                result = x
            elif abs(c + 1.0) < eps:
                result = neg(x)
            elif c > eps:
                result = mul([fl(c), x])
            elif c < -eps:
                result = neg(mul([fl(-c), x]))

    return result

def _transform(type, j, k, r):
    map_name = {"J": "J", "JINV": "K"}[type] + choose_map[r]
    return (map_name + "_%d%d") % (j, k)

# FIXME: Input to _generate_switch should be a list of tuples (i, case)
def _generate_switch(variable, cases, default=None, numbers=None):
    "Generate switch statement from given variable and cases"

    # Special case: no cases and no default
    if len(cases) == 0 and default is None:
        return format["do nothing"]
    elif len(cases) == 0:
        return default

    # Special case: one case and no default
    if len(cases) == 1 and default is None:
        return cases[0]

    # Create numbers for switch
    if numbers is None:
        numbers = range(len(cases))

    # Create switch
    code = "switch (%s)\n{\n" % variable
    for (i, case) in enumerate(cases):
        code += "case %d:\n  {\n  %s\n    break;\n  }\n" % (numbers[i], indent(case, 2))
    code += "}\n"

    # Default value
    if default:
        code += "\n" + default

    return code

def _tabulate_tensor(vals):
    "Tabulate a multidimensional tensor. (Replace tabulate_matrix and tabulate_vector)."

    # Prefetch formats to speed up code generation
    f_block     = format["block"]
    f_list_sep  = format["list separator"]
    f_block_sep = format["block separator"]
    # FIXME: KBO: Change this to "float" once issue in set_float_formatting is fixed.
    f_float     = format["floating point"]
    f_epsilon   = format["epsilon"]

    # Create numpy array and get shape.
    tensor = numpy.array(vals)
    shape = numpy.shape(tensor)
    if len(shape) == 1:
        # Create zeros if value is smaller than tolerance.
        values = []
        for v in tensor:
            if abs(v) < f_epsilon:
                values.append(f_float(0.0))
            else:
                values.append(f_float(v))
        # Format values.
        return f_block(f_list_sep.join(values))
    elif len(shape) > 1:
        return f_block(f_block_sep.join([_tabulate_tensor(tensor[i]) for i in range(shape[0])]))
    else:
        error("Not an N-dimensional array:\n%s" % tensor)

def _generate_loop(lines, loop_vars, _indent):
    "This function generates a loop over a vector or matrix."

    # Prefetch formats to speed up code generation.
    f_loop     = format["loop"]
    f_begin    = format["block begin"]
    f_end      = format["block end"]
    f_comment  = format["comment"]

    if not loop_vars:
        return lines

    code = []
    for ls in loop_vars:
        # Get index and lower and upper bounds.
        index, lower, upper = ls
        # Loop index.
        code.append(indent(f_loop(index, lower, upper), _indent))
        code.append(indent(f_begin, _indent))

        # Increase indentation.
        _indent += 2

        # If this is the last loop, write values.
        if index == loop_vars[-1][0]:
            for l in lines:
                code.append(indent(l, _indent))

    # Decrease indentation and write end blocks.
    indices = [var[0] for var in loop_vars]
    indices.reverse()
    for index in indices:
        _indent -= 2
        code.append(indent(f_end + f_comment("end loop over '%s'" % index), _indent))

    return code

def _matrix_index(i, j, range_j):
    "Map the indices in a matrix to an index in an array i.e., m[i][j] -> a[i*range(j)+j]"
    if i == 0:
        access = j
    elif i == 1:
        access = format["add"]([range_j, j])
    else:
        irj = format["mul"]([format["str"](i), range_j])
        access = format["add"]([irj, j])
    return access

def _generate_psi_name(counter, facet, component, derivatives, vertex=None):
    """Generate a name for the psi table of the form:
    FE#_f#_C#_D###, where '#' will be an integer value.

    FE  - is a simple counter to distinguish the various bases, it will be
          assigned in an arbitrary fashion.

    f   - denotes facets if applicable, range(element.num_facets()).

    C   - is the component number if any (this does not yet take into account
          tensor valued functions)

    D   - is the number of derivatives in each spatial direction if any. If the
          element is defined in 3D, then D012 means d^3(*)/dydz^2

    f   - denotes vertices if applicable, range(num_vertices)."""

    name = "FE%d" % counter
    if not facet is None:
        name += "_f%d" % facet
    if not vertex is None:
        name += "_v%d" % vertex
    if component != () and component != []:
        name += "_C%d" % component
    if any(derivatives):
        name += "_D" + "".join([str(d) for d in derivatives])

    return name

def _generate_normal(geometric_dimension, topological_dimension, domain_type,
                     reference_normal=False):
    "Generate code for computing normal"

    # Choose snippets
    direction = normal_direction[geometric_dimension][topological_dimension]

    assert (facet_normal[geometric_dimension].has_key(topological_dimension)),\
        "Facet normal not yet implemented for this gdim/tdim combo"
    normal = facet_normal[geometric_dimension][topological_dimension]

    # Choose restrictions
    if domain_type == "exterior_facet":
        code = direction % {"restriction": "", "facet" : "facet"}
        code += normal % {"direction" : "", "restriction": ""}
    elif domain_type == "interior_facet":
        code = direction % {"restriction": choose_map["+"], "facet": "facet0"}
        code += normal % {"direction" : "", "restriction": choose_map["+"]}
        code += normal % {"direction" : "!", "restriction": choose_map["-"]}
    else:
        error("Unsupported domain_type: %s" % str(domain_type))
    return code

def _generate_cell_volume(gdim, tdim, domain_type):
    "Generate code for computing cell volume."

    # Choose snippets
    volume = cell_volume[gdim][tdim]

    # Choose restrictions
    if domain_type in ("cell", "exterior_facet", "point"):
        code = volume % {"restriction": ""}
    elif domain_type == "interior_facet":
        code = volume % {"restriction": choose_map["+"]}
        code += volume % {"restriction": choose_map["-"]}
    else:
        error("Unsupported domain_type: %s" % str(domain_type))
    return code

def _generate_circumradius(gdim, tdim, domain_type):
    "Generate code for computing a cell's circumradius."

    # Choose snippets
    radius = circumradius[gdim][tdim]

    # Choose restrictions
    if domain_type in ("cell", "exterior_facet", "point"):
        code = radius % {"restriction": ""}
    elif domain_type == "interior_facet":
        code = radius % {"restriction": choose_map["+"]}
        code += radius % {"restriction": choose_map["-"]}
    else:
        error("Unsupported domain_type: %s" % str(domain_type))
    return code

# Functions.
def indent(block, num_spaces):
    "Indent each row of the given string block with n spaces."
    indentation = " " * num_spaces
    return indentation + ("\n" + indentation).join(block.split("\n"))

def count_ops(code):
    "Count the number of operations in code (multiply-add pairs)."
    num_add = code.count(" + ") + code.count(" - ")
    num_multiply = code.count("*") + code.count("/")
    return (num_add + num_multiply) / 2

def set_float_formatting(precision):
    "Set floating point formatting based on precision."

    # Options for float formatting
    #f1     = "%%.%df" % precision
    #f2     = "%%.%de" % precision
    f1     = "%%.%dg" % precision
    f2     = "%%.%dg" % precision
    f_int  = "%%.%df" % 1

    eps = eval("1e-%s" % precision)

    # Regular float formatting
    def floating_point_regular(v):
        if abs(v - round(v, 1)) < eps:
            return f_int % v
        elif abs(v) < 100.0:
            return f1 % v
        else:
            return f2 % v

    # Special float formatting on Windows (remove extra leading zero)
    def floating_point_windows(v):
        return floating_point_regular(v).replace("e-0", "e-").replace("e+0", "e+")

    # Set float formatting
    if platform.system() == "Windows":
        format["float"] = floating_point_windows
    else:
        format["float"] = floating_point_regular

    # FIXME: KBO: Remove once we agree on the format of 'f1'
    format["floating point"] = format["float"]

    # Set machine precision
    format["epsilon"] = 10.0*eval("1e-%s" % precision)

def set_exception_handling(convert_exceptions_to_warnings):
    "Set handling of exceptions."
    if convert_exceptions_to_warnings:
        format["exception"] = format["warning"]

# Declarations to examine
types = [["double"],
         ["const", "double"],
         ["const", "double", "*", "const", "*"],
         ["int"],
         ["const", "int"],
         ["unsigned", "int"],
         ["bool"],
         ["const", "bool"],
         ["static", "unsigned", "int"],
         ["const", "unsigned", "int"]]

# Special characters and delimiters
special_characters = ["+", "-", "*", "/", "=", ".", " ", ";", "(", ")", "\\", "{", "}", "[","]", "!"]

def remove_unused(code, used_set=set()):
    """
    Remove unused variables from a given C++ code. This is useful when
    generating code that will be compiled with gcc and parameters -Wall
    -Werror, in which case gcc returns an error when seeing a variable
    declaration for a variable that is never used.

    Optionally, a set may be specified to indicate a set of variables
    names that are known to be used a priori.
    """

    # Dictionary of (declaration_line, used_lines) for variables
    variables = {}

    # List of variable names (so we can search them in order)
    variable_names = []

    lines = code.split("\n")
    for (line_number, line) in enumerate(lines):
        # Exclude commented lines.
        if line[:2] == "//" or line[:3] == "///":
            continue

        # Split words
        words = [word for word in line.split(" ") if not word == ""]

        # Remember line where variable is declared
        for type in [type for type in types if " ".join(type) in " ".join(words)]: # Fewer matches than line below.
        # for type in [type for type in types if len(words) > len(type)]:
            variable_type = words[0:len(type)]
            variable_name = words[len(type)]

            # Skip special characters
            if variable_name in special_characters:
                continue

            # Test if any of the special characters are present in the variable name
            # If this is the case, then remove these by assuming that the 'real' name
            # is the first entry in the return list. This is implemented to prevent
            # removal of e.g. 'double array[6]' if it is later used in a loop as 'array[i]'
            if variable_type == type:

                # Create correct variable name (e.g. y instead of
                # y[2]) for variables with separators
                seps_present = [sep for sep in special_characters if sep in variable_name]
                if seps_present:
                    variable_name = [variable_name.split(sep)[0] for sep in seps_present]
                    variable_name.sort()
                    variable_name = variable_name[0]

                variables[variable_name] = (line_number, [])
                if not variable_name in variable_names:
                    variable_names += [variable_name]

        # Mark line for used variables
        for variable_name in variables:
            (declaration_line, used_lines) = variables[variable_name]
            if _variable_in_line(variable_name, line) and line_number > declaration_line:
                variables[variable_name] = (declaration_line, used_lines + [line_number])

    # Reverse the order of the variable names to catch variables used
    # only by variables that are removed
    variable_names.reverse()

    # Remove declarations that are not used
    removed_lines = []
    for variable_name in variable_names:
        (declaration_line, used_lines) = variables[variable_name]
        for line in removed_lines:
            if line in used_lines:
                used_lines.remove(line)
        if not used_lines and not variable_name in used_set:
            debug("Removing unused variable: %s" % variable_name)
            lines[declaration_line] = None # KBO: Need to completely remove line for evaluate_basis* to work
            # lines[declaration_line] = "// " + lines[declaration_line]
            removed_lines += [declaration_line]
    return "\n".join([line for line in lines if not line is None])

def _variable_in_line(variable_name, line):
    "Check if variable name is used in line"
    if not variable_name in line:
        return False
    for character in special_characters:
        line = line.replace(character, "\\" + character)
    delimiter = "[" + ",".join(["\\" + c for c in special_characters]) + "]"
    return not re.search(delimiter + variable_name + delimiter, line) == None<|MERGE_RESOLUTION|>--- conflicted
+++ resolved
@@ -251,30 +251,17 @@
 
 format.update({
     "cell coordinates":     cell_coordinates,
-<<<<<<< HEAD
-    "jacobian":             lambda n, r="", f="ufc": _jacobian(n, r, f),
-    "inverse jacobian":     lambda n, r="": inverse_jacobian[n] % {"restriction": r},
-    "jacobian and inverse": lambda n, r=None, f="ufc": _jacobian_and_inverse(n, r, f),
-    "facet determinant":    { "ufc": lambda n, r=None: ufc_facet_determinant[n] % {"restriction": choose_map[r]},
-                              "pyop2": lambda n, r=None: pyop2_facet_determinant[n] % {"restriction": choose_map[r]} },
-    "fiat coordinate map":  lambda n: fiat_coordinate_map[n],
-    "generate normal":      lambda d, i: _generate_normal(d, i),
-    "generate cell volume": lambda d, i: _generate_cell_volume(d, i),
-    "generate circumradius": lambda d, i: _generate_circumradius(d, i),
-    "generate facet area":  lambda d: facet_area[d],
-=======
-    "jacobian":             lambda gdim, tdim, r="": jacobian[gdim][tdim] % {"restriction": r},
+    "jacobian":             lambda gdim, tdim, r="", f="ufc": _jacobian(gdim, tdim, r, f),
     "inverse jacobian":     lambda gdim, tdim, r="", oriented=False: inverse_jacobian[gdim][tdim] % {"restriction": r}  + format["orientation"](oriented, gdim, tdim, r),
-    "jacobian and inverse": lambda gdim, tdim=None, r=None, oriented=False: (format["jacobian"](gdim, tdim, choose_map[r]) + \
-                                                                                 "\n" + format["inverse jacobian"](gdim, tdim, choose_map[r], oriented)),
+    "jacobian and inverse": lambda gdim, tdim=None, r=None, oriented=False, f="ufc": _jacobian_and_inverse(gdim, tdim, r, oriented, f),
     "orientation":          lambda oriented, gdim, tdim, r="": orientation_snippet % {"restriction": r} if (oriented and gdim != tdim) else "",
-    "facet determinant":    lambda gdim, tdim, r=None: facet_determinant[gdim][tdim] % {"restriction": choose_map[r]},
+    "facet determinant":    { "ufc": lambda gdim, tdim, r=None: ufc_facet_determinant[gdim][tdim] % {"restriction": choose_map[r]},
+                              "pyop2": lambda gdim, tdim, r=None: pyop2_facet_determinant[gdim][tdim] % {"restriction": choose_map[r]} },
     "fiat coordinate map":  lambda cell, gdim: fiat_coordinate_map[cell][gdim],
     "generate normal":      lambda gdim, tdim, i: _generate_normal(gdim, tdim, i),
     "generate cell volume": lambda gdim, tdim, i: _generate_cell_volume(gdim, tdim, i),
     "generate circumradius": lambda gdim, tdim, i: _generate_circumradius(gdim, tdim, i),
     "generate facet area":  lambda gdim, tdim: facet_area[gdim][tdim],
->>>>>>> 3ebcc5d2
     "generate ip coordinates":  lambda g, num_ip, name, ip, r=None: (ip_coordinates[g][0], ip_coordinates[g][1] % \
                                 {"restriction": choose_map[r], "ip": ip, "name": name, "num_ip": num_ip}),
     "scale factor snippet": { "ufc": ufc_scale_factor, "pyop2": pyop2_scale_factor },
@@ -290,17 +277,17 @@
     "footer":               { "ufc": footer, "pyop2": "" }
 })
 
-def _jacobian(dim, restriction="", f="ufc"):
+def _jacobian(gdim, tdim, restriction="", f="ufc"):
     r = { "restriction": restriction }
     if f=="pyop2":
         code = pyop2_vertex_coordinates % r
     else:
         code = ufc_vertex_coordinates % r
-    return code + (jacobian[dim] % r)
-
-def _jacobian_and_inverse(dim, restriction=None, f="ufc"):
-    code  = _jacobian(dim, choose_map[restriction], f)
-    code += "\n" + format["inverse jacobian"](dim, choose_map[restriction])
+    return code + (jacobian[gdim][tdim] % r)
+
+def _jacobian_and_inverse(gdim, tdim, r=None, oriented=False, f="ufc"):
+    code  = _jacobian(gdim, tdim, choose_map[r], f)
+    code += "\n" + format["inverse jacobian"](gdim, tdim, choose_map[r], oriented)
     return code
 # Class names
 format.update({
