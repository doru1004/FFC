--- conflicted
+++ resolved
@@ -612,18 +612,14 @@
     name = "FE%d" % counter
 
     if entity_type == "facet":
-<<<<<<< HEAD
-        name += "_f%d" % entity
+        if entity is None:
+            name += "_f0"
+        else:
+            name += "_f%d" % entity
     elif entity_type == "horiz_facet":
         name += "_fh%d" % entity
     elif entity_type == "vert_facet":
         name += "_fv%d" % entity
-=======
-        if entity is None:
-            name += "_f0"
-        else:
-            name += "_f%d" % entity
->>>>>>> 6f1d8583
     elif entity_type == "vertex":
         name += "_v%d" % entity
 
@@ -749,12 +745,8 @@
                          "exterior_facet_top", "exterior_facet_vert",
                          "quadrature_cell"):
         code = volume % {"restriction": ""}
-<<<<<<< HEAD
     elif integral_type in ("interior_facet", "interior_facet_horiz",
-                         "interior_facet_vert"):
-=======
-    elif domain_type in ("interior_facet", "quadrature_facet"):
->>>>>>> 6f1d8583
+                           "interior_facet_vert", "quadrature_facet"):
         code = volume % {"restriction": _choose_map["+"]}
         code += volume % {"restriction": _choose_map["-"]}
     else:
@@ -770,11 +762,7 @@
     # Choose restrictions
     if integral_type in ("cell", "exterior_facet", "point", "quadrature_cell"):
         code = radius % {"restriction": ""}
-<<<<<<< HEAD
-    elif integral_type == "interior_facet":
-=======
-    elif domain_type in ("interior_facet", "quadrature_facet"):
->>>>>>> 6f1d8583
+    elif integral_type in ("interior_facet", "quadrature_facet"):
         code = radius % {"restriction": _choose_map["+"]}
         code += radius % {"restriction": _choose_map["-"]}
     else:
