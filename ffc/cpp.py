"Thisd module defines rules and algorithms for generating C++ code."

# Copyright (C) 2009-2013 Anders Logg
#
# This file is part of FFC.
#
# FFC is free software: you can redistribute it and/or modify
# it under the terms of the GNU Lesser General Public License as published by
# the Free Software Foundation, either version 3 of the License, or
# (at your option) any later version.
#
# FFC is distributed in the hope that it will be useful,
# but WITHOUT ANY WARRANTY; without even the implied warranty of
# MERCHANTABILITY or FITNESS FOR A PARTICULAR PURPOSE. See the
# GNU Lesser General Public License for more details.
#
# You should have received a copy of the GNU Lesser General Public License
# along with FFC. If not, see <http://www.gnu.org/licenses/>.
#
# Modified by Kristian B. Oelgaard 2011
# Modified by Marie E. Rognes 2010
# Modified by Martin Alnaes 2013
#
# First added:  2009-12-16
# Last changed: 2013-01-25

# Python modules
import re, numpy, platform

# FFC modules
from ffc.log import debug, error

# Mapping of restrictions
_choose_map = {None: "", "+": "_0", "-": "_1"}

# FIXME: KBO: format is a builtin_function, i.e., we should use a different name.
# Formatting rules
format = {}

# Program flow
format.update({
    "return":         lambda v: "return %s;" % str(v),
    "grouping":       lambda v: "(%s)" % v,
    "block":          lambda v: "{%s}" % v,
    "block begin":    "{",
    "block end":      "}",
    "list":           lambda v: format["block"](format["list separator"].join([str(l) for l in v])),
    "switch":         lambda v, cases, default=None, numbers=None: _generate_switch(v, cases, default, numbers),
    "exception":      lambda v: "throw std::runtime_error(\"%s\");" % v,
    "warning":        lambda v: 'std::cerr << "*** FFC warning: " << "%s" << std::endl;' % v,
    "comment":        lambda v: "// %s" % v,
    "if":             lambda c, v: "if (%s)\n{\n%s\n}\n" % (c, v),
    "loop":           lambda i, j, k: "for (unsigned int %s = %s; %s < %s; %s++)"% (i, j, i, k, i),
    "generate loop":  lambda v, w, _indent=0: _generate_loop(v, w, _indent),
    "is equal":       " == ",
    "not equal":      " != ",
    "less than":      " < ",
    "greater than":   " > ",
    "less equal":     " <= ",
    "greater equal":  " >= ",
    "and":            " && ",
    "or":             " || ",
    "not":            lambda v: "!(%s)" % v,
    "do nothing":     "// Do nothing"
})

# Declarations
format.update({
    "declaration":                    lambda t, n, v=None: _declaration(t, n, v),
    "float declaration":              "double",
    "int declaration":                "int",
    "uint declaration":               "unsigned int",
    "static const uint declaration":  { "ufc": "static const unsigned int", "pyop2": "const unsigned uint" },
    "static const float declaration": { "ufc": "static const double", "pyop2": "const double" },
    "const float declaration":        lambda v, w: "const double %s = %s;" % (v, w),
    "const uint declaration":         lambda v, w: "const unsigned int %s = %s;" % (v, w),
    "dynamic array":                  lambda t, n, s: "%s *%s = new %s[%s];" % (t, n, t, s),
    "delete dynamic array":           lambda n, s=None: _delete_array(n, s),
    "create foo":                     lambda v: "new %s()" % v
})

# Mathematical operators
format.update({
    "add":            lambda v: " + ".join(v),
    "iadd":           lambda v, w: "%s += %s;" % (str(v), str(w)),
    "sub":            lambda v: " - ".join(v),
    "neg":            lambda v: "-%s" % v,
    "mul":            lambda v: "*".join(v),
    "imul":           lambda v, w: "%s *= %s;" % (str(v), str(w)),
    "div":            lambda v, w: "%s/%s" % (str(v), str(w)),
    "inverse":        lambda v: "(1.0/%s)" % v,
    "std power":      lambda base, exp: "std::pow(%s, %s)" % (base, exp),
    "exp":            lambda v: "std::exp(%s)" % str(v),
    "ln":             lambda v: "std::log(%s)" % str(v),
    "cos":            lambda v: "std::cos(%s)" % str(v),
    "sin":            lambda v: "std::sin(%s)" % str(v),
    "tan":            lambda v: "std::tan(%s)" % str(v),
    "cosh":           lambda v: "std::cosh(%s)" % str(v),
    "sinh":           lambda v: "std::sinh(%s)" % str(v),
    "tanh":           lambda v: "std::tanh(%s)" % str(v),
    "acos":           lambda v: "std::acos(%s)" % str(v),
    "asin":           lambda v: "std::asin(%s)" % str(v),
    "atan":           lambda v: "std::atan(%s)" % str(v),
    "erf":            lambda v: "erf(%s)" % str(v),
    "bessel_i":       lambda v, n: "boost::math::cyl_bessel_i(%s, %s)" % (str(n), str(v)),
    "bessel_j":       lambda v, n: "boost::math::cyl_bessel_j(%s, %s)" % (str(n), str(v)),
    "bessel_k":       lambda v, n: "boost::math::cyl_bessel_k(%s, %s)" % (str(n), str(v)),
    "bessel_y":       lambda v, n: "boost::math::cyl_neumann(%s, %s)" % (str(n), str(v)),
    "absolute value": lambda v: "std::abs(%s)" % str(v),
    "sqrt":           lambda v: "std::sqrt(%s)" % str(v),
    "addition":       lambda v: _add(v),
    "multiply":       lambda v: _multiply(v),
    "power":          lambda base, exp: _power(base, exp),
    "inner product":  lambda v, w: _inner_product(v, w),
    "assign":         lambda v, w: "%s = %s;" % (v, str(w)),
    "component":      lambda v, k: _component(v, k)
})

# Formatting used in tabulate_tensor
format.update({
    "geometry tensor": lambda j, a: "G%d_%s" % (j, "_".join(["%d" % i for i in a]))
})

# Geometry related variable names (from code snippets).
format.update({
    "entity index":       "c.entity_indices",
    "num entities":       "num_global_entities",
    "cell":               lambda s: "ufc::%s" % s,
    "J":                  lambda i, j, m, n: "J[%d]" % _flatten(i, j, m, n),
    "inv(J)":             lambda i, j, m, n: "K[%d]" % _flatten(i, j, m, n),
    "det(J)":             lambda r=None: "detJ%s" % _choose_map[r],
    "cell volume":        lambda r=None: "volume%s" % _choose_map[r],
    "circumradius":       lambda r=None: "circumradius%s" % _choose_map[r],
    "facet area":         "facet_area",
    "scale factor":       "det",
    "transform":          lambda t, i, j, m, n, r: _transform(t, i, j, m, n, r),
    "normal component":   lambda r, j: "n%s%s" % (_choose_map[r], j),
    "x coordinate":       "X",
    "y coordinate":       "Y",
    "z coordinate":       "Z",
    "ip coordinates":     lambda i, j: "X%d[%d]" % (i, j),
    "affine map table":   lambda i, j: "FEA%d_f%d" % (i, j),
    "vertex_coordinates": lambda r=None: "vertex_coordinates%s" % _choose_map[r]
})

# UFC function arguments and class members (names)
def _pyop2_element_tensor(entries):
    A = "A"
    for i in entries:
        A += ("[%s]" % i)
    return A

def _ufc_element_tensor(i):
    return "A[%s]" % i

def _ufc_coefficient(count, index):
    return format["component"]("w", [count, index])

def _pyop2_coefficient(count, indices):
    if not isinstance(indices, list):
        indices = [indices, '0']
    return format["component"]("w%s" % count, indices)

format.update({
    "element tensor":             { "ufc"  : _ufc_element_tensor,
                                    "pyop2": _pyop2_element_tensor },
    "element tensor term":        lambda i, j: "A%d[%s]" % (j, i),
    "coefficient":                { "ufc": _ufc_coefficient, "pyop2": _pyop2_coefficient },
    "argument basis num":         "i",
    "argument derivative order":  "n",
    "argument values":            "values",
    "argument coordinates":       "dof_coordinates",
    "facet":                      lambda r: "facet%s" % _choose_map[r],
    "vertex":                     "vertex",
    "argument axis":              "i",
    "argument dimension":         "d",
    "argument entity":            "i",
    "member global dimension":    "_global_dimension",
    "argument dofs":              "dofs",
    "argument dof num":           "i",
    "argument dof values":        "dof_values",
    "argument vertex values":     "vertex_values",
    "argument sub":               "i" # sub domain, sub element
})

# Formatting used in evaluatedof.
format.update({
    "dof vals":                 "vals",
    "dof result":               "result",
    "dof X":                    lambda i: "X_%d" % i,
    "dof D":                    lambda i: "D_%d" % i,
    "dof W":                    lambda i: "W_%d" % i,
    "dof copy":                 lambda i: "copy_%d" % i,
    "dof physical coordinates": "y"
})


# Formatting used in evaluate_basis, evaluate_basis_derivatives and quadrature
# code generators.
format.update({
    # evaluate_basis and evaluate_basis_derivatives
    "tmp value":                lambda i: "tmp%d" % i,
    "tmp ref value":            lambda i: "tmp_ref%d" % i,
    "local dof":                "dof",
    "basisvalues":              "basisvalues",
    "coefficients":             lambda i: "coefficients%d" %(i),
    "num derivatives":          lambda t_or_g :"num_derivatives" + t_or_g,
    "derivative combinations":  lambda t_or_g :"combinations" + t_or_g,
    "transform matrix":         "transform",
    "transform Jinv":           "Jinv",
    "dmats":                    lambda i: "dmats%s" %(i),
    "dmats old":                "dmats_old",
    "reference derivatives":    "derivatives",
    "dof values":               "dof_values",
    "dof map if":               lambda i,j: "%d <= %s && %s <= %d"\
                                % (i, format["argument basis num"], format["argument basis num"], j),
    "dereference pointer":      lambda n: "*%s" % n,
    "reference variable":       lambda n: "&%s" % n,
    "call basis":               lambda i, s: "evaluate_basis(%s, %s, x, vertex_coordinates, cell_orientation);" % (i, s),
    "call basis_derivatives":   lambda i, s: "evaluate_basis_derivatives(%s, n, %s, x, vertex_coordinates, cell_orientation);" % (i, s),

    # quadrature code generators
    "integration points": "ip",
    "first free index":   "j",
    "second free index":  "k",
    "geometry constant":  lambda i: "G[%d]" % i,
    "ip constant":        lambda i: "I[%d]" % i,
    "basis constant":     lambda i: "B[%d]" % i,
    "conditional":        lambda i: "C[%d]" % i,
    "evaluate conditional":lambda i,j,k: "(%s) ? %s : %s" % (i,j,k),
#    "geometry constant":  lambda i: "G%d" % i,
#    "ip constant":        lambda i: "I%d" % i,
#    "basis constant":     lambda i: "B%d" % i,
    "function value":     lambda i: "F%d" % i,
    "nonzero columns":    lambda i: "nzc%d" % i,
    "weight":             lambda i: "W%d" % (i),
    "psi name":           lambda c, et, e, co, d: _generate_psi_name(c, et, e, co, d),
    # both
    "free indices":       ["r","s","t","u"],
    "matrix index":       lambda i, j, range_j: _matrix_index(i, str(j), str(range_j))
})

# Misc
format.update({
    "bool":             lambda v: {True: "true", False: "false"}[v],
    "str":              lambda v: "%s" % v,
    "int":              lambda v: "%d" % v,
    "list separator":   ", ",
    "block separator":  ",\n",
    "new line":         "\\\n",
    "tabulate tensor":  lambda m: _tabulate_tensor(m),
})

# Code snippets
from codesnippets import *

format.update({
<<<<<<< HEAD
    "cell coordinates":     cell_coordinates,
    "jacobian":             lambda gdim, tdim, r="", f="ufc": _jacobian(gdim, tdim, r, f),
    "inverse jacobian":     lambda gdim, tdim, r="", oriented=False: inverse_jacobian[gdim][tdim] % {"restriction": r}  + format["orientation"](oriented, gdim, tdim, r),
    "jacobian and inverse": lambda gdim, tdim=None, r=None, oriented=False, f="ufc": _jacobian_and_inverse(gdim, tdim, r, oriented, f),
    "orientation":          lambda oriented, gdim, tdim, r="": orientation_snippet % {"restriction": r} if (oriented and gdim != tdim) else "",
    "facet determinant":    { "ufc": lambda gdim, tdim, r=None: ufc_facet_determinant[gdim][tdim] % {"restriction": choose_map[r]},
                              "pyop2": lambda gdim, tdim, r=None: pyop2_facet_determinant[gdim][tdim] % {"restriction": choose_map[r]} },
    "fiat coordinate map":  lambda cell, gdim: fiat_coordinate_map[cell][gdim],
    "generate normal":      lambda gdim, tdim, i: _generate_normal(gdim, tdim, i),
    "generate cell volume": lambda gdim, tdim, i: _generate_cell_volume(gdim, tdim, i),
    "generate circumradius": lambda gdim, tdim, i: _generate_circumradius(gdim, tdim, i),
    "generate facet area":  lambda gdim, tdim: facet_area[gdim][tdim],
    "generate ip coordinates":  lambda g, num_ip, name, ip, r=None: (ip_coordinates[g][0], ip_coordinates[g][1] % \
                                {"restriction": choose_map[r], "ip": ip, "name": name, "num_ip": num_ip}),
    "scale factor snippet": { "ufc": ufc_scale_factor, "pyop2": pyop2_scale_factor },
    "map onto physical":    map_onto_physical,
    "combinations":         combinations_snippet,
    "transform snippet":    transform_snippet,
    "evaluate function":    evaluate_f,
    "ufc comment":          comment_ufc,
    "dolfin comment":       comment_dolfin,
    "pyop2 comment":        comment_pyop2,
    "header_h":             { "ufc": header_h, "pyop2": "" },
    "header_c":             header_c,
    "footer":               { "ufc": footer, "pyop2": "" }
=======
    "compute_jacobian":         lambda tdim, gdim, r=None: \
                                compute_jacobian[tdim][gdim] % {"restriction": _choose_map[r]},
    "compute_jacobian_inverse": lambda tdim, gdim, r=None: \
                                compute_jacobian_inverse[tdim][gdim] % {"restriction": _choose_map[r]},
    "orientation":              lambda tdim, gdim, r=None: orientation_snippet % {"restriction": _choose_map[r]} if tdim != gdim else "",
    "facet determinant":        lambda tdim, gdim, r=None: facet_determinant[tdim][gdim] % {"restriction": _choose_map[r]},
    "fiat coordinate map":      lambda cell, gdim: fiat_coordinate_map[cell][gdim],
    "generate normal":          lambda tdim, gdim, i: _generate_normal(tdim, gdim, i),
    "generate cell volume":     lambda tdim, gdim, i: _generate_cell_volume(tdim, gdim, i),
    "generate circumradius":    lambda tdim, gdim, i: _generate_circumradius(tdim, gdim, i),
    "generate facet area":      lambda tdim, gdim: facet_area[tdim][gdim],
    "generate ip coordinates":  lambda g, num_ip, name, ip, r=None: (ip_coordinates[g][0], ip_coordinates[g][1] % \
                                {"restriction": _choose_map[r], "ip": ip, "name": name, "num_ip": num_ip}),
    "scale factor snippet":    scale_factor,
    "map onto physical":       map_onto_physical,
    "combinations":            combinations_snippet,
    "transform snippet":       transform_snippet,
    "evaluate function":       evaluate_f,
    "ufc comment":             comment_ufc,
    "dolfin comment":          comment_dolfin,
    "header_h":                header_h,
    "header_c":                header_c,
    "footer":                  footer
>>>>>>> 66fc9251
})

def _jacobian(gdim, tdim, restriction="", f="ufc"):
    r = { "restriction": restriction }
    if f=="pyop2":
        code = pyop2_vertex_coordinates % r
    else:
        code = ufc_vertex_coordinates % r
    return code + (jacobian[gdim][tdim] % r)

def _jacobian_and_inverse(gdim, tdim, r=None, oriented=False, f="ufc"):
    code  = _jacobian(gdim, tdim, choose_map[r], f)
    code += "\n" + format["inverse jacobian"](gdim, tdim, choose_map[r], oriented)
    return code
# Class names
format.update({
    "classname finite_element": lambda prefix, i:\
               "%s_finite_element_%d" % (prefix.lower(), i),

    "classname dofmap":  lambda prefix, i: "%s_dofmap_%d" % (prefix.lower(), i),

    "classname cell_integral":  lambda prefix, form_id, sub_domain:\
               "%s_cell_integral_%d_%s" % (prefix.lower(), form_id, sub_domain),

    "classname exterior_facet_integral":  lambda prefix, form_id, sub_domain:\
              "%s_exterior_facet_integral_%d_%s" % (prefix.lower(), form_id, sub_domain),

    "classname interior_facet_integral":  lambda prefix, form_id, sub_domain:\
              "%s_interior_facet_integral_%d_%s" % (prefix.lower(), form_id, sub_domain),

    "classname point_integral":  lambda prefix, form_id, sub_domain:\
              "%s_point_integral_%d_%s" % (prefix.lower(), form_id, sub_domain),

    "classname form": lambda prefix, i: "%s_form_%d" % (prefix.lower(), i)
})

# Helper functions for formatting

def _declaration(type, name, value=None):
    if value is None:
        return "%s %s;" % (type, name);
    return "%s %s = %s;" % (type, name, str(value));

def _component(var, k):
    if not isinstance(k, (list, tuple)):
        k = [k]
    return "%s" % var + "".join("[%s]" % str(i) for i in k)

def _delete_array(name, size=None):
    if size is None:
        return "delete [] %s;" % name
    f_r = format["free indices"][0]
    code = format["generate loop"](["delete [] %s;" % format["component"](name, f_r)], [(f_r, 0, size)])
    code.append("delete [] %s;" % name)
    return "\n".join(code)

def _multiply(factors):
    """
    Generate string multiplying a list of numbers or strings.  If a
    factor is zero, the whole product is zero. Any factors equal to
    one are ignored.
    """

    # FIXME: This could probably be way more robust and elegant.

    cpp_str = format["str"]
    non_zero_factors = []
    for f in factors:

        # Round-off if f is smaller than epsilon
        if isinstance(f, (int, float)):
            if abs(f) < format["epsilon"]:
                return cpp_str(0)
            if abs(f - 1.0) < format["epsilon"]:
                continue

        # Convert to string
        f = cpp_str(f)

        # Return zero if any factor is zero
        if f == "0":
            return cpp_str(0)

        # If f is 1, don't add it to list of factors
        if f == "1":
            continue

        # If sum-like, parentheseze factor
        if "+" in f or "-" in f:
            f = "(%s)" % f

        non_zero_factors += [f]

    if len(non_zero_factors) == 0:
        return cpp_str(1.0)

    return "*".join(non_zero_factors)

def _add(terms):
    "Generate string summing a list of strings."

    # FIXME: Subtract absolute value of negative numbers
    result = " + ".join([str(t) for t in terms if (str(t) != "0")])
    if result == "":
        return format["str"](0)
    return result

def _power(base, exponent):
    "Generate code for base^exponent."
    if exponent >= 0:
        return _multiply(exponent*(base,))
    else:
        return "1.0 / (%s)" % _power(base, -exponent)

def _inner_product(v, w):
    "Generate string for v[0]*w[0] + ... + v[n]*w[n]."

    # Check that v and w have same length
    assert(len(v) == len(w)), "Sizes differ in inner-product!"

    # Special case, zero terms
    if len(v) == 0: return format["float"](0)

    # Straightforward handling when we only have strings
    if isinstance(v[0], str):
        return _add([_multiply([v[i], w[i]]) for i in range(len(v))])

    # Fancy handling of negative numbers etc
    result = None
    eps = format["epsilon"]
    add = format["add"]
    sub = format["sub"]
    neg = format["neg"]
    mul = format["mul"]
    fl  = format["float"]
    for (c, x) in zip(v, w):
        if result:
            if abs(c - 1.0) < eps:
                result = add([result, x])
            elif abs(c + 1.0) < eps:
                result = sub([result, x])
            elif c > eps:
                result = add([result, mul([fl(c), x])])
            elif c < -eps:
                result = sub([result, mul([fl(-c), x])])
        else:
            if abs(c - 1.0) < eps:
                result = x
            elif abs(c + 1.0) < eps:
                result = neg(x)
            elif c > eps:
                result = mul([fl(c), x])
            elif c < -eps:
                result = neg(mul([fl(-c), x]))

    return result

def _transform(type, i, j, m, n, r):
    map_name = {"J": "J", "JINV": "K"}[type] + _choose_map[r]
    return (map_name + "[%d]") % _flatten(i, j, m, n)

# FIXME: Input to _generate_switch should be a list of tuples (i, case)
def _generate_switch(variable, cases, default=None, numbers=None):
    "Generate switch statement from given variable and cases"

    # Special case: no cases and no default
    if len(cases) == 0 and default is None:
        return format["do nothing"]
    elif len(cases) == 0:
        return default

    # Special case: one case and no default
    if len(cases) == 1 and default is None:
        return cases[0]

    # Create numbers for switch
    if numbers is None:
        numbers = range(len(cases))

    # Create switch
    code = "switch (%s)\n{\n" % variable
    for (i, case) in enumerate(cases):
        code += "case %d:\n  {\n  %s\n    break;\n  }\n" % (numbers[i], indent(case, 2))
    code += "}\n"

    # Default value
    if default:
        code += "\n" + default

    return code

def _tabulate_tensor(vals):
    "Tabulate a multidimensional tensor. (Replace tabulate_matrix and tabulate_vector)."

    # Prefetch formats to speed up code generation
    f_block     = format["block"]
    f_list_sep  = format["list separator"]
    f_block_sep = format["block separator"]
    # FIXME: KBO: Change this to "float" once issue in set_float_formatting is fixed.
    f_float     = format["floating point"]
    f_epsilon   = format["epsilon"]

    # Create numpy array and get shape.
    tensor = numpy.array(vals)
    shape = numpy.shape(tensor)
    if len(shape) == 1:
        # Create zeros if value is smaller than tolerance.
        values = []
        for v in tensor:
            if abs(v) < f_epsilon:
                values.append(f_float(0.0))
            else:
                values.append(f_float(v))
        # Format values.
        return f_block(f_list_sep.join(values))
    elif len(shape) > 1:
        return f_block(f_block_sep.join([_tabulate_tensor(tensor[i]) for i in range(shape[0])]))
    else:
        error("Not an N-dimensional array:\n%s" % tensor)

def _generate_loop(lines, loop_vars, _indent):
    "This function generates a loop over a vector or matrix."

    # Prefetch formats to speed up code generation.
    f_loop     = format["loop"]
    f_begin    = format["block begin"]
    f_end      = format["block end"]
    f_comment  = format["comment"]

    if not loop_vars:
        return lines

    code = []
    for ls in loop_vars:
        # Get index and lower and upper bounds.
        index, lower, upper = ls
        # Loop index.
        code.append(indent(f_loop(index, lower, upper), _indent))
        code.append(indent(f_begin, _indent))

        # Increase indentation.
        _indent += 2

        # If this is the last loop, write values.
        if index == loop_vars[-1][0]:
            for l in lines:
                code.append(indent(l, _indent))

    # Decrease indentation and write end blocks.
    indices = [var[0] for var in loop_vars]
    indices.reverse()
    for index in indices:
        _indent -= 2
        code.append(indent(f_end + f_comment("end loop over '%s'" % index), _indent))

    return code

def _matrix_index(i, j, range_j):
    "Map the indices in a matrix to an index in an array i.e., m[i][j] -> a[i*range(j)+j]"
    if i == 0:
        access = j
    elif i == 1:
        access = format["add"]([range_j, j])
    else:
        irj = format["mul"]([format["str"](i), range_j])
        access = format["add"]([irj, j])
    return access

def _generate_psi_name(counter, entitytype, entity, component, derivatives):
    """Generate a name for the psi table of the form:
    FE#_f#_v#_C#_D###, where '#' will be an integer value.

    FE  - is a simple counter to distinguish the various bases, it will be
          assigned in an arbitrary fashion.

    f   - denotes facets if applicable, range(element.num_facets()).

    v   - denotes vertices if applicable, range(num_vertices).

    C   - is the component number if any (this does not yet take into account
          tensor valued functions)

    D   - is the number of derivatives in each spatial direction if any.
          If the element is defined in 3D, then D012 means d^3(*)/dydz^2.
    """

    name = "FE%d" % counter
    if entitytype == "facet":
        name += "_f%d" % entity
    elif entitytype == "vertex":
        name += "_v%d" % entity
    if component != () and component != []:
        name += "_C%d" % component
    if any(derivatives):
        name += "_D" + "".join(map(str,derivatives))

    return name

def _generate_normal(tdim, gdim, domain_type, reference_normal=False):
    "Generate code for computing normal"

    # Choose snippets
    direction = normal_direction[tdim][gdim]

    assert (facet_normal[tdim].has_key(gdim)),\
        "Facet normal not yet implemented for this tdim/gdim combo"
    normal = facet_normal[tdim][gdim]

    # Choose restrictions
    if domain_type == "exterior_facet":
        code = direction % {"restriction": "", "facet" : "facet"}
        code += normal % {"direction" : "", "restriction": ""}
    elif domain_type == "interior_facet":
        code = direction % {"restriction": _choose_map["+"], "facet": "facet_0"}
        code += normal % {"direction" : "", "restriction": _choose_map["+"]}
        code += normal % {"direction" : "!", "restriction": _choose_map["-"]}
    else:
        error("Unsupported domain_type: %s" % str(domain_type))
    return code

def _generate_cell_volume(tdim, gdim, domain_type):
    "Generate code for computing cell volume."

    # Choose snippets
    volume = cell_volume[tdim][gdim]

    # Choose restrictions
    if domain_type in ("cell", "exterior_facet"):
        code = volume % {"restriction": ""}
    elif domain_type == "interior_facet":
        code = volume % {"restriction": _choose_map["+"]}
        code += volume % {"restriction": _choose_map["-"]}
    else:
        error("Unsupported domain_type: %s" % str(domain_type))
    return code

def _generate_circumradius(tdim, gdim, domain_type):
    "Generate code for computing a cell's circumradius."

    # Choose snippets
    radius = circumradius[tdim][gdim]

    # Choose restrictions
    if domain_type in ("cell", "exterior_facet", "point"):
        code = radius % {"restriction": ""}
    elif domain_type == "interior_facet":
        code = radius % {"restriction": _choose_map["+"]}
        code += radius % {"restriction": _choose_map["-"]}
    else:
        error("Unsupported domain_type: %s" % str(domain_type))
    return code

def _flatten(i, j, m, n):
    return i*n + j

# Other functions

def indent(block, num_spaces):
    "Indent each row of the given string block with n spaces."
    indentation = " " * num_spaces
    return indentation + ("\n" + indentation).join(block.split("\n"))

def count_ops(code):
    "Count the number of operations in code (multiply-add pairs)."
    num_add = code.count(" + ") + code.count(" - ")
    num_multiply = code.count("*") + code.count("/")
    return (num_add + num_multiply) / 2

def set_float_formatting(precision):
    "Set floating point formatting based on precision."

    # Options for float formatting
    #f1     = "%%.%df" % precision
    #f2     = "%%.%de" % precision
    f1     = "%%.%dg" % precision
    f2     = "%%.%dg" % precision
    f_int  = "%%.%df" % 1

    eps = eval("1e-%s" % precision)

    # Regular float formatting
    def floating_point_regular(v):
        if abs(v - round(v, 1)) < eps:
            return f_int % v
        elif abs(v) < 100.0:
            return f1 % v
        else:
            return f2 % v

    # Special float formatting on Windows (remove extra leading zero)
    def floating_point_windows(v):
        return floating_point_regular(v).replace("e-0", "e-").replace("e+0", "e+")

    # Set float formatting
    if platform.system() == "Windows":
        format["float"] = floating_point_windows
    else:
        format["float"] = floating_point_regular

    # FIXME: KBO: Remove once we agree on the format of 'f1'
    format["floating point"] = format["float"]

    # Set machine precision
    format["epsilon"] = 10.0*eval("1e-%s" % precision)

def set_exception_handling(convert_exceptions_to_warnings):
    "Set handling of exceptions."
    if convert_exceptions_to_warnings:
        format["exception"] = format["warning"]

# Declarations to examine
types = [["double"],
         ["const", "double"],
         ["const", "double", "*", "const", "*"],
         ["int"],
         ["const", "int"],
         ["unsigned", "int"],
         ["bool"],
         ["const", "bool"],
         ["static", "unsigned", "int"],
         ["const", "unsigned", "int"]]

# Special characters and delimiters
special_characters = ["+", "-", "*", "/", "=", ".", " ", ";", "(", ")", "\\", "{", "}", "[","]", "!"]

def remove_unused(code, used_set=set()):
    """
    Remove unused variables from a given C++ code. This is useful when
    generating code that will be compiled with gcc and parameters -Wall
    -Werror, in which case gcc returns an error when seeing a variable
    declaration for a variable that is never used.

    Optionally, a set may be specified to indicate a set of variables
    names that are known to be used a priori.
    """

    # Dictionary of (declaration_line, used_lines) for variables
    variables = {}

    # List of variable names (so we can search them in order)
    variable_names = []

    lines = code.split("\n")
    for (line_number, line) in enumerate(lines):
        # Exclude commented lines.
        if line[:2] == "//" or line[:3] == "///":
            continue

        # Split words
        words = [word for word in line.split(" ") if not word == ""]

        # Remember line where variable is declared
        for type in [type for type in types if " ".join(type) in " ".join(words)]: # Fewer matches than line below.
        # for type in [type for type in types if len(words) > len(type)]:
            variable_type = words[0:len(type)]
            variable_name = words[len(type)]

            # Skip special characters
            if variable_name in special_characters:
                continue

            # Test if any of the special characters are present in the variable name
            # If this is the case, then remove these by assuming that the 'real' name
            # is the first entry in the return list. This is implemented to prevent
            # removal of e.g. 'double array[6]' if it is later used in a loop as 'array[i]'
            if variable_type == type:

                # Create correct variable name (e.g. y instead of
                # y[2]) for variables with separators
                seps_present = [sep for sep in special_characters if sep in variable_name]
                if seps_present:
                    variable_name = [variable_name.split(sep)[0] for sep in seps_present]
                    variable_name.sort()
                    variable_name = variable_name[0]

                variables[variable_name] = (line_number, [])
                if not variable_name in variable_names:
                    variable_names += [variable_name]

        # Mark line for used variables
        for variable_name in variables:
            (declaration_line, used_lines) = variables[variable_name]
            if _variable_in_line(variable_name, line) and line_number > declaration_line:
                variables[variable_name] = (declaration_line, used_lines + [line_number])

    # Reverse the order of the variable names to catch variables used
    # only by variables that are removed
    variable_names.reverse()

    # Remove declarations that are not used
    removed_lines = []
    for variable_name in variable_names:
        (declaration_line, used_lines) = variables[variable_name]
        for line in removed_lines:
            if line in used_lines:
                used_lines.remove(line)
        if not used_lines and not variable_name in used_set:
            debug("Removing unused variable: %s" % variable_name)
            lines[declaration_line] = None # KBO: Need to completely remove line for evaluate_basis* to work
            # lines[declaration_line] = "// " + lines[declaration_line]
            removed_lines += [declaration_line]
    return "\n".join([line for line in lines if not line is None])

def _variable_in_line(variable_name, line):
    "Check if variable name is used in line"
    if not variable_name in line:
        return False
    for character in special_characters:
        line = line.replace(character, "\\" + character)
    delimiter = "[" + ",".join(["\\" + c for c in special_characters]) + "]"
    return not re.search(delimiter + variable_name + delimiter, line) == None<|MERGE_RESOLUTION|>--- conflicted
+++ resolved
@@ -255,39 +255,13 @@
 from codesnippets import *
 
 format.update({
-<<<<<<< HEAD
-    "cell coordinates":     cell_coordinates,
-    "jacobian":             lambda gdim, tdim, r="", f="ufc": _jacobian(gdim, tdim, r, f),
-    "inverse jacobian":     lambda gdim, tdim, r="", oriented=False: inverse_jacobian[gdim][tdim] % {"restriction": r}  + format["orientation"](oriented, gdim, tdim, r),
-    "jacobian and inverse": lambda gdim, tdim=None, r=None, oriented=False, f="ufc": _jacobian_and_inverse(gdim, tdim, r, oriented, f),
-    "orientation":          lambda oriented, gdim, tdim, r="": orientation_snippet % {"restriction": r} if (oriented and gdim != tdim) else "",
-    "facet determinant":    { "ufc": lambda gdim, tdim, r=None: ufc_facet_determinant[gdim][tdim] % {"restriction": choose_map[r]},
-                              "pyop2": lambda gdim, tdim, r=None: pyop2_facet_determinant[gdim][tdim] % {"restriction": choose_map[r]} },
-    "fiat coordinate map":  lambda cell, gdim: fiat_coordinate_map[cell][gdim],
-    "generate normal":      lambda gdim, tdim, i: _generate_normal(gdim, tdim, i),
-    "generate cell volume": lambda gdim, tdim, i: _generate_cell_volume(gdim, tdim, i),
-    "generate circumradius": lambda gdim, tdim, i: _generate_circumradius(gdim, tdim, i),
-    "generate facet area":  lambda gdim, tdim: facet_area[gdim][tdim],
-    "generate ip coordinates":  lambda g, num_ip, name, ip, r=None: (ip_coordinates[g][0], ip_coordinates[g][1] % \
-                                {"restriction": choose_map[r], "ip": ip, "name": name, "num_ip": num_ip}),
-    "scale factor snippet": { "ufc": ufc_scale_factor, "pyop2": pyop2_scale_factor },
-    "map onto physical":    map_onto_physical,
-    "combinations":         combinations_snippet,
-    "transform snippet":    transform_snippet,
-    "evaluate function":    evaluate_f,
-    "ufc comment":          comment_ufc,
-    "dolfin comment":       comment_dolfin,
-    "pyop2 comment":        comment_pyop2,
-    "header_h":             { "ufc": header_h, "pyop2": "" },
-    "header_c":             header_c,
-    "footer":               { "ufc": footer, "pyop2": "" }
-=======
     "compute_jacobian":         lambda tdim, gdim, r=None: \
                                 compute_jacobian[tdim][gdim] % {"restriction": _choose_map[r]},
     "compute_jacobian_inverse": lambda tdim, gdim, r=None: \
                                 compute_jacobian_inverse[tdim][gdim] % {"restriction": _choose_map[r]},
     "orientation":              lambda tdim, gdim, r=None: orientation_snippet % {"restriction": _choose_map[r]} if tdim != gdim else "",
-    "facet determinant":        lambda tdim, gdim, r=None: facet_determinant[tdim][gdim] % {"restriction": _choose_map[r]},
+    "facet determinant":        { "ufc": lambda gdim, tdim, r=None: ufc_facet_determinant[gdim][tdim] % {"restriction": _choose_map[r]},
+                                  "pyop2": lambda gdim, tdim, r=None: pyop2_facet_determinant[gdim][tdim] % {"restriction": _choose_map[r]} },
     "fiat coordinate map":      lambda cell, gdim: fiat_coordinate_map[cell][gdim],
     "generate normal":          lambda tdim, gdim, i: _generate_normal(tdim, gdim, i),
     "generate cell volume":     lambda tdim, gdim, i: _generate_cell_volume(tdim, gdim, i),
@@ -295,31 +269,19 @@
     "generate facet area":      lambda tdim, gdim: facet_area[tdim][gdim],
     "generate ip coordinates":  lambda g, num_ip, name, ip, r=None: (ip_coordinates[g][0], ip_coordinates[g][1] % \
                                 {"restriction": _choose_map[r], "ip": ip, "name": name, "num_ip": num_ip}),
-    "scale factor snippet":    scale_factor,
-    "map onto physical":       map_onto_physical,
-    "combinations":            combinations_snippet,
-    "transform snippet":       transform_snippet,
-    "evaluate function":       evaluate_f,
-    "ufc comment":             comment_ufc,
-    "dolfin comment":          comment_dolfin,
-    "header_h":                header_h,
-    "header_c":                header_c,
-    "footer":                  footer
->>>>>>> 66fc9251
-})
-
-def _jacobian(gdim, tdim, restriction="", f="ufc"):
-    r = { "restriction": restriction }
-    if f=="pyop2":
-        code = pyop2_vertex_coordinates % r
-    else:
-        code = ufc_vertex_coordinates % r
-    return code + (jacobian[gdim][tdim] % r)
-
-def _jacobian_and_inverse(gdim, tdim, r=None, oriented=False, f="ufc"):
-    code  = _jacobian(gdim, tdim, choose_map[r], f)
-    code += "\n" + format["inverse jacobian"](gdim, tdim, choose_map[r], oriented)
-    return code
+    "scale factor snippet":     { "ufc": ufc_scale_factor, "pyop2": pyop2_scale_factor },
+    "map onto physical":        map_onto_physical,
+    "combinations":             combinations_snippet,
+    "transform snippet":        transform_snippet,
+    "evaluate function":        evaluate_f,
+    "ufc comment":              comment_ufc,
+    "dolfin comment":           comment_dolfin,
+    "pyop2 comment":            comment_pyop2,
+    "header_h":                 { "ufc": header_h, "pyop2": "" },
+    "header_c":                 header_c,
+    "footer":                   { "ufc": footer, "pyop2": "" }
+})
+
 # Class names
 format.update({
     "classname finite_element": lambda prefix, i:\
