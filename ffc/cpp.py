"This module defines rules and algorithms for generating C++ code."

# Copyright (C) 2009-2015 Anders Logg
#
# This file is part of FFC.
#
# FFC is free software: you can redistribute it and/or modify
# it under the terms of the GNU Lesser General Public License as published by
# the Free Software Foundation, either version 3 of the License, or
# (at your option) any later version.
#
# FFC is distributed in the hope that it will be useful,
# but WITHOUT ANY WARRANTY; without even the implied warranty of
# MERCHANTABILITY or FITNESS FOR A PARTICULAR PURPOSE. See the
# GNU Lesser General Public License for more details.
#
# You should have received a copy of the GNU Lesser General Public License
# along with FFC. If not, see <http://www.gnu.org/licenses/>.
#
# Modified by Kristian B. Oelgaard 2011
# Modified by Marie E. Rognes 2010
# Modified by Martin Alnaes 2013-2015

# Python modules
import re, numpy, platform

# FFC modules
from ffc.log import debug, error
from six.moves import zip

# Mapping of restrictions
_fixed_map = {None: "", "+": "_0", "-": "_1"}
_choose_map = lambda r: _fixed_map[r] if r in _fixed_map else "_%s" % str(r)

# FIXME: MSA: Using a dict to collect functions in a namespace is weird
#             and makes the code harder to follow, change to a class
#             with member functions instead!
# FIXME: KBO: format is a builtin_function, i.e., we should use a different name.
# Formatting rules
format = {}

# Program flow
format.update({
    "return":         lambda v: "return %s;" % str(v),
    "grouping":       lambda v: "(%s)" % v,
    "block":          lambda v: "{%s}" % v,
    "block begin":    "{",
    "block end":      "}",
    "list":           lambda v: format["block"](format["list separator"].join([str(l) for l in v])),
    "switch":         lambda v, cases, default=None, numbers=None: _generate_switch(v, cases, default, numbers),
    "exception":      lambda v: "throw std::runtime_error(\"%s\");" % v,
    "warning":        lambda v: 'std::cerr << "*** FFC warning: " << "%s" << std::endl;' % v,
    "comment":        lambda v: "// %s" % v,
    "if":             lambda c, v: "if (%s)\n{\n%s\n}\n" % (c, v),
    "loop":           lambda i, j, k: "for (unsigned int %s = %s; %s < %s; %s++)"% (i, j, i, k, i),
    "generate loop":  lambda v, w, _indent=0: _generate_loop(v, w, _indent),
    "is equal":       " == ",
    "not equal":      " != ",
    "less than":      " < ",
    "greater than":   " > ",
    "less equal":     " <= ",
    "greater equal":  " >= ",
    "and":            " && ",
    "or":             " || ",
    "not":            lambda v: "!(%s)" % v,
    "do nothing":     "// Do nothing"
})

# Declarations
format.update({
    "declaration":                    lambda t, n, v=None: _declaration(t, n, v),
    "float declaration":              "double",
    "int declaration":                "int",
    "uint declaration":               "unsigned int",
    "static const uint declaration":  {"ufc": "static const unsigned int",
                                       "pyop2": "const unsigned uint"},
    "static const float declaration": {"ufc": "static const double",
                                       "pyop2": "const double"},
    "vector table declaration":       "std::vector< std::vector<double> >",
    "double array declaration":       "double*",
    "const double array declaration": "const double*",
    "const float declaration":        lambda v, w: "const double %s = %s;" % (v, w),
    "const uint declaration":         lambda v, w: "const unsigned int %s = %s;" % (v, w),
    "dynamic array":                  lambda t, n, s: "%s *%s = new %s[%s];" % (t, n, t, s),
    "static array":                   lambda t, n, s: "static %s %s[%d];" % (t, n, s),
    "fixed array":                    lambda t, n, s: "%s %s[%d];" % (t, n, s),
    "delete dynamic array":           lambda n, s=None: _delete_array(n, s),
    "create foo":                     lambda v: "new %s()" % v
})

# Mathematical operators
format.update({
    "add":            lambda v: " + ".join(v),
    "iadd":           lambda v, w: "%s += %s;" % (str(v), str(w)),
    "sub":            lambda v: " - ".join(v),
    "neg":            lambda v: "-%s" % v,
    "mul":            lambda v: "*".join(v),
    "imul":           lambda v, w: "%s *= %s;" % (str(v), str(w)),
    "div":            lambda v, w: "%s/%s" % (str(v), str(w)),
    "inverse":        lambda v: "(1.0/%s)" % v,
    "std power":      {'ufc': lambda base, exp: "std::pow(%s, %s)" % (base, exp), 'pyop2': lambda base, exp: "pow(%s, %s)" % (base, exp)},
    "exp":            {'ufc': lambda v: "std::exp(%s)" % str(v),
                       'pyop2': lambda: "exp"},
    "ln":             {'ufc': lambda v: "std::log(%s)" % str(v),
                       'pyop2': lambda: "log"},
    "cos":            {'ufc': lambda v: "std::cos(%s)" % str(v),
                       'pyop2': lambda: "cos"},
    "sin":            {'ufc': lambda v: "std::sin(%s)" % str(v),
                       'pyop2': lambda: "sin"},
    "tan":            {'ufc': lambda v: "std::tan(%s)" % str(v),
                       'pyop2': lambda: "tan"},
    "cosh":           {'ufc': lambda v: "std::cosh(%s)" % str(v),
                       'pyop2': lambda: "cosh"},
    "sinh":           {'ufc': lambda v: "std::sinh(%s)" % str(v),
                       'pyop2': lambda: "sinh"},
    "tanh":           {'ufc': lambda v: "std::tanh(%s)" % str(v),
                       'pyop2': lambda: "tanh"},
    "acos":           {'ufc': lambda v: "std::acos(%s)" % str(v),
                       'pyop2': lambda: "acos"},
    "asin":           {'ufc': lambda v: "std::asin(%s)" % str(v),
                       'pyop2': lambda: "asin"},
    "atan":           {'ufc': lambda v: "std::atan(%s)" % str(v),
                       'pyop2': lambda: "atan"},
    "atan_2":         lambda v1,v2: "std::atan2(%s,%s)" % (str(v1),str(v2)),
    "erf":            {'ufc': lambda v: "erf(%s)" % str(v),
                       'pyop2': lambda: "erf"},
    "bessel_i":       lambda v, n: "boost::math::cyl_bessel_i(%s, %s)" % (str(n), str(v)),
    "bessel_j":       lambda v, n: "boost::math::cyl_bessel_j(%s, %s)" % (str(n), str(v)),
    "bessel_k":       lambda v, n: "boost::math::cyl_bessel_k(%s, %s)" % (str(n), str(v)),
    "bessel_y":       lambda v, n: "boost::math::cyl_neumann(%s, %s)" % (str(n), str(v)),
    "absolute value": {'ufc': lambda v: "std::abs(%s)" % str(v),
                       'pyop2': lambda: "fabs"},
    "min value":      lambda l, r: "std::min(%s, %s)" % (str(l), str(r)),
    "max value":      lambda l, r: "std::max(%s, %s)" % (str(l), str(r)),
    "sqrt":           {'ufc': lambda v: "std::sqrt(%s)" % str(v),
                       'pyop2': lambda: "sqrt"},
    "addition":       lambda v: _add(v),
    "multiply":       lambda v: _multiply(v),
    "power":          lambda base, exp: _power(base, exp),
    "inner product":  lambda v, w: _inner_product(v, w),
    "assign":         lambda v, w: "%s = %s;" % (v, str(w)),
    "component":      lambda v, k: _component(v, k)
})

# Formatting used in tabulate_tensor
format.update({
    "geometry tensor": lambda j, a: "G%d_%s" % (j, "_".join(["%d" % i for i in a]))
})

# Geometry related variable names (from code snippets).
format.update({
    "entity index":       "c.entity_indices",
    "num entities":       "num_global_entities",
    "cell":               lambda s: "ufc::%s" % s,
    "J":                  lambda i, j, m, n: "J[%d]" % _flatten(i, j, m, n),
    "inv(J)":             lambda i, j, m, n: "K[%d]" % _flatten(i, j, m, n),
    "det(J)":             lambda r=None: "detJ%s" % _choose_map(r),
    "cell volume":        lambda r=None: "volume%s" % _choose_map(r),
    "circumradius":       lambda r=None: "circumradius%s" % _choose_map(r),
    "facet area":         "facet_area",
    "min facet edge length": lambda r: "min_facet_edge_length",
    "max facet edge length": lambda r: "max_facet_edge_length",
    "scale factor":       "det",
    "transform":          lambda t, i, j, m, n, r: _transform(t, i, j, m, n, r),
    "normal component":   lambda r, j: "n%s%s" % (_choose_map(r), j),
    "x coordinate":       "X",
    "y coordinate":       "Y",
    "z coordinate":       "Z",
    "ip coordinates":     lambda i, j: "X%d[%d]" % (i, j),
    "affine map table":   lambda i, j: "FEA%d_f%d" % (i, j),
    "vertex_coordinates": lambda r=None: "vertex_coordinates%s" % _choose_map(r)
})

# UFC function arguments and class members (names)
def _pyop2_element_tensor(entries):
    A = "A"
    for i in entries:
        A += ("[%s]" % i)
    return A

def _ufc_element_tensor(i):
    return "A[%s]" % i

def _ufc_coefficient(count, index):
    return format["component"]("w", [count, index])

def _pyop2_coefficient(count, indices=None):
    if not indices:
        return "w%s" % count
    if not isinstance(indices, list):
        indices = [indices, '0']
    return format["component"]("w%s" % count, indices)

format.update({
    "element tensor":             {"ufc"  : _ufc_element_tensor,
                                   "pyop2": _pyop2_element_tensor},
    "element tensor term":        lambda i, j: "A%d[%s]" % (j, i),
    "coefficient":                {"ufc": _ufc_coefficient, "pyop2": _pyop2_coefficient},
    "argument basis num":         "i",
    "argument derivative order":  "n",
    "argument values":            "values",
    "argument coordinates":       "dof_coordinates",
    "facet":                      lambda r: "facet%s" % _choose_map(r),
    "vertex":                     "vertex",
    "argument axis":              "i",
    "argument dimension":         "d",
    "argument entity":            "i",
    "member global dimension":    "_global_dimension",
    "argument dofs":              "dofs",
    "argument dof num":           "i",
    "argument dof values":        "dof_values",
    "argument vertex values":     "vertex_values",
    "argument sub":               "i", # sub element
    "argument subdomain":         "subdomain_id", # sub domain
})

# Formatting used in evaluatedof.
format.update({
    "dof vals":                 "vals",
    "dof result":               "result",
    "dof X":                    lambda i: "X_%d" % i,
    "dof D":                    lambda i: "D_%d" % i,
    "dof W":                    lambda i: "W_%d" % i,
    "dof copy":                 lambda i: "copy_%d" % i,
    "dof physical coordinates": "y"
})


# Formatting used in evaluate_basis, evaluate_basis_derivatives and quadrature
# code generators.
format.update({
    # evaluate_basis and evaluate_basis_derivatives
    "tmp value":                  lambda i: "tmp%d" % i,
    "tmp ref value":              lambda i: "tmp_ref%d" % i,
    "local dof":                  "dof",
    "basisvalues":                "basisvalues",
    "coefficients":               lambda i: "coefficients%d" %(i),
    "num derivatives":            lambda t_or_g :"num_derivatives" + t_or_g,
    "derivative combinations":    lambda t_or_g :"combinations" + t_or_g,
    "transform matrix":           "transform",
    "transform Jinv":             "Jinv",
    "dmats":                      lambda i: "dmats%s" %(i),
    "dmats old":                  "dmats_old",
    "reference derivatives":      "derivatives",
    "dof values":                 "dof_values",
    "dof map if":                 lambda i,j: "%d <= %s && %s <= %d"\
                                  % (i, format["argument basis num"], format["argument basis num"], j),
    "dereference pointer":        lambda n: "*%s" % n,
    "reference variable":         lambda n: "&%s" % n,
    "call basis":                 lambda i, s: "_evaluate_basis(%s, %s, x, vertex_coordinates, cell_orientation);" % (i, s),
    "call basis_all":             "_evaluate_basis_all(values, x, vertex_coordinates, cell_orientation);",
    "call basis_derivatives":     lambda i, s: "_evaluate_basis_derivatives(%s, n, %s, x, vertex_coordinates, cell_orientation);" % (i, s),
    "call basis_derivatives_all": lambda i, s: "_evaluate_basis_derivatives_all(n, %s, x, vertex_coordinates, cell_orientation);" % s,

    # quadrature code generators
    "integration points":   "ip",
    "first free index":     "j",
    "second free index":    "k",
    "geometry constant":    lambda i: "G[%d]" % i,
    "ip constant":          lambda i: "I[%d]" % i,
    "basis constant":       lambda i: "B[%d]" % i,
    "conditional":          lambda i: "C[%d]" % i,
    "evaluate conditional": lambda i,j,k: "(%s) ? %s : %s" % (i,j,k),
#    "geometry constant":   lambda i: "G%d" % i,
#    "ip constant":         lambda i: "I%d" % i,
#    "basis constant":      lambda i: "B%d" % i,
    "function value":       lambda i: "F%d" % i,
    "nonzero columns":      lambda i: "nzc%d" % i,
    "weight":               lambda i: "W" if i is None else "W%d" % (i),
    "psi name":             lambda c, et, co, d, a: _generate_psi_name(c, et, co, d, a),
    # both
    "free indices":         ["r","s","t","u"],
    "matrix index":         lambda i, j, range_j: _matrix_index(i, str(j), str(range_j)),
    "quadrature point":     lambda i, gdim: "quadrature_points + %s*%d" % (i, gdim),
    "facet_normal_custom":  lambda gdim: _generate_facet_normal_custom(gdim),
})

# Misc
format.update({
    "bool":             lambda v: {True: "true", False: "false"}[v],
    "str":              lambda v: "%s" % v,
    "int":              lambda v: "%d" % v,
    "list separator":   ", ",
    "block separator":  ",\n",
    "new line":         "\\\n",
    "tabulate tensor":  lambda m: _tabulate_tensor(m),
})

# Code snippets
from .codesnippets import *

format.update({
    "compute_jacobian":         lambda cell, r=None: \
                                compute_jacobian[cell] % {"restriction": _choose_map(r)},
    "compute_jacobian_interior":     lambda cell, r=None: \
                                compute_jacobian_interior[cell] % {"restriction": _choose_map(r)},
    "compute_jacobian_inverse": lambda cell, r=None: \
                                compute_jacobian_inverse[cell] % {"restriction": _choose_map(r)},
    "orientation":              {"ufc": lambda tdim, gdim, r=None: ufc_orientation_snippet % {"restriction": _choose_map(r)} if tdim != gdim else "",
                                 "pyop2": lambda tdim, gdim, r=None: pyop2_orientation_snippet % {"restriction": _choose_map(r)} if tdim != gdim else ""},
    "facet determinant":        lambda cell, p_format, integral_type, r=None: _generate_facet_determinant(cell, p_format, integral_type, r),
    "fiat coordinate map":      lambda cell, gdim: fiat_coordinate_map[cell][gdim],
    "generate normal":          lambda cell, p_format, integral_type: _generate_normal(cell, p_format, integral_type),
    "generate cell volume":     {"ufc": lambda tdim, gdim, i, r=None: _generate_cell_volume(tdim, gdim, i, ufc_cell_volume, r),
                                 "pyop2": lambda tdim, gdim, i, r=None: _generate_cell_volume(tdim, gdim, i, pyop2_cell_volume, r)},
    "generate circumradius":    {"ufc": lambda tdim, gdim, i, r=None: _generate_circumradius(tdim, gdim, i, ufc_circumradius, r),
                                 "pyop2": lambda tdim, gdim, i, r=None: _generate_circumradius(tdim, gdim, i, pyop2_circumradius, r)},
    "generate circumradius interior": lambda tdim, gdim, i, r=None: _generate_circumradius(tdim, gdim, i, pyop2_circumradius_interior, r),
    "generate facet area":      lambda tdim, gdim: facet_area[tdim][gdim],
    "generate min facet edge length": lambda tdim, gdim, r=None: min_facet_edge_length[tdim][gdim] % {"restriction": _choose_map(r)},
    "generate max facet edge length": lambda tdim, gdim, r=None: max_facet_edge_length[tdim][gdim] % {"restriction": _choose_map(r)},
    "generate ip coordinates":  lambda g, num_ip, name, ip, r=None: (ip_coordinates[g][0], ip_coordinates[g][1] % \
                                {"restriction": _choose_map(r), "ip": ip, "name": name, "num_ip": num_ip}),
    "scale factor snippet":     {"ufc": ufc_scale_factor,
                                 "pyop2": pyop2_scale_factor},
    "map onto physical":        map_onto_physical,
    "evaluate basis snippet":   eval_basis,
    "combinations":             combinations_snippet,
    "transform snippet":        transform_snippet,
    "evaluate function":        evaluate_f,
    "ufc comment":              comment_ufc,
    "dolfin comment":           comment_dolfin,
    "header_h":                 header_h,
    "header_c":                 header_c,
    "footer":                   footer,
    "eval_basis_decl":          eval_basis_decl,
    "eval_basis_init":          eval_basis_init,
    "eval_basis":               eval_basis,
    "eval_basis_copy":          eval_basis_copy,
    "eval_derivs_decl":         eval_derivs_decl,
    "eval_derivs_init":         eval_derivs_init,
    "eval_derivs":              eval_derivs,
    "eval_derivs_copy":         eval_derivs_copy,
    "extract_cell_coordinates": lambda offset, r : "const double* vertex_coordinates_%d = vertex_coordinates + %d;" % (r, offset)
    })

# Class names
format.update({
    "classname finite_element": lambda prefix, i:\
               "%s_finite_element_%d" % (prefix.lower(), i),

    "classname dofmap":  lambda prefix, i: "%s_dofmap_%d" % (prefix.lower(), i),

    "classname cell_integral":  lambda prefix, form_id, sub_domain:\
               "%s_cell_integral_%d_%s" % (prefix.lower(), form_id, sub_domain),

    "classname exterior_facet_integral":  lambda prefix, form_id, sub_domain:\
              "%s_exterior_facet_integral_%d_%s" % (prefix.lower(), form_id, sub_domain),

    "classname exterior_facet_bottom_integral":  lambda prefix, form_id, sub_domain:\
              "%s_exterior_facet_bottom_integral_%d_%s" % (prefix.lower(), form_id, sub_domain),

    "classname exterior_facet_top_integral":  lambda prefix, form_id, sub_domain:\
              "%s_exterior_facet_top_integral_%d_%s" % (prefix.lower(), form_id, sub_domain),

    "classname exterior_facet_vert_integral":  lambda prefix, form_id, sub_domain:\
              "%s_exterior_facet_vert_integral_%d_%s" % (prefix.lower(), form_id, sub_domain),

    "classname interior_facet_integral":  lambda prefix, form_id, sub_domain:\
              "%s_interior_facet_integral_%d_%s" % (prefix.lower(), form_id, sub_domain),

<<<<<<< HEAD
    "classname interior_facet_horiz_integral":  lambda prefix, form_id, sub_domain:\
              "%s_interior_facet_horiz_integral_%d_%s" % (prefix.lower(), form_id, sub_domain),

    "classname interior_facet_vert_integral":  lambda prefix, form_id, sub_domain:\
              "%s_interior_facet_vert_integral_%d_%s" % (prefix.lower(), form_id, sub_domain),

    "classname point_integral":  lambda prefix, form_id, sub_domain:\
              "%s_point_integral_%d_%s" % (prefix.lower(), form_id, sub_domain),
=======
    "classname vertex_integral":  lambda prefix, form_id, sub_domain:\
              "%s_vertex_integral_%d_%s" % (prefix.lower(), form_id, sub_domain),
>>>>>>> f4a18477

    "classname custom_integral":  lambda prefix, form_id, sub_domain:\
              "%s_custom_integral_%d_%s" % (prefix.lower(), form_id, sub_domain),

    "classname form": lambda prefix, i: "%s_form_%d" % (prefix.lower(), i)
})

# Helper functions for formatting

def _declaration(type, name, value=None):
    if value is None:
        return "%s %s;" % (type, name);
    return "%s %s = %s;" % (type, name, str(value));

def _component(var, k):
    if not isinstance(k, (list, tuple)):
        k = [k]
    return "%s" % var + "".join("[%s]" % str(i) for i in k)

def _delete_array(name, size=None):
    if size is None:
        return "delete [] %s;" % name
    f_r = format["free indices"][0]
    code = format["generate loop"](["delete [] %s;" % format["component"](name, f_r)], [(f_r, 0, size)])
    code.append("delete [] %s;" % name)
    return "\n".join(code)

def _multiply(factors):
    """
    Generate string multiplying a list of numbers or strings.  If a
    factor is zero, the whole product is zero. Any factors equal to
    one are ignored.
    """

    # FIXME: This could probably be way more robust and elegant.

    cpp_str = format["str"]
    non_zero_factors = []
    for f in factors:

        # Round-off if f is smaller than epsilon
        if isinstance(f, (int, float)):
            if abs(f) < format["epsilon"]:
                return cpp_str(0)
            if abs(f - 1.0) < format["epsilon"]:
                continue

        # Convert to string
        f = cpp_str(f)

        # Return zero if any factor is zero
        if f == "0":
            return cpp_str(0)

        # If f is 1, don't add it to list of factors
        if f == "1":
            continue

        # If sum-like, parentheseze factor
        if "+" in f or "-" in f:
            f = "(%s)" % f

        non_zero_factors += [f]

    if len(non_zero_factors) == 0:
        return cpp_str(1.0)

    return "*".join(non_zero_factors)

def _add(terms):
    "Generate string summing a list of strings."

    # FIXME: Subtract absolute value of negative numbers
    result = " + ".join([str(t) for t in terms if (str(t) != "0")])
    if result == "":
        return format["str"](0)
    return result

def _power(base, exponent):
    "Generate code for base^exponent."
    if exponent >= 0:
        return _multiply(exponent*(base,))
    else:
        return "1.0 / (%s)" % _power(base, -exponent)

def _inner_product(v, w):
    "Generate string for v[0]*w[0] + ... + v[n]*w[n]."

    # Check that v and w have same length
    assert(len(v) == len(w)), "Sizes differ in inner-product!"

    # Special case, zero terms
    if len(v) == 0: return format["float"](0)

    # Straightforward handling when we only have strings
    if isinstance(v[0], str):
        return _add([_multiply([v[i], w[i]]) for i in range(len(v))])

    # Fancy handling of negative numbers etc
    result = None
    eps = format["epsilon"]
    add = format["add"]
    sub = format["sub"]
    neg = format["neg"]
    mul = format["mul"]
    fl  = format["float"]
    for (c, x) in zip(v, w):
        if result:
            if abs(c - 1.0) < eps:
                result = add([result, x])
            elif abs(c + 1.0) < eps:
                result = sub([result, x])
            elif c > eps:
                result = add([result, mul([fl(c), x])])
            elif c < -eps:
                result = sub([result, mul([fl(-c), x])])
        else:
            if abs(c - 1.0) < eps:
                result = x
            elif abs(c + 1.0) < eps:
                result = neg(x)
            elif c > eps:
                result = mul([fl(c), x])
            elif c < -eps:
                result = neg(mul([fl(-c), x]))

    return result

def _transform(type, i, j, m, n, r):
    map_name = {"J": "J", "JINV": "K"}[type] + _choose_map(r)
    return (map_name + "[%d]") % _flatten(i, j, m, n)

# FIXME: Input to _generate_switch should be a list of tuples (i, case)
def _generate_switch(variable, cases, default=None, numbers=None):
    "Generate switch statement from given variable and cases"

    # Special case: no cases and no default
    if len(cases) == 0 and default is None:
        return format["do nothing"]
    elif len(cases) == 0:
        return default

    # Special case: one case and no default
    if len(cases) == 1 and default is None:
        return cases[0]

    # Create numbers for switch
    if numbers is None:
        numbers = list(range(len(cases)))

    # Create switch
    code = "switch (%s)\n{\n" % variable
    for (i, case) in enumerate(cases):
        code += "case %d:\n  {\n  %s\n    break;\n  }\n" % (numbers[i], indent(case, 2))
    code += "}\n"

    # Default value
    if default:
        code += "\n" + default

    return code

def _tabulate_tensor(vals):
    "Tabulate a multidimensional tensor. (Replace tabulate_matrix and tabulate_vector)."

    # Prefetch formats to speed up code generation
    f_block     = format["block"]
    f_list_sep  = format["list separator"]
    f_block_sep = format["block separator"]
    # FIXME: KBO: Change this to "float" once issue in set_float_formatting is fixed.
    f_float     = format["floating point"]
    f_epsilon   = format["epsilon"]

    # Create numpy array and get shape.
    tensor = numpy.array(vals)
    shape = numpy.shape(tensor)
    if len(shape) == 1:
        # Create zeros if value is smaller than tolerance.
        values = []
        for v in tensor:
            if abs(v) < f_epsilon:
                values.append(f_float(0.0))
            else:
                values.append(f_float(v))
        # Format values.
        return f_block(f_list_sep.join(values))
    elif len(shape) > 1:
        return f_block(f_block_sep.join([_tabulate_tensor(tensor[i]) for i in range(shape[0])]))
    else:
        error("Not an N-dimensional array:\n%s" % tensor)

def _generate_loop(lines, loop_vars, _indent):
    "This function generates a loop over a vector or matrix."

    # Prefetch formats to speed up code generation.
    f_loop     = format["loop"]
    f_begin    = format["block begin"]
    f_end      = format["block end"]
    f_comment  = format["comment"]

    if not loop_vars:
        return lines

    code = []
    for ls in loop_vars:
        # Get index and lower and upper bounds.
        index, lower, upper = ls
        # Loop index.
        code.append(indent(f_loop(index, lower, upper), _indent))
        code.append(indent(f_begin, _indent))

        # Increase indentation.
        _indent += 2

        # If this is the last loop, write values.
        if index == loop_vars[-1][0]:
            for l in lines:
                code.append(indent(l, _indent))

    # Decrease indentation and write end blocks.
    indices = [var[0] for var in loop_vars]
    indices.reverse()
    for index in indices:
        _indent -= 2
        code.append(indent(f_end + " " + f_comment("end loop over '%s'" % index), _indent))

    return code

def _matrix_index(i, j, range_j):
    "Map the indices in a matrix to an index in an array i.e., m[i][j] -> a[i*range(j)+j]"
    if i == 0:
        access = j
    elif i == 1:
        access = format["add"]([range_j, j])
    else:
        irj = format["mul"]([format["str"](i), range_j])
        access = format["add"]([irj, j])
    return access

def _generate_psi_name(counter, entity_type, component, derivatives, avg):
    """Generate a name for the psi table of the form:
    FE#_f_v_C#_D###_A#, where '#' will be an integer value.

    FE  - is a simple counter to distinguish the various bases, it will be
          assigned in an arbitrary fashion.

    f   - denotes facets if applicable.

    fh, fv - denotes horiz_facets and vert_facets

    v   - denotes vertices if applicable.

    C   - is the component number if any (flattened in the case of tensor valued functions)

    D   - is the number of derivatives in each spatial direction if any.
          If the element is defined in 3D, then D012 means d^3(*)/dydz^2.

    A   - denotes averaged over cell (AC) or facet (AF)
    """

    name = "FE%d" % counter

    if entity_type == "facet":
        name += "_f"
    elif entity_type == "horiz_facet":
        name += "_fh"
    elif entity_type == "vert_facet":
        name += "_fv"
    elif entity_type == "vertex":
        name += "_v"

    if component != () and component != []:
        name += "_C%d" % component

    if any(derivatives):
        name += "_D" + "".join(map(str,derivatives))

    if avg == "cell":
        name += "_AC"
    elif avg == "facet":
        name += "_AF"

    return name

def _generate_facet_determinant(cell, p_format, integral_type, r):
    "Generate code for computing facet determinant"

    tdim = cell.topological_dimension()
    gdim = cell.geometric_dimension()
    if p_format == "ufc":
        code = ufc_facet_determinant[tdim][gdim] % {"restriction": _choose_map(r)}
    elif p_format == "pyop2":
        if integral_type == "exterior_facet":
            code = pyop2_facet_determinant[cell] % {"restriction": _choose_map(r)}
        elif integral_type == "interior_facet":
            code = pyop2_facet_determinant_interior[cell] % {"restriction": _choose_map(r)}
        elif integral_type == "exterior_facet_bottom":
            code = bottom_facet_determinant[cell] % {"restriction": _choose_map(r)}
        elif integral_type == "exterior_facet_top":
            code = top_facet_determinant[cell] % {"restriction": _choose_map(r)}
        elif integral_type == "interior_facet_horiz":
            code = top_facet_determinant_interior[cell] % {"restriction": _choose_map(r)}
        elif integral_type == "exterior_facet_vert":
            code = vert_facet_determinant[cell] % {"restriction": _choose_map(r)}
        elif integral_type == "interior_facet_vert":
            code = vert_facet_determinant_interior[cell] % {"restriction": _choose_map(r)}
        else:
            raise RuntimeError("Invalid integral_type")
    else:
        raise RuntimeError("Invalid p_format")

    return code

def _generate_normal(cell, p_format, integral_type, reference_normal=False):
    "Generate code for computing normal"

    if p_format == "ufc":
        normal_direction = ufc_normal_direction
        facet_normal = ufc_facet_normal
    elif p_format == "pyop2":
        if integral_type == "exterior_facet":
            normal_direction = pyop2_normal_direction
            facet_normal = pyop2_facet_normal
        elif integral_type == "interior_facet":
            normal_direction = pyop2_normal_direction_interior
            facet_normal = pyop2_facet_normal_interior
        elif integral_type == "exterior_facet_bottom":
            normal_direction = bottom_normal_direction
            facet_normal = bottom_facet_normal
        elif integral_type == "exterior_facet_top":
            normal_direction = top_normal_direction
            facet_normal = top_facet_normal
        elif integral_type == "interior_facet_horiz":
            normal_direction = top_normal_direction_interior
            facet_normal = top_facet_normal_interior
            facet_normal_2 = bottom_facet_normal_interior
        elif integral_type == "exterior_facet_vert":
            normal_direction = vert_normal_direction
            facet_normal = vert_facet_normal
        elif integral_type == "interior_facet_vert":
            normal_direction = vert_normal_direction_interior
            facet_normal = vert_facet_normal_interior
        else:
            raise RuntimeError("Invalid integral_type")
    else:
        raise RuntimeError("Invalid p_format")

    # Choose snippets
    direction = normal_direction[cell]

    assert (facet_normal.has_key(cell)),\
        "Facet normal not yet implemented for this cell"
    normal = facet_normal[cell]
    if integral_type == "interior_facet_horiz":
        normal_2 = facet_normal_2[cell]
    
    # Choose restrictions
    if integral_type in ("exterior_facet", "exterior_facet_vert"):
        code = direction % {"restriction": "", "facet" : "facet"}
        code += normal % {"direction" : "", "restriction": ""}
    elif integral_type in ("exterior_facet_bottom", "exterior_facet_top"):
        code = direction % {"restriction": ""}
        code += normal % {"direction" : "", "restriction": ""}
    elif integral_type in ("interior_facet", "interior_facet_vert"):
        code = direction % {"restriction": _choose_map("+"), "facet": "facet_0"}
        code += normal % {"direction" : "", "restriction": _choose_map("+")}
        code += normal % {"direction" : "!", "restriction": _choose_map("-")}
    elif integral_type == "interior_facet_horiz":
        code = direction % {"restriction": _choose_map("+")}
        code += normal % {"direction" : "", "restriction": _choose_map("+")}
        code += normal_2 % {"direction" : "!", "restriction": _choose_map("-")}
    else:
        error("Unsupported integral_type: %s" % str(integral_type))
    return code

def _generate_facet_normal_custom(gdim):
    "Generate code for setting facet normal in custom integrals"
    code = format["comment"]("Set facet normal components for current quadrature point\n")
    for i in range(gdim):
        code += "const double n_0%d =   facet_normals[%d*ip + %d];\n" % (i, gdim, i)
        code += "const double n_1%d = - facet_normals[%d*ip + %d];\n" % (i, gdim, i)
    return code

def _generate_cell_volume(tdim, gdim, integral_type, cell_volume, r=None):
    "Generate code for computing cell volume."

    # Choose snippets
    volume = cell_volume[tdim][gdim]

    # Choose restrictions
    if integral_type in ("cell", "exterior_facet", "exterior_facet_bottom",
                         "exterior_facet_top", "exterior_facet_vert"):
        code = volume % {"restriction": ""}
    elif integral_type in ("interior_facet", "interior_facet_horiz",
                           "interior_facet_vert"):
        code = volume % {"restriction": _choose_map("+")}
        code += volume % {"restriction": _choose_map("-")}
    elif integral_type == "custom":
        code = volume % {"restriction": _choose_map(r)}
    else:
        error("Unsupported integral_type: %s" % str(integral_type))
    return code

def _generate_circumradius(tdim, gdim, integral_type, circumradius, r=None):
    "Generate code for computing a cell's circumradius."

    # Choose snippets
    radius = circumradius[tdim][gdim]

    # Choose restrictions
    if integral_type in ("cell", "exterior_facet", "vertex"):
        code = radius % {"restriction": ""}
    elif integral_type == "interior_facet":
        code = radius % {"restriction": _choose_map("+")}
        code += radius % {"restriction": _choose_map("-")}
    elif integral_type == "custom":
        code = radius % {"restriction": _choose_map(r)}
    else:
        error("Unsupported integral_type: %s" % str(integral_type))
    return code

def _flatten(i, j, m, n):
    return i*n + j

# Other functions

def indent(block, num_spaces):
    "Indent each row of the given string block with n spaces."
    indentation = " " * num_spaces
    return indentation + ("\n" + indentation).join(block.split("\n"))

def count_ops(code):
    "Count the number of operations in code (multiply-add pairs)."
    num_add = code.count(" + ") + code.count(" - ")
    num_multiply = code.count("*") + code.count("/")
    return (num_add + num_multiply) // 2

def set_float_formatting(precision):
    "Set floating point formatting based on precision."

    # Options for float formatting
    #f1     = "%%.%df" % precision
    #f2     = "%%.%de" % precision
    f1     = "%%.%dg" % precision
    f2     = "%%.%dg" % precision
    f_int  = "%%.%df" % 1

    eps = eval("1e-%s" % precision)

    # Regular float formatting
    def floating_point_regular(v):
        if abs(v - round(v, 1)) < eps:
            return f_int % v
        elif abs(v) < 100.0:
            return f1 % v
        else:
            return f2 % v

    # Special float formatting on Windows (remove extra leading zero)
    def floating_point_windows(v):
        return floating_point_regular(v).replace("e-0", "e-").replace("e+0", "e+")

    # Set float formatting
    if platform.system() == "Windows":
        format["float"] = floating_point_windows
    else:
        format["float"] = floating_point_regular

    # FIXME: KBO: Remove once we agree on the format of 'f1'
    format["floating point"] = format["float"]

    # Set machine precision
    format["epsilon"] = 10.0*eval("1e-%s" % precision)

def set_exception_handling(convert_exceptions_to_warnings):
    "Set handling of exceptions."
    if convert_exceptions_to_warnings:
        format["exception"] = format["warning"]

# Declarations to examine
types = [["double"],
         ["const", "double"],
         ["const", "double", "*", "const", "*"],
         ["int"],
         ["const", "int"],
         ["unsigned", "int"],
         ["bool"],
         ["const", "bool"],
         ["static", "unsigned", "int"],
         ["const", "unsigned", "int"]]

# Special characters and delimiters
special_characters = ["+", "-", "*", "/", "=", ".", " ", ";", "(", ")", "\\", "{", "}", "[","]", "!"]

def remove_unused(code, used_set=set()):
    """
    Remove unused variables from a given C++ code. This is useful when
    generating code that will be compiled with gcc and parameters -Wall
    -Werror, in which case gcc returns an error when seeing a variable
    declaration for a variable that is never used.

    Optionally, a set may be specified to indicate a set of variables
    names that are known to be used a priori.
    """

    # Dictionary of (declaration_line, used_lines) for variables
    variables = {}

    # List of variable names (so we can search them in order)
    variable_names = []

    lines = code.split("\n")
    for (line_number, line) in enumerate(lines):
        # Exclude commented lines.
        if line[:2] == "//" or line[:3] == "///":
            continue

        # Split words
        words = [word for word in line.split(" ") if not word == ""]

        # Remember line where variable is declared
        for type in [type for type in types if " ".join(type) in " ".join(words)]: # Fewer matches than line below.
        # for type in [type for type in types if len(words) > len(type)]:
            variable_type = words[0:len(type)]
            variable_name = words[len(type)]

            # Skip special characters
            if variable_name in special_characters:
                continue

            # Test if any of the special characters are present in the variable name
            # If this is the case, then remove these by assuming that the 'real' name
            # is the first entry in the return list. This is implemented to prevent
            # removal of e.g. 'double array[6]' if it is later used in a loop as 'array[i]'
            if variable_type == type:

                # Create correct variable name (e.g. y instead of
                # y[2]) for variables with separators
                seps_present = [sep for sep in special_characters if sep in variable_name]
                if seps_present:
                    variable_name = [variable_name.split(sep)[0] for sep in seps_present]
                    variable_name.sort()
                    variable_name = variable_name[0]

                variables[variable_name] = (line_number, [])
                if not variable_name in variable_names:
                    variable_names += [variable_name]

        # Mark line for used variables
        for variable_name in variables:
            (declaration_line, used_lines) = variables[variable_name]
            if _variable_in_line(variable_name, line) and line_number > declaration_line:
                variables[variable_name] = (declaration_line, used_lines + [line_number])

    # Reverse the order of the variable names to catch variables used
    # only by variables that are removed
    variable_names.reverse()

    # Remove declarations that are not used
    removed_lines = []
    for variable_name in variable_names:
        (declaration_line, used_lines) = variables[variable_name]
        for line in removed_lines:
            if line in used_lines:
                used_lines.remove(line)
        if not used_lines and not variable_name in used_set:
            debug("Removing unused variable: %s" % variable_name)
            lines[declaration_line] = None # KBO: Need to completely remove line for evaluate_basis* to work
            # lines[declaration_line] = "// " + lines[declaration_line]
            removed_lines += [declaration_line]
    return "\n".join([line for line in lines if not line is None])

def _variable_in_line(variable_name, line):
    "Check if variable name is used in line"
    if not variable_name in line:
        return False
    for character in special_characters:
        line = line.replace(character, "\\" + character)
    delimiter = "[" + ",".join(["\\" + c for c in special_characters]) + "]"
    return not re.search(delimiter + variable_name + delimiter, line) == None<|MERGE_RESOLUTION|>--- conflicted
+++ resolved
@@ -359,19 +359,14 @@
     "classname interior_facet_integral":  lambda prefix, form_id, sub_domain:\
               "%s_interior_facet_integral_%d_%s" % (prefix.lower(), form_id, sub_domain),
 
-<<<<<<< HEAD
     "classname interior_facet_horiz_integral":  lambda prefix, form_id, sub_domain:\
               "%s_interior_facet_horiz_integral_%d_%s" % (prefix.lower(), form_id, sub_domain),
 
     "classname interior_facet_vert_integral":  lambda prefix, form_id, sub_domain:\
               "%s_interior_facet_vert_integral_%d_%s" % (prefix.lower(), form_id, sub_domain),
 
-    "classname point_integral":  lambda prefix, form_id, sub_domain:\
-              "%s_point_integral_%d_%s" % (prefix.lower(), form_id, sub_domain),
-=======
     "classname vertex_integral":  lambda prefix, form_id, sub_domain:\
               "%s_vertex_integral_%d_%s" % (prefix.lower(), form_id, sub_domain),
->>>>>>> f4a18477
 
     "classname custom_integral":  lambda prefix, form_id, sub_domain:\
               "%s_custom_integral_%d_%s" % (prefix.lower(), form_id, sub_domain),
