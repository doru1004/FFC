--- conflicted
+++ resolved
@@ -717,12 +717,9 @@
     volume = cell_volume[tdim][gdim]
 
     # Choose restrictions
-<<<<<<< HEAD
     if integral_type in ("cell", "exterior_facet", "exterior_facet_bottom",
-                       "exterior_facet_top", "exterior_facet_vert"):
-=======
-    if domain_type in ("cell", "exterior_facet", "quadrature_cell"):
->>>>>>> 3342b556
+                         "exterior_facet_top", "exterior_facet_vert",
+                         "quadrature_cell"):
         code = volume % {"restriction": ""}
     elif integral_type in ("interior_facet", "interior_facet_horiz",
                          "interior_facet_vert"):
@@ -739,11 +736,7 @@
     radius = circumradius[tdim][gdim]
 
     # Choose restrictions
-<<<<<<< HEAD
-    if integral_type in ("cell", "exterior_facet", "point", "quadrature"):
-=======
-    if domain_type in ("cell", "exterior_facet", "point", "quadrature_cell"):
->>>>>>> 3342b556
+    if integral_type in ("cell", "exterior_facet", "point", "quadrature_cell"):
         code = radius % {"restriction": ""}
     elif integral_type == "interior_facet":
         code = radius % {"restriction": _choose_map["+"]}
