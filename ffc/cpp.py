"This module defines rules and algorithms for generating C++ code."

format = {"return": lambda v: "return %s;" % str(v),
          "exception": lambda v: "throw std::runtime_error(\"%s\");" % v}

def indent(block, num_spaces):
    "Indent each row of the given string block with n spaces."
    indentation = " " * num_spaces
    return indentation + ("\n" + indentation).join(block.split("\n"))

# FIXME: Major cleanup needed, remove as much as possible
from codesnippets import *

# FIXME: KBO: temporary hack to get dictionary working.
from constants import FFC_OPTIONS
import platform
options=FFC_OPTIONS.copy()

# Old dictionary, move the stuff we need to the new dictionary above
# format_old = {
#     # Operators
#     #
#     "times equal": lambda i, j: "%s *= %s;" %(i, j),
#     "add equal": lambda i, j: "%s += %s;" % (i, j),
#     "inverse": lambda v: "(1.0/%s)" % v,
#     "absolute value": lambda v: "std::abs(%s)" % v,
#     "sqrt": lambda v: "std::sqrt(%s)" % v,
#     "add": lambda v: " + ".join(v),
#     "subtract": lambda v: " - ".join(v),
#     "multiply": lambda v: "*".join(v),
#     "division": "/",
#     "power": lambda base, exp: power_options[exp >= 0](self.format["multiply"]([str(base)]*abs(exp))),
#     "std power": lambda base, exp: "std::pow(%s, %s)" % (base, exp),
#     "exp": lambda v: "std::exp(%s)" % v,
#     "ln": lambda v: "std::log(%s)" % v,
#     "cos": lambda v: "std::cos(%s)" % v,
#     "sin": lambda v: "std::sin(%s)" % v,
#     # bool operators
#     "logical and": " && ",
#     "logical or": " || ",
#     "is equal": " == ",
#     "not equal": " != ",
#     "less than": " < ",
#     "greater than": " > ",
#     "bool": lambda v: {True: "true", False: "false"}[v],
#     # formating
#     "floating point": lambda v: "<not defined>",
#     "epsilon": "<not defined>",
#     "grouping": lambda v: "(%s)" % v,
#     "block": lambda v: "{%s}" % v,
#     "block begin": "{",
#     "block end": "}",
#     "separator": ", ",
#     "block separator": ",\n",
#     #           "block separator": ",",
#     "new line": "\\\n",
#     "end line": ";",
#     "space": " ",
#     # IO
#     "exception": lambda v: "throw std::runtime_error(\"%s\");" % v,
#     # declarations
#     "float declaration": "double ",
#     "const float declaration": "const double ",
#     "static float declaration": "static double ",
#     "uint declaration": "unsigned int ",
#     "const uint declaration": "const unsigned int ",
#     "static const uint declaration": "static const unsigned int ",
#     "static uint declaration": "static unsigned int ",
#     "table declaration": "static const double ",
#     # variable names
#     "element tensor quad": "A",
#     "integration points": "ip",
#     "first free index": "j",
#     "second free index": "k",
#     "free secondary indices":["r","s","t","u"],
#     "derivatives": lambda i,j,k,l: "dNdx%d_%d[%s][%s]" % (i,j,k,l),
#     "element coordinates": lambda i,j: "x[%s][%s]" % (i,j),
#     "weight": lambda i: "W%d" % (i),
#     "weights": lambda i,j: self.format["weight"](i) + "[%s]" % (j),
#     "psis": "P",
#     "function value": "F",
#     "argument coordinates": "coordinates",
#     "argument values": "values",
#     "argument basis num": "i",
#     "argument derivative order": "n",
#     "local dof": "dof",
#     "x coordinate": "x",
#     "y coordinate": "y",
#     "z coordinate": "z",
#     "scalings": lambda i,j: "scalings_%s_%d" %(i,j),
#     "coefficients table": lambda i: "coefficients%d" %(i),
#     "dmats table": lambda i: "dmats%d" %(i),
#     "coefficient scalar": lambda i: "coeff%d" %(i),
#     "new coefficient scalar": lambda i: "new_coeff%d" %(i),
#     "psitilde_a": "psitilde_a",
#     "psitilde_bs": lambda i: "psitilde_bs_%d" %(i),
#     "psitilde_cs": lambda i,j: "psitilde_cs_%d%d" %(i,j),
#     "basisvalue": lambda i: "basisvalue%d" %(i),
#     "num derivatives": "num_derivatives",
#     "reference derivatives": "derivatives",
#     "derivative combinations": "combinations",
#     "transform matrix": "transform",
#     "transform Jinv": "Jinv",
#     "normal component": lambda r, j: "n%s%s" % (choose_map[r], j),
#     "tmp declaration": lambda j, k: "const double " + self.format["tmp access"](j, k),
#     "tmp access": lambda j, k: "tmp%d_%d" % (j, k),
#     "determinant": lambda r: "detJ%s" % choose_map[r],
#     "scale factor": "det",
#     "constant": lambda j: "c%d" % j,
#     "coefficient table": lambda j, k: "w[%d][%d]" % (j, k),
#     "coefficient": lambda j, k: "w[%d][%d]" % (j, k),
#     "coeff": "w",
#     "modified coefficient declaration": lambda i, j, k, l: "const double c%d_%d_%d_%d" % (i, j, k, l),
#     "modified coefficient access": lambda i, j, k, l: "c%d_%d_%d_%d" % (i, j, k, l),
#     "transform": lambda type, j, k, r: "%s" % (transform_options[type](choose_map[r], j, k)),
#     "transform_ufl": lambda type, j, k, r: "%s" % (transform_options_ufl[type](choose_map[r], j, k)),
#     "reference tensor" : lambda j, i, a: None,
#     "geometry tensor declaration": lambda j, a: "const double " + self.format["geometry tensor access"](j, a),
#     "geometry tensor access": lambda j, a: "G%d_%s" % (j, "_".join(["%d" % index for index in a])),
#     "geometry tensor": "G",
#     "element tensor": lambda i: "A[%d]" % i,
#     "sign tensor": lambda type, i, k: "S%s%s_%d" % (type, i, k),
#     "sign tensor declaration": lambda s: "const int " + s,
#     "signs": "S",
#     "vertex values": lambda i: "vertex_values[%d]" % i,
#     "dof values": lambda i: "dof_values[%d]" % i,
#     "dofs": lambda i: "dofs[%d]" % i,
#     "entity index": lambda d, i: "c.entity_indices[%d][%d]" % (d, i),
#     "num entities": lambda dim : "m.num_entities[%d]" % dim,
#     "offset declaration": "unsigned int offset",
#     "offset access": "offset",
#     "nonzero columns": lambda i: "nzc%d" % i,
#     # access
#     "array access": lambda i: "[%s]" %(i),
#     "matrix access": lambda i,j: "[%s][%s]" %(i,j),
#     "secondary index": lambda i: "_%s" %(i),
#     # program flow
#     "dof map if": lambda i,j: "if (%d <= %s && %s <= %d)" %(i,\
#                                                                 self.format["argument basis num"], self.format["argument basis num"], j),
#     "loop": lambda i,j,k: "for (unsigned int %s = %s; %s < %s; %s++)"% (i, j, i, k, i),
#     "if": "if",
#     # snippets
#     "coordinate map": lambda s: eval("map_coordinates_%s" % s),
#     "facet sign": lambda e: "sign_facet%d" % e,
#     "snippet facet signs": lambda d: eval("facet_sign_snippet_%dD" % d),
#     "snippet dof map": evaluate_basis_dof_map,
#     "snippet eta_interval": eta_interval_snippet,
#     "snippet eta_triangle": eta_triangle_snippet,
#     "snippet eta_tetrahedron": eta_tetrahedron_snippet,
#     "snippet jacobian": lambda d: eval("jacobian_%dD" % d),
#     "snippet only jacobian": lambda d: eval("only_jacobian_%dD" % d),
#     "snippet normal": lambda d: eval("facet_normal_%dD" %d),
#     "snippet combinations": combinations_snippet,
#     "snippet transform": lambda s: eval("transform_%s_snippet" % s),
#     #           "snippet inverse 2D": inverse_jacobian_2D,
#     #           "snippet inverse 3D": inverse_jacobian_3D,
#     "snippet evaluate_dof": lambda d : eval("evaluate_dof_%dD" % d),
#     "snippet map_onto_physical": lambda d : eval("map_onto_physical_%dD" % d),
#     #           "snippet declare_representation": declare_representation,
#     #           "snippet delete_representation": delete_representation,
#     "snippet calculate dof": calculate_dof,
#     "get cell vertices" : "const double * const * x = c.coordinates;",
#     "generate jacobian": lambda d, i: _generate_jacobian(d, i),
#     "generate normal": lambda d, i: _generate_normal(d, i),
#     "generate body": lambda d: _generate_body(d),
#     # misc
#     "comment": lambda v: "// %s" % v,
#     "pointer": "*",
#     "new": "new ",
#     "delete": "delete ",
#     "cell shape": lambda i: {"interval": "ufc::interval",
#                              "triangle": "ufc::triangle",
#                              "tetrahedron": "ufc::tetrahedron"}[i],
#     "psi index names": {0: lambda i: "f%s" %(i), 1: lambda i: "p%s" %(i),\
#                             2: lambda i: "s%s" %(i), 4: lambda i: "fu%s" %(i),\
#                             5: lambda i: "pj%s" %(i), 6: lambda i: "c%s" %(i),\
#                             7: lambda i: "a%s" %(i)},
#     #
#     # Class names
#     #
#     "form prefix": \
#         lambda prefix, i: "%s_%d" % (prefix.lower(), i),
#     "classname finite_element": \
#         lambda prefix, i, label: "%s_%d_finite_element_%s" % (prefix.lower(), i, "_".join([str(j) for j in label])),
#     "classname dof_map": \
#         lambda prefix, i, label: "%s_%d_dof_map_%s" % (prefix.lower(), i, "_".join([str(j) for j in label])),
#     "classname form": \
#         lambda prefix, i: "%s_form_%d" % (prefix.lower(), i),
#     "classname cell_integral": \
#         lambda prefix, i, label: "%s_%d_cell_integral_%s" % (prefix.lower(), i, label),
#     "classname interior_facet_integral": \
#         lambda prefix, i, label: "%s_%d_interior_facet_integral_%s" % (prefix.lower(), i, label),
#     "classname exterior_facet_integral": \
#         lambda prefix, i, label: "%s_%d_exterior_facet_integral_%s" % (prefix.lower(), i, label)}

# Set number of digits for floating point and machine precision
#precision = int(options["precision"])
#f1 = "%%.%dg" % precision
#f2 = "%%.%de" % precision

def floating_point(v):
    "Format floating point number."
    if abs(v) < 100.0:
        return f1 % v
    else:
        return f2 % v

def floating_point_windows(v):
    "Format floating point number for Windows (remove extra leading zero in exponents)."
    return floating_point(v).replace("e-0", "e-").replace("e+0", "e+")

<<<<<<< HEAD
if platform.system() == "Windows":
    format_old["floating point"] = floating_point_windows
else:
    format_old["floating point"] = floating_point

format_old["epsilon"] = 10.0*eval("1e-%s" % precision)
=======
#if platform.system() == "Windows":
#    self.format["floating point"] = floating_point_windows
#else:
#    self.format["floating point"] = floating_point

#self.format["epsilon"] = 10.0*eval("1e-%s" % precision)
>>>>>>> 8baec86a

def _generate_switch(variable, cases, default = ""):
    "Generate switch statement from given variable and cases"

    # Special case: no cases
    if len(cases) == 0:
        return default

    # Special case: one case
    if len(cases) == 1:
        return cases[0]

    # Create switch
    code = "switch ( %s )\n{\n" % variable
    for i in range(len(cases)):
        code += "case %d:\n%s\n  break;\n" % (i, indent(cases[i], 2))
    code += "}"
    if not default == "":
        code += "\n" + default

    return code

def _generate_body(declarations):
    "Generate function body from list of declarations or statements."

    if not isinstance(declarations, list):
        declarations = [declarations]
    lines = []
    for declaration in declarations:
        if isinstance(declaration, tuple):
            lines += ["%s = %s;" % declaration]
        else:
            lines += ["%s" % declaration]
    return "\n".join(lines)<|MERGE_RESOLUTION|>--- conflicted
+++ resolved
@@ -17,186 +17,186 @@
 options=FFC_OPTIONS.copy()
 
 # Old dictionary, move the stuff we need to the new dictionary above
-# format_old = {
-#     # Operators
-#     #
-#     "times equal": lambda i, j: "%s *= %s;" %(i, j),
-#     "add equal": lambda i, j: "%s += %s;" % (i, j),
-#     "inverse": lambda v: "(1.0/%s)" % v,
-#     "absolute value": lambda v: "std::abs(%s)" % v,
-#     "sqrt": lambda v: "std::sqrt(%s)" % v,
-#     "add": lambda v: " + ".join(v),
-#     "subtract": lambda v: " - ".join(v),
-#     "multiply": lambda v: "*".join(v),
-#     "division": "/",
-#     "power": lambda base, exp: power_options[exp >= 0](self.format["multiply"]([str(base)]*abs(exp))),
-#     "std power": lambda base, exp: "std::pow(%s, %s)" % (base, exp),
-#     "exp": lambda v: "std::exp(%s)" % v,
-#     "ln": lambda v: "std::log(%s)" % v,
-#     "cos": lambda v: "std::cos(%s)" % v,
-#     "sin": lambda v: "std::sin(%s)" % v,
-#     # bool operators
-#     "logical and": " && ",
-#     "logical or": " || ",
-#     "is equal": " == ",
-#     "not equal": " != ",
-#     "less than": " < ",
-#     "greater than": " > ",
-#     "bool": lambda v: {True: "true", False: "false"}[v],
-#     # formating
-#     "floating point": lambda v: "<not defined>",
-#     "epsilon": "<not defined>",
-#     "grouping": lambda v: "(%s)" % v,
-#     "block": lambda v: "{%s}" % v,
-#     "block begin": "{",
-#     "block end": "}",
-#     "separator": ", ",
-#     "block separator": ",\n",
-#     #           "block separator": ",",
-#     "new line": "\\\n",
-#     "end line": ";",
-#     "space": " ",
-#     # IO
-#     "exception": lambda v: "throw std::runtime_error(\"%s\");" % v,
-#     # declarations
-#     "float declaration": "double ",
-#     "const float declaration": "const double ",
-#     "static float declaration": "static double ",
-#     "uint declaration": "unsigned int ",
-#     "const uint declaration": "const unsigned int ",
-#     "static const uint declaration": "static const unsigned int ",
-#     "static uint declaration": "static unsigned int ",
-#     "table declaration": "static const double ",
-#     # variable names
-#     "element tensor quad": "A",
-#     "integration points": "ip",
-#     "first free index": "j",
-#     "second free index": "k",
-#     "free secondary indices":["r","s","t","u"],
-#     "derivatives": lambda i,j,k,l: "dNdx%d_%d[%s][%s]" % (i,j,k,l),
-#     "element coordinates": lambda i,j: "x[%s][%s]" % (i,j),
-#     "weight": lambda i: "W%d" % (i),
-#     "weights": lambda i,j: self.format["weight"](i) + "[%s]" % (j),
-#     "psis": "P",
-#     "function value": "F",
-#     "argument coordinates": "coordinates",
-#     "argument values": "values",
-#     "argument basis num": "i",
-#     "argument derivative order": "n",
-#     "local dof": "dof",
-#     "x coordinate": "x",
-#     "y coordinate": "y",
-#     "z coordinate": "z",
-#     "scalings": lambda i,j: "scalings_%s_%d" %(i,j),
-#     "coefficients table": lambda i: "coefficients%d" %(i),
-#     "dmats table": lambda i: "dmats%d" %(i),
-#     "coefficient scalar": lambda i: "coeff%d" %(i),
-#     "new coefficient scalar": lambda i: "new_coeff%d" %(i),
-#     "psitilde_a": "psitilde_a",
-#     "psitilde_bs": lambda i: "psitilde_bs_%d" %(i),
-#     "psitilde_cs": lambda i,j: "psitilde_cs_%d%d" %(i,j),
-#     "basisvalue": lambda i: "basisvalue%d" %(i),
-#     "num derivatives": "num_derivatives",
-#     "reference derivatives": "derivatives",
-#     "derivative combinations": "combinations",
-#     "transform matrix": "transform",
-#     "transform Jinv": "Jinv",
-#     "normal component": lambda r, j: "n%s%s" % (choose_map[r], j),
-#     "tmp declaration": lambda j, k: "const double " + self.format["tmp access"](j, k),
-#     "tmp access": lambda j, k: "tmp%d_%d" % (j, k),
-#     "determinant": lambda r: "detJ%s" % choose_map[r],
-#     "scale factor": "det",
-#     "constant": lambda j: "c%d" % j,
-#     "coefficient table": lambda j, k: "w[%d][%d]" % (j, k),
-#     "coefficient": lambda j, k: "w[%d][%d]" % (j, k),
-#     "coeff": "w",
-#     "modified coefficient declaration": lambda i, j, k, l: "const double c%d_%d_%d_%d" % (i, j, k, l),
-#     "modified coefficient access": lambda i, j, k, l: "c%d_%d_%d_%d" % (i, j, k, l),
-#     "transform": lambda type, j, k, r: "%s" % (transform_options[type](choose_map[r], j, k)),
-#     "transform_ufl": lambda type, j, k, r: "%s" % (transform_options_ufl[type](choose_map[r], j, k)),
-#     "reference tensor" : lambda j, i, a: None,
-#     "geometry tensor declaration": lambda j, a: "const double " + self.format["geometry tensor access"](j, a),
-#     "geometry tensor access": lambda j, a: "G%d_%s" % (j, "_".join(["%d" % index for index in a])),
-#     "geometry tensor": "G",
-#     "element tensor": lambda i: "A[%d]" % i,
-#     "sign tensor": lambda type, i, k: "S%s%s_%d" % (type, i, k),
-#     "sign tensor declaration": lambda s: "const int " + s,
-#     "signs": "S",
-#     "vertex values": lambda i: "vertex_values[%d]" % i,
-#     "dof values": lambda i: "dof_values[%d]" % i,
-#     "dofs": lambda i: "dofs[%d]" % i,
-#     "entity index": lambda d, i: "c.entity_indices[%d][%d]" % (d, i),
-#     "num entities": lambda dim : "m.num_entities[%d]" % dim,
-#     "offset declaration": "unsigned int offset",
-#     "offset access": "offset",
-#     "nonzero columns": lambda i: "nzc%d" % i,
-#     # access
-#     "array access": lambda i: "[%s]" %(i),
-#     "matrix access": lambda i,j: "[%s][%s]" %(i,j),
-#     "secondary index": lambda i: "_%s" %(i),
-#     # program flow
-#     "dof map if": lambda i,j: "if (%d <= %s && %s <= %d)" %(i,\
-#                                                                 self.format["argument basis num"], self.format["argument basis num"], j),
-#     "loop": lambda i,j,k: "for (unsigned int %s = %s; %s < %s; %s++)"% (i, j, i, k, i),
-#     "if": "if",
-#     # snippets
-#     "coordinate map": lambda s: eval("map_coordinates_%s" % s),
-#     "facet sign": lambda e: "sign_facet%d" % e,
-#     "snippet facet signs": lambda d: eval("facet_sign_snippet_%dD" % d),
-#     "snippet dof map": evaluate_basis_dof_map,
-#     "snippet eta_interval": eta_interval_snippet,
-#     "snippet eta_triangle": eta_triangle_snippet,
-#     "snippet eta_tetrahedron": eta_tetrahedron_snippet,
-#     "snippet jacobian": lambda d: eval("jacobian_%dD" % d),
-#     "snippet only jacobian": lambda d: eval("only_jacobian_%dD" % d),
-#     "snippet normal": lambda d: eval("facet_normal_%dD" %d),
-#     "snippet combinations": combinations_snippet,
-#     "snippet transform": lambda s: eval("transform_%s_snippet" % s),
-#     #           "snippet inverse 2D": inverse_jacobian_2D,
-#     #           "snippet inverse 3D": inverse_jacobian_3D,
-#     "snippet evaluate_dof": lambda d : eval("evaluate_dof_%dD" % d),
-#     "snippet map_onto_physical": lambda d : eval("map_onto_physical_%dD" % d),
-#     #           "snippet declare_representation": declare_representation,
-#     #           "snippet delete_representation": delete_representation,
-#     "snippet calculate dof": calculate_dof,
-#     "get cell vertices" : "const double * const * x = c.coordinates;",
-#     "generate jacobian": lambda d, i: _generate_jacobian(d, i),
-#     "generate normal": lambda d, i: _generate_normal(d, i),
-#     "generate body": lambda d: _generate_body(d),
-#     # misc
-#     "comment": lambda v: "// %s" % v,
-#     "pointer": "*",
-#     "new": "new ",
-#     "delete": "delete ",
-#     "cell shape": lambda i: {"interval": "ufc::interval",
-#                              "triangle": "ufc::triangle",
-#                              "tetrahedron": "ufc::tetrahedron"}[i],
-#     "psi index names": {0: lambda i: "f%s" %(i), 1: lambda i: "p%s" %(i),\
-#                             2: lambda i: "s%s" %(i), 4: lambda i: "fu%s" %(i),\
-#                             5: lambda i: "pj%s" %(i), 6: lambda i: "c%s" %(i),\
-#                             7: lambda i: "a%s" %(i)},
-#     #
-#     # Class names
-#     #
-#     "form prefix": \
-#         lambda prefix, i: "%s_%d" % (prefix.lower(), i),
-#     "classname finite_element": \
-#         lambda prefix, i, label: "%s_%d_finite_element_%s" % (prefix.lower(), i, "_".join([str(j) for j in label])),
-#     "classname dof_map": \
-#         lambda prefix, i, label: "%s_%d_dof_map_%s" % (prefix.lower(), i, "_".join([str(j) for j in label])),
-#     "classname form": \
-#         lambda prefix, i: "%s_form_%d" % (prefix.lower(), i),
-#     "classname cell_integral": \
-#         lambda prefix, i, label: "%s_%d_cell_integral_%s" % (prefix.lower(), i, label),
-#     "classname interior_facet_integral": \
-#         lambda prefix, i, label: "%s_%d_interior_facet_integral_%s" % (prefix.lower(), i, label),
-#     "classname exterior_facet_integral": \
-#         lambda prefix, i, label: "%s_%d_exterior_facet_integral_%s" % (prefix.lower(), i, label)}
+format_old = {
+    # Operators
+    #
+    "times equal": lambda i, j: "%s *= %s;" %(i, j),
+    "add equal": lambda i, j: "%s += %s;" % (i, j),
+    "inverse": lambda v: "(1.0/%s)" % v,
+    "absolute value": lambda v: "std::abs(%s)" % v,
+    "sqrt": lambda v: "std::sqrt(%s)" % v,
+    "add": lambda v: " + ".join(v),
+    "subtract": lambda v: " - ".join(v),
+    "multiply": lambda v: "*".join(v),
+    "division": "/",
+    "power": lambda base, exp: power_options[exp >= 0](self.format["multiply"]([str(base)]*abs(exp))),
+    "std power": lambda base, exp: "std::pow(%s, %s)" % (base, exp),
+    "exp": lambda v: "std::exp(%s)" % v,
+    "ln": lambda v: "std::log(%s)" % v,
+    "cos": lambda v: "std::cos(%s)" % v,
+    "sin": lambda v: "std::sin(%s)" % v,
+    # bool operators
+    "logical and": " && ",
+    "logical or": " || ",
+    "is equal": " == ",
+    "not equal": " != ",
+    "less than": " < ",
+    "greater than": " > ",
+    "bool": lambda v: {True: "true", False: "false"}[v],
+    # formating
+    "floating point": lambda v: "<not defined>",
+    "epsilon": "<not defined>",
+    "grouping": lambda v: "(%s)" % v,
+    "block": lambda v: "{%s}" % v,
+    "block begin": "{",
+    "block end": "}",
+    "separator": ", ",
+    "block separator": ",\n",
+    #           "block separator": ",",
+    "new line": "\\\n",
+    "end line": ";",
+    "space": " ",
+    # IO
+    "exception": lambda v: "throw std::runtime_error(\"%s\");" % v,
+    # declarations
+    "float declaration": "double ",
+    "const float declaration": "const double ",
+    "static float declaration": "static double ",
+    "uint declaration": "unsigned int ",
+    "const uint declaration": "const unsigned int ",
+    "static const uint declaration": "static const unsigned int ",
+    "static uint declaration": "static unsigned int ",
+    "table declaration": "static const double ",
+    # variable names
+    "element tensor quad": "A",
+    "integration points": "ip",
+    "first free index": "j",
+    "second free index": "k",
+    "free secondary indices":["r","s","t","u"],
+    "derivatives": lambda i,j,k,l: "dNdx%d_%d[%s][%s]" % (i,j,k,l),
+    "element coordinates": lambda i,j: "x[%s][%s]" % (i,j),
+    "weight": lambda i: "W%d" % (i),
+    "weights": lambda i,j: self.format["weight"](i) + "[%s]" % (j),
+    "psis": "P",
+    "function value": "F",
+    "argument coordinates": "coordinates",
+    "argument values": "values",
+    "argument basis num": "i",
+    "argument derivative order": "n",
+    "local dof": "dof",
+    "x coordinate": "x",
+    "y coordinate": "y",
+    "z coordinate": "z",
+    "scalings": lambda i,j: "scalings_%s_%d" %(i,j),
+    "coefficients table": lambda i: "coefficients%d" %(i),
+    "dmats table": lambda i: "dmats%d" %(i),
+    "coefficient scalar": lambda i: "coeff%d" %(i),
+    "new coefficient scalar": lambda i: "new_coeff%d" %(i),
+    "psitilde_a": "psitilde_a",
+    "psitilde_bs": lambda i: "psitilde_bs_%d" %(i),
+    "psitilde_cs": lambda i,j: "psitilde_cs_%d%d" %(i,j),
+    "basisvalue": lambda i: "basisvalue%d" %(i),
+    "num derivatives": "num_derivatives",
+    "reference derivatives": "derivatives",
+    "derivative combinations": "combinations",
+    "transform matrix": "transform",
+    "transform Jinv": "Jinv",
+    "normal component": lambda r, j: "n%s%s" % (choose_map[r], j),
+    "tmp declaration": lambda j, k: "const double " + self.format["tmp access"](j, k),
+    "tmp access": lambda j, k: "tmp%d_%d" % (j, k),
+    "determinant": lambda r: "detJ%s" % choose_map[r],
+    "scale factor": "det",
+    "constant": lambda j: "c%d" % j,
+    "coefficient table": lambda j, k: "w[%d][%d]" % (j, k),
+    "coefficient": lambda j, k: "w[%d][%d]" % (j, k),
+    "coeff": "w",
+    "modified coefficient declaration": lambda i, j, k, l: "const double c%d_%d_%d_%d" % (i, j, k, l),
+    "modified coefficient access": lambda i, j, k, l: "c%d_%d_%d_%d" % (i, j, k, l),
+    "transform": lambda type, j, k, r: "%s" % (transform_options[type](choose_map[r], j, k)),
+    "transform_ufl": lambda type, j, k, r: "%s" % (transform_options_ufl[type](choose_map[r], j, k)),
+    "reference tensor" : lambda j, i, a: None,
+    "geometry tensor declaration": lambda j, a: "const double " + self.format["geometry tensor access"](j, a),
+    "geometry tensor access": lambda j, a: "G%d_%s" % (j, "_".join(["%d" % index for index in a])),
+    "geometry tensor": "G",
+    "element tensor": lambda i: "A[%d]" % i,
+    "sign tensor": lambda type, i, k: "S%s%s_%d" % (type, i, k),
+    "sign tensor declaration": lambda s: "const int " + s,
+    "signs": "S",
+    "vertex values": lambda i: "vertex_values[%d]" % i,
+    "dof values": lambda i: "dof_values[%d]" % i,
+    "dofs": lambda i: "dofs[%d]" % i,
+    "entity index": lambda d, i: "c.entity_indices[%d][%d]" % (d, i),
+    "num entities": lambda dim : "m.num_entities[%d]" % dim,
+    "offset declaration": "unsigned int offset",
+    "offset access": "offset",
+    "nonzero columns": lambda i: "nzc%d" % i,
+    # access
+    "array access": lambda i: "[%s]" %(i),
+    "matrix access": lambda i,j: "[%s][%s]" %(i,j),
+    "secondary index": lambda i: "_%s" %(i),
+    # program flow
+    "dof map if": lambda i,j: "if (%d <= %s && %s <= %d)" %(i,\
+                                                                self.format["argument basis num"], self.format["argument basis num"], j),
+    "loop": lambda i,j,k: "for (unsigned int %s = %s; %s < %s; %s++)"% (i, j, i, k, i),
+    "if": "if",
+    # snippets
+    "coordinate map": lambda s: eval("map_coordinates_%s" % s),
+    "facet sign": lambda e: "sign_facet%d" % e,
+    "snippet facet signs": lambda d: eval("facet_sign_snippet_%dD" % d),
+    "snippet dof map": evaluate_basis_dof_map,
+    "snippet eta_interval": eta_interval_snippet,
+    "snippet eta_triangle": eta_triangle_snippet,
+    "snippet eta_tetrahedron": eta_tetrahedron_snippet,
+    "snippet jacobian": lambda d: eval("jacobian_%dD" % d),
+    "snippet only jacobian": lambda d: eval("only_jacobian_%dD" % d),
+    "snippet normal": lambda d: eval("facet_normal_%dD" %d),
+    "snippet combinations": combinations_snippet,
+    "snippet transform": lambda s: eval("transform_%s_snippet" % s),
+    #           "snippet inverse 2D": inverse_jacobian_2D,
+    #           "snippet inverse 3D": inverse_jacobian_3D,
+    "snippet evaluate_dof": lambda d : eval("evaluate_dof_%dD" % d),
+    "snippet map_onto_physical": lambda d : eval("map_onto_physical_%dD" % d),
+    #           "snippet declare_representation": declare_representation,
+    #           "snippet delete_representation": delete_representation,
+    "snippet calculate dof": calculate_dof,
+    "get cell vertices" : "const double * const * x = c.coordinates;",
+    "generate jacobian": lambda d, i: _generate_jacobian(d, i),
+    "generate normal": lambda d, i: _generate_normal(d, i),
+    "generate body": lambda d: _generate_body(d),
+    # misc
+    "comment": lambda v: "// %s" % v,
+    "pointer": "*",
+    "new": "new ",
+    "delete": "delete ",
+    "cell shape": lambda i: {"interval": "ufc::interval",
+                             "triangle": "ufc::triangle",
+                             "tetrahedron": "ufc::tetrahedron"}[i],
+    "psi index names": {0: lambda i: "f%s" %(i), 1: lambda i: "p%s" %(i),\
+                            2: lambda i: "s%s" %(i), 4: lambda i: "fu%s" %(i),\
+                            5: lambda i: "pj%s" %(i), 6: lambda i: "c%s" %(i),\
+                            7: lambda i: "a%s" %(i)},
+    #
+    # Class names
+    #
+    "form prefix": \
+        lambda prefix, i: "%s_%d" % (prefix.lower(), i),
+    "classname finite_element": \
+        lambda prefix, i, label: "%s_%d_finite_element_%s" % (prefix.lower(), i, "_".join([str(j) for j in label])),
+    "classname dof_map": \
+        lambda prefix, i, label: "%s_%d_dof_map_%s" % (prefix.lower(), i, "_".join([str(j) for j in label])),
+    "classname form": \
+        lambda prefix, i: "%s_form_%d" % (prefix.lower(), i),
+    "classname cell_integral": \
+        lambda prefix, i, label: "%s_%d_cell_integral_%s" % (prefix.lower(), i, label),
+    "classname interior_facet_integral": \
+        lambda prefix, i, label: "%s_%d_interior_facet_integral_%s" % (prefix.lower(), i, label),
+    "classname exterior_facet_integral": \
+        lambda prefix, i, label: "%s_%d_exterior_facet_integral_%s" % (prefix.lower(), i, label)}
 
 # Set number of digits for floating point and machine precision
-#precision = int(options["precision"])
-#f1 = "%%.%dg" % precision
-#f2 = "%%.%de" % precision
+precision = int(options["precision"])
+f1 = "%%.%dg" % precision
+f2 = "%%.%de" % precision
 
 def floating_point(v):
     "Format floating point number."
@@ -209,21 +209,12 @@
     "Format floating point number for Windows (remove extra leading zero in exponents)."
     return floating_point(v).replace("e-0", "e-").replace("e+0", "e+")
 
-<<<<<<< HEAD
 if platform.system() == "Windows":
     format_old["floating point"] = floating_point_windows
 else:
     format_old["floating point"] = floating_point
 
 format_old["epsilon"] = 10.0*eval("1e-%s" % precision)
-=======
-#if platform.system() == "Windows":
-#    self.format["floating point"] = floating_point_windows
-#else:
-#    self.format["floating point"] = floating_point
-
-#self.format["epsilon"] = 10.0*eval("1e-%s" % precision)
->>>>>>> 8baec86a
 
 def _generate_switch(variable, cases, default = ""):
     "Generate switch statement from given variable and cases"
