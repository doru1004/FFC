"This module defines rules and algorithms for generating C++ code."

# Copyright (C) 2009-2013 Anders Logg
#
# This file is part of FFC.
#
# FFC is free software: you can redistribute it and/or modify
# it under the terms of the GNU Lesser General Public License as published by
# the Free Software Foundation, either version 3 of the License, or
# (at your option) any later version.
#
# FFC is distributed in the hope that it will be useful,
# but WITHOUT ANY WARRANTY; without even the implied warranty of
# MERCHANTABILITY or FITNESS FOR A PARTICULAR PURPOSE. See the
# GNU Lesser General Public License for more details.
#
# You should have received a copy of the GNU Lesser General Public License
# along with FFC. If not, see <http://www.gnu.org/licenses/>.
#
# Modified by Kristian B. Oelgaard 2011
# Modified by Marie E. Rognes 2010
# Modified by Martin Alnaes 2013
#
# First added:  2009-12-16
# Last changed: 2014-04-15

# Python modules
import re, numpy, platform

# FFC modules
from ffc.log import debug, error

# Mapping of restrictions
_fixed_map = {None: "", "+": "_0", "-": "_1"}
_choose_map = lambda r: _fixed_map[r] if r in _fixed_map else "_%s" % str(r)

# FIXME: MSA: Using a dict to collect functions in a namespace is weird
#             and makes the code harder to follow, change to a class
#             with member functions instead!
# FIXME: KBO: format is a builtin_function, i.e., we should use a different name.
# Formatting rules
format = {}

# Program flow
format.update({
    "return":         lambda v: "return %s;" % str(v),
    "grouping":       lambda v: "(%s)" % v,
    "block":          lambda v: "{%s}" % v,
    "block begin":    "{",
    "block end":      "}",
    "list":           lambda v: format["block"](format["list separator"].join([str(l) for l in v])),
    "switch":         lambda v, cases, default=None, numbers=None: _generate_switch(v, cases, default, numbers),
    "exception":      lambda v: "throw std::runtime_error(\"%s\");" % v,
    "warning":        lambda v: 'std::cerr << "*** FFC warning: " << "%s" << std::endl;' % v,
    "comment":        lambda v: "// %s" % v,
    "if":             lambda c, v: "if (%s)\n{\n%s\n}\n" % (c, v),
    "loop":           lambda i, j, k: "for (unsigned int %s = %s; %s < %s; %s++)"% (i, j, i, k, i),
    "generate loop":  lambda v, w, _indent=0: _generate_loop(v, w, _indent),
    "is equal":       " == ",
    "not equal":      " != ",
    "less than":      " < ",
    "greater than":   " > ",
    "less equal":     " <= ",
    "greater equal":  " >= ",
    "and":            " && ",
    "or":             " || ",
    "not":            lambda v: "!(%s)" % v,
    "do nothing":     "// Do nothing"
})

# Declarations
format.update({
    "declaration":                    lambda t, n, v=None: _declaration(t, n, v),
    "float declaration":              "double",
    "int declaration":                "int",
    "uint declaration":               "unsigned int",
    "static const uint declaration":  {"ufc": "static const unsigned int",
                                       "pyop2": "const unsigned uint"},
    "static const float declaration": {"ufc": "static const double",
                                       "pyop2": "const double"},
    "vector table declaration":       "std::vector< std::vector<double> >",
    "double array declaration":       "double*",
    "const double array declaration": "const double*",
    "const float declaration":        lambda v, w: "const double %s = %s;" % (v, w),
    "const uint declaration":         lambda v, w: "const unsigned int %s = %s;" % (v, w),
    "dynamic array":                  lambda t, n, s: "%s *%s = new %s[%s];" % (t, n, t, s),
    "static array":                   lambda t, n, s: "static %s %s[%d];" % (t, n, s),
    "fixed array":                    lambda t, n, s: "%s %s[%d];" % (t, n, s),
    "delete dynamic array":           lambda n, s=None: _delete_array(n, s),
    "create foo":                     lambda v: "new %s()" % v
})

# Mathematical operators
format.update({
    "add":            lambda v: " + ".join(v),
    "iadd":           lambda v, w: "%s += %s;" % (str(v), str(w)),
    "sub":            lambda v: " - ".join(v),
    "neg":            lambda v: "-%s" % v,
    "mul":            lambda v: "*".join(v),
    "imul":           lambda v, w: "%s *= %s;" % (str(v), str(w)),
    "div":            lambda v, w: "%s/%s" % (str(v), str(w)),
    "inverse":        lambda v: "(1.0/%s)" % v,
    "std power":      {'ufc': lambda base, exp: "std::pow(%s, %s)" % (base, exp), 'pyop2': lambda base, exp: "pow(%s, %s)" % (base, exp)},
    "exp":            {'ufc': lambda v: "std::exp(%s)" % str(v), 'pyop2': lambda v: "exp(%s)" % str(v)},
    "ln":             {'ufc': lambda v: "std::log(%s)" % str(v), 'pyop2': lambda v: "log(%s)" % str(v)},
    "cos":            {'ufc': lambda v: "std::cos(%s)" % str(v), 'pyop2': lambda v: "cos(%s)" % str(v)},
    "sin":            {'ufc': lambda v: "std::sin(%s)" % str(v), 'pyop2': lambda v: "sin(%s)" % str(v)},
    "tan":            {'ufc': lambda v: "std::tan(%s)" % str(v), 'pyop2': lambda v: "tan(%s)" % str(v)},
    "cosh":           {'ufc': lambda v: "std::cosh(%s)" % str(v), 'pyop2': lambda v: "cosh(%s)" % str(v)},
    "sinh":           {'ufc': lambda v: "std::sinh(%s)" % str(v), 'pyop2': lambda v: "sinh(%s)" % str(v)},
    "tanh":           {'ufc': lambda v: "std::tanh(%s)" % str(v), 'pyop2': lambda v: "tanh(%s)" % str(v)},
    "acos":           {'ufc': lambda v: "std::acos(%s)" % str(v), 'pyop2': lambda v: "acos(%s)" % str(v)},
    "asin":           {'ufc': lambda v: "std::asin(%s)" % str(v), 'pyop2': lambda v: "asin(%s)" % str(v)},
    "atan":           {'ufc': lambda v: "std::atan(%s)" % str(v), 'pyop2': lambda v: "atan(%s)" % str(v)},
    "atan_2":         lambda v1,v2: "std::atan2(%s,%s)" % (str(v1),str(v2)),
    "erf":            {'ufc': lambda v: "erf(%s)" % str(v), 'pyop2': lambda v: "erf(%s)" % str(v)},
    "bessel_i":       lambda v, n: "boost::math::cyl_bessel_i(%s, %s)" % (str(n), str(v)),
    "bessel_j":       lambda v, n: "boost::math::cyl_bessel_j(%s, %s)" % (str(n), str(v)),
    "bessel_k":       lambda v, n: "boost::math::cyl_bessel_k(%s, %s)" % (str(n), str(v)),
    "bessel_y":       lambda v, n: "boost::math::cyl_neumann(%s, %s)" % (str(n), str(v)),
    "absolute value": {'ufc': lambda v: "std::abs(%s)" % str(v), 'pyop2': lambda v: "fabs(%s)" % str(v)},
    "sqrt":           {'ufc': lambda v: "std::sqrt(%s)" % str(v), 'pyop2': lambda v: "sqrt(%s)" % str(v)},
    "addition":       lambda v: _add(v),
    "multiply":       lambda v: _multiply(v),
    "power":          lambda base, exp: _power(base, exp),
    "inner product":  lambda v, w: _inner_product(v, w),
    "assign":         lambda v, w: "%s = %s;" % (v, str(w)),
    "component":      lambda v, k: _component(v, k)
})

# Formatting used in tabulate_tensor
format.update({
    "geometry tensor": lambda j, a: "G%d_%s" % (j, "_".join(["%d" % i for i in a]))
})

# Geometry related variable names (from code snippets).
format.update({
    "entity index":       "c.entity_indices",
    "num entities":       "num_global_entities",
    "cell":               lambda s: "ufc::%s" % s,
    "J":                  lambda i, j, m, n: "J[%d]" % _flatten(i, j, m, n),
    "inv(J)":             lambda i, j, m, n: "K[%d]" % _flatten(i, j, m, n),
    "det(J)":             lambda r=None: "detJ%s" % _choose_map(r),
    "cell volume":        lambda r=None: "volume%s" % _choose_map(r),
    "circumradius":       lambda r=None: "circumradius%s" % _choose_map(r),
    "facet area":         "facet_area",
    "min facet edge length": lambda r: "min_facet_edge_length",
    "max facet edge length": lambda r: "max_facet_edge_length",
    "scale factor":       "det",
    "transform":          lambda t, i, j, m, n, r: _transform(t, i, j, m, n, r),
    "normal component":   lambda r, j: "n%s%s" % (_choose_map(r), j),
    "x coordinate":       "X",
    "y coordinate":       "Y",
    "z coordinate":       "Z",
    "ip coordinates":     lambda i, j: "X%d[%d]" % (i, j),
    "affine map table":   lambda i, j: "FEA%d_f%d" % (i, j),
    "vertex_coordinates": lambda r=None: "vertex_coordinates%s" % _choose_map(r)
})

# UFC function arguments and class members (names)
def _pyop2_element_tensor(entries):
    A = "A"
    for i in entries:
        A += ("[%s]" % i)
    return A

def _ufc_element_tensor(i):
    return "A[%s]" % i

def _ufc_coefficient(count, index):
    return format["component"]("w", [count, index])

def _pyop2_coefficient(count, indices):
    if not isinstance(indices, list):
        indices = [indices, '0']
    return format["component"]("w%s" % count, indices)

format.update({
    "element tensor":             { "ufc"  : _ufc_element_tensor,
                                    "pyop2": _pyop2_element_tensor },
    "element tensor term":        lambda i, j: "A%d[%s]" % (j, i),
    "coefficient":                { "ufc": _ufc_coefficient, "pyop2": _pyop2_coefficient },
    "argument basis num":         "i",
    "argument derivative order":  "n",
    "argument values":            "values",
    "argument coordinates":       "dof_coordinates",
    "facet":                      lambda r: "facet%s" % _choose_map(r),
    "vertex":                     "vertex",
    "argument axis":              "i",
    "argument dimension":         "d",
    "argument entity":            "i",
    "member global dimension":    "_global_dimension",
    "argument dofs":              "dofs",
    "argument dof num":           "i",
    "argument dof values":        "dof_values",
    "argument vertex values":     "vertex_values",
    "argument sub":               "i" # sub domain, sub element
})

# Formatting used in evaluatedof.
format.update({
    "dof vals":                 "vals",
    "dof result":               "result",
    "dof X":                    lambda i: "X_%d" % i,
    "dof D":                    lambda i: "D_%d" % i,
    "dof W":                    lambda i: "W_%d" % i,
    "dof copy":                 lambda i: "copy_%d" % i,
    "dof physical coordinates": "y"
})


# Formatting used in evaluate_basis, evaluate_basis_derivatives and quadrature
# code generators.
format.update({
    # evaluate_basis and evaluate_basis_derivatives
    "tmp value":                  lambda i: "tmp%d" % i,
    "tmp ref value":              lambda i: "tmp_ref%d" % i,
    "local dof":                  "dof",
    "basisvalues":                "basisvalues",
    "coefficients":               lambda i: "coefficients%d" %(i),
    "num derivatives":            lambda t_or_g :"num_derivatives" + t_or_g,
    "derivative combinations":    lambda t_or_g :"combinations" + t_or_g,
    "transform matrix":           "transform",
    "transform Jinv":             "Jinv",
    "dmats":                      lambda i: "dmats%s" %(i),
    "dmats old":                  "dmats_old",
    "reference derivatives":      "derivatives",
    "dof values":                 "dof_values",
    "dof map if":                 lambda i,j: "%d <= %s && %s <= %d"\
                                  % (i, format["argument basis num"], format["argument basis num"], j),
    "dereference pointer":        lambda n: "*%s" % n,
    "reference variable":         lambda n: "&%s" % n,
    "call basis":                 lambda i, s: "_evaluate_basis(%s, %s, x, vertex_coordinates, cell_orientation);" % (i, s),
    "call basis_all":             "_evaluate_basis_all(values, x, vertex_coordinates, cell_orientation);",
    "call basis_derivatives":     lambda i, s: "_evaluate_basis_derivatives(%s, n, %s, x, vertex_coordinates, cell_orientation);" % (i, s),
    "call basis_derivatives_all": lambda i, s: "_evaluate_basis_derivatives_all(n, %s, x, vertex_coordinates, cell_orientation);" % s,

    # quadrature code generators
    "integration points": "ip",
    "first free index":   "j",
    "second free index":  "k",
    "geometry constant":  lambda i: "G[%d]" % i,
    "ip constant":        lambda i: "I[%d]" % i,
    "basis constant":     lambda i: "B[%d]" % i,
    "conditional":        lambda i: "C[%d]" % i,
    "evaluate conditional":lambda i,j,k: "(%s) ? %s : %s" % (i,j,k),
#    "geometry constant":  lambda i: "G%d" % i,
#    "ip constant":        lambda i: "I%d" % i,
#    "basis constant":     lambda i: "B%d" % i,
    "function value":     lambda i: "F%d" % i,
    "nonzero columns":    lambda i: "nzc%d" % i,
    "weight":             lambda i: "W" if i is None else "W%d" % (i),
    "psi name":           lambda c, et, e, co, d, a: _generate_psi_name(c, et, e, co, d, a),
    # both
    "free indices":       ["r","s","t","u"],
    "matrix index":       lambda i, j, range_j: _matrix_index(i, str(j), str(range_j)),
    "quadrature point":   lambda i, gdim: "quadrature_points + %s*%d" % (i, gdim)
})

# Misc
format.update({
    "bool":             lambda v: {True: "true", False: "false"}[v],
    "str":              lambda v: "%s" % v,
    "int":              lambda v: "%d" % v,
    "list separator":   ", ",
    "block separator":  ",\n",
    "new line":         "\\\n",
    "tabulate tensor":  lambda m: _tabulate_tensor(m),
})

# Code snippets
from codesnippets import *

format.update({
    "compute_jacobian":         lambda cell, r=None: \
                                compute_jacobian[cell] % {"restriction": _choose_map(r)},
    "compute_jacobian_interior":     lambda cell, r=None: \
                                compute_jacobian_interior[cell] % {"restriction": _choose_map(r)},
    "compute_jacobian_inverse": lambda cell, r=None: \
                                compute_jacobian_inverse[cell] % {"restriction": _choose_map(r)},
    "orientation":              {"ufc": lambda tdim, gdim, r=None: ufc_orientation_snippet % {"restriction": _choose_map(r)} if tdim != gdim else "",
                                 "pyop2": lambda tdim, gdim, r=None: pyop2_orientation_snippet % {"restriction": _choose_map(r)} if tdim != gdim else ""},
    "facet determinant":        lambda cell, p_format, integral_type, r=None: _generate_facet_determinant(cell, p_format, integral_type, r),
    "fiat coordinate map":      lambda cell, gdim: fiat_coordinate_map[cell][gdim],
    "generate normal":          lambda cell, p_format, integral_type: _generate_normal(cell, p_format, integral_type),
    "generate cell volume":     {"ufc": lambda tdim, gdim, i, r=None: _generate_cell_volume(tdim, gdim, i, ufc_cell_volume, r),
                                 "pyop2": lambda tdim, gdim, i, r=None: _generate_cell_volume(tdim, gdim, i, pyop2_cell_volume, r)},
    "generate circumradius":    {"ufc": lambda tdim, gdim, i, r=None: _generate_circumradius(tdim, gdim, i, ufc_circumradius, r),
                                 "pyop2": lambda tdim, gdim, i, r=None: _generate_circumradius(tdim, gdim, i, pyop2_circumradius, r)},
    "generate facet area":      lambda tdim, gdim: facet_area[tdim][gdim],
    "generate min facet edge length": lambda tdim, gdim, r=None: min_facet_edge_length[tdim][gdim] % {"restriction": _choose_map(r)},
    "generate max facet edge length": lambda tdim, gdim, r=None: max_facet_edge_length[tdim][gdim] % {"restriction": _choose_map(r)},
    "generate ip coordinates":  lambda g, num_ip, name, ip, r=None: (ip_coordinates[g][0], ip_coordinates[g][1] % \
                                {"restriction": _choose_map(r), "ip": ip, "name": name, "num_ip": num_ip}),
    "scale factor snippet":     {"ufc": ufc_scale_factor,
                                 "pyop2": pyop2_scale_factor},
    "map onto physical":        map_onto_physical,
    "evaluate basis snippet":   eval_basis,
    "combinations":             combinations_snippet,
    "transform snippet":        transform_snippet,
    "evaluate function":        evaluate_f,
    "ufc comment":              comment_ufc,
    "dolfin comment":           comment_dolfin,
    "pyop2 comment":            comment_pyop2,
    "header_h":                 {"ufc": header_h,
                                 "pyop2": ""},
    "header_c":                 header_c,
    "footer":                   {"ufc": footer,
                                 "pyop2": ""},
    "eval_basis_decl":          eval_basis_decl,
    "eval_basis":               eval_basis,
    "eval_basis_copy":          eval_basis_copy,
    "eval_derivs_decl":         eval_derivs_decl,
    "eval_derivs":              eval_derivs,
    "eval_derivs_copy":         eval_derivs_copy,
    "extract_cell_coordinates": lambda offset, r : "const double* vertex_coordinates_%d = vertex_coordinates + %d;" % (r, offset)
    })

# Class names
format.update({
    "classname finite_element": lambda prefix, i:\
               "%s_finite_element_%d" % (prefix.lower(), i),

    "classname dofmap":  lambda prefix, i: "%s_dofmap_%d" % (prefix.lower(), i),

    "classname cell_integral":  lambda prefix, form_id, sub_domain:\
               "%s_cell_integral_%d_%s" % (prefix.lower(), form_id, sub_domain),

    "classname exterior_facet_integral":  lambda prefix, form_id, sub_domain:\
              "%s_exterior_facet_integral_%d_%s" % (prefix.lower(), form_id, sub_domain),

    "classname exterior_facet_bottom_integral":  lambda prefix, form_id, sub_domain:\
              "%s_exterior_facet_bottom_integral_%d_%s" % (prefix.lower(), form_id, sub_domain),

    "classname exterior_facet_top_integral":  lambda prefix, form_id, sub_domain:\
              "%s_exterior_facet_top_integral_%d_%s" % (prefix.lower(), form_id, sub_domain),

    "classname exterior_facet_vert_integral":  lambda prefix, form_id, sub_domain:\
              "%s_exterior_facet_vert_integral_%d_%s" % (prefix.lower(), form_id, sub_domain),

    "classname interior_facet_integral":  lambda prefix, form_id, sub_domain:\
              "%s_interior_facet_integral_%d_%s" % (prefix.lower(), form_id, sub_domain),

    "classname interior_facet_horiz_integral":  lambda prefix, form_id, sub_domain:\
              "%s_interior_facet_horiz_integral_%d_%s" % (prefix.lower(), form_id, sub_domain),

    "classname interior_facet_vert_integral":  lambda prefix, form_id, sub_domain:\
              "%s_interior_facet_vert_integral_%d_%s" % (prefix.lower(), form_id, sub_domain),

    "classname point_integral":  lambda prefix, form_id, sub_domain:\
              "%s_point_integral_%d_%s" % (prefix.lower(), form_id, sub_domain),

    "classname custom_integral":  lambda prefix, form_id, sub_domain:\
              "%s_custom_integral_%d_%s" % (prefix.lower(), form_id, sub_domain),

    "classname form": lambda prefix, i: "%s_form_%d" % (prefix.lower(), i)
})

# Helper functions for formatting

def _declaration(type, name, value=None):
    if value is None:
        return "%s %s;" % (type, name);
    return "%s %s = %s;" % (type, name, str(value));

def _component(var, k):
    if not isinstance(k, (list, tuple)):
        k = [k]
    return "%s" % var + "".join("[%s]" % str(i) for i in k)

def _delete_array(name, size=None):
    if size is None:
        return "delete [] %s;" % name
    f_r = format["free indices"][0]
    code = format["generate loop"](["delete [] %s;" % format["component"](name, f_r)], [(f_r, 0, size)])
    code.append("delete [] %s;" % name)
    return "\n".join(code)

def _multiply(factors):
    """
    Generate string multiplying a list of numbers or strings.  If a
    factor is zero, the whole product is zero. Any factors equal to
    one are ignored.
    """

    # FIXME: This could probably be way more robust and elegant.

    cpp_str = format["str"]
    non_zero_factors = []
    for f in factors:

        # Round-off if f is smaller than epsilon
        if isinstance(f, (int, float)):
            if abs(f) < format["epsilon"]:
                return cpp_str(0)
            if abs(f - 1.0) < format["epsilon"]:
                continue

        # Convert to string
        f = cpp_str(f)

        # Return zero if any factor is zero
        if f == "0":
            return cpp_str(0)

        # If f is 1, don't add it to list of factors
        if f == "1":
            continue

        # If sum-like, parentheseze factor
        if "+" in f or "-" in f:
            f = "(%s)" % f

        non_zero_factors += [f]

    if len(non_zero_factors) == 0:
        return cpp_str(1.0)

    return "*".join(non_zero_factors)

def _add(terms):
    "Generate string summing a list of strings."

    # FIXME: Subtract absolute value of negative numbers
    result = " + ".join([str(t) for t in terms if (str(t) != "0")])
    if result == "":
        return format["str"](0)
    return result

def _power(base, exponent):
    "Generate code for base^exponent."
    if exponent >= 0:
        return _multiply(exponent*(base,))
    else:
        return "1.0 / (%s)" % _power(base, -exponent)

def _inner_product(v, w):
    "Generate string for v[0]*w[0] + ... + v[n]*w[n]."

    # Check that v and w have same length
    assert(len(v) == len(w)), "Sizes differ in inner-product!"

    # Special case, zero terms
    if len(v) == 0: return format["float"](0)

    # Straightforward handling when we only have strings
    if isinstance(v[0], str):
        return _add([_multiply([v[i], w[i]]) for i in range(len(v))])

    # Fancy handling of negative numbers etc
    result = None
    eps = format["epsilon"]
    add = format["add"]
    sub = format["sub"]
    neg = format["neg"]
    mul = format["mul"]
    fl  = format["float"]
    for (c, x) in zip(v, w):
        if result:
            if abs(c - 1.0) < eps:
                result = add([result, x])
            elif abs(c + 1.0) < eps:
                result = sub([result, x])
            elif c > eps:
                result = add([result, mul([fl(c), x])])
            elif c < -eps:
                result = sub([result, mul([fl(-c), x])])
        else:
            if abs(c - 1.0) < eps:
                result = x
            elif abs(c + 1.0) < eps:
                result = neg(x)
            elif c > eps:
                result = mul([fl(c), x])
            elif c < -eps:
                result = neg(mul([fl(-c), x]))

    return result

def _transform(type, i, j, m, n, r):
    map_name = {"J": "J", "JINV": "K"}[type] + _choose_map(r)
    return (map_name + "[%d]") % _flatten(i, j, m, n)

# FIXME: Input to _generate_switch should be a list of tuples (i, case)
def _generate_switch(variable, cases, default=None, numbers=None):
    "Generate switch statement from given variable and cases"

    # Special case: no cases and no default
    if len(cases) == 0 and default is None:
        return format["do nothing"]
    elif len(cases) == 0:
        return default

    # Special case: one case and no default
    if len(cases) == 1 and default is None:
        return cases[0]

    # Create numbers for switch
    if numbers is None:
        numbers = range(len(cases))

    # Create switch
    code = "switch (%s)\n{\n" % variable
    for (i, case) in enumerate(cases):
        code += "case %d:\n  {\n  %s\n    break;\n  }\n" % (numbers[i], indent(case, 2))
    code += "}\n"

    # Default value
    if default:
        code += "\n" + default

    return code

def _tabulate_tensor(vals):
    "Tabulate a multidimensional tensor. (Replace tabulate_matrix and tabulate_vector)."

    # Prefetch formats to speed up code generation
    f_block     = format["block"]
    f_list_sep  = format["list separator"]
    f_block_sep = format["block separator"]
    # FIXME: KBO: Change this to "float" once issue in set_float_formatting is fixed.
    f_float     = format["floating point"]
    f_epsilon   = format["epsilon"]

    # Create numpy array and get shape.
    tensor = numpy.array(vals)
    shape = numpy.shape(tensor)
    if len(shape) == 1:
        # Create zeros if value is smaller than tolerance.
        values = []
        for v in tensor:
            if abs(v) < f_epsilon:
                values.append(f_float(0.0))
            else:
                values.append(f_float(v))
        # Format values.
        return f_block(f_list_sep.join(values))
    elif len(shape) > 1:
        return f_block(f_block_sep.join([_tabulate_tensor(tensor[i]) for i in range(shape[0])]))
    else:
        error("Not an N-dimensional array:\n%s" % tensor)

def _generate_loop(lines, loop_vars, _indent):
    "This function generates a loop over a vector or matrix."

    # Prefetch formats to speed up code generation.
    f_loop     = format["loop"]
    f_begin    = format["block begin"]
    f_end      = format["block end"]
    f_comment  = format["comment"]

    if not loop_vars:
        return lines

    code = []
    for ls in loop_vars:
        # Get index and lower and upper bounds.
        index, lower, upper = ls
        # Loop index.
        code.append(indent(f_loop(index, lower, upper), _indent))
        code.append(indent(f_begin, _indent))

        # Increase indentation.
        _indent += 2

        # If this is the last loop, write values.
        if index == loop_vars[-1][0]:
            for l in lines:
                code.append(indent(l, _indent))

    # Decrease indentation and write end blocks.
    indices = [var[0] for var in loop_vars]
    indices.reverse()
    for index in indices:
        _indent -= 2
        code.append(indent(f_end + " " + f_comment("end loop over '%s'" % index), _indent))

    return code

def _matrix_index(i, j, range_j):
    "Map the indices in a matrix to an index in an array i.e., m[i][j] -> a[i*range(j)+j]"
    if i == 0:
        access = j
    elif i == 1:
        access = format["add"]([range_j, j])
    else:
        irj = format["mul"]([format["str"](i), range_j])
        access = format["add"]([irj, j])
    return access

def _generate_psi_name(counter, entity_type, entity, component, derivatives, avg):
    """Generate a name for the psi table of the form:
    FE#_f#_v#_C#_D###_A#, where '#' will be an integer value.

    FE  - is a simple counter to distinguish the various bases, it will be
          assigned in an arbitrary fashion.

    f   - denotes facets if applicable, range(element.num_facets()).

    fh, fv - denotes horiz_facets and vert_facets

    v   - denotes vertices if applicable, range(num_vertices).

    C   - is the component number if any (flattened in the case of tensor valued functions)

    D   - is the number of derivatives in each spatial direction if any.
          If the element is defined in 3D, then D012 means d^3(*)/dydz^2.

    A   - denotes averaged over cell (AC) or facet (AF)
    """

    name = "FE%d" % counter

    if entity_type == "facet":
        if entity is None:
            name += "_f0"
        else:
            name += "_f%d" % entity
    elif entity_type == "horiz_facet":
        name += "_fh%d" % entity
    elif entity_type == "vert_facet":
        name += "_fv%d" % entity
    elif entity_type == "vertex":
        name += "_v%d" % entity

    if component != () and component != []:
        name += "_C%d" % component

    if any(derivatives):
        name += "_D" + "".join(map(str,derivatives))

    if avg == "cell":
        name += "_AC"
    elif avg == "facet":
        name += "_AF"

    return name

def _generate_facet_determinant(cell, p_format, integral_type, r):
    "Generate code for computing facet determinant"

    tdim = cell.topological_dimension()
    gdim = cell.geometric_dimension()
    if p_format == "ufc":
        code = ufc_facet_determinant[tdim][gdim] % {"restriction": _choose_map(r)}
    elif p_format == "pyop2":
        if integral_type == "exterior_facet":
            code = pyop2_facet_determinant[tdim][gdim] % {"restriction": _choose_map(r)}
        elif integral_type == "interior_facet":
            code = pyop2_facet_determinant_interior[tdim][gdim] % {"restriction": _choose_map(r)}
        elif integral_type == "exterior_facet_bottom":
            code = bottom_facet_determinant[cell] % {"restriction": _choose_map(r)}
        elif integral_type == "exterior_facet_top":
            code = top_facet_determinant[cell] % {"restriction": _choose_map(r)}
        elif integral_type == "interior_facet_horiz":
            code = top_facet_determinant_interior[cell] % {"restriction": _choose_map(r)}
        elif integral_type == "exterior_facet_vert":
            code = vert_facet_determinant[cell] % {"restriction": _choose_map(r)}
        elif integral_type == "interior_facet_vert":
            code = vert_facet_determinant_interior[cell] % {"restriction": _choose_map(r)}
        else:
            raise RuntimeError("Invalid integral_type")
    else:
        raise RuntimeError("Invalid p_format")

    return code

def _generate_normal(cell, p_format, integral_type, reference_normal=False):
    "Generate code for computing normal"

    if p_format == "ufc":
        normal_direction = ufc_normal_direction
        facet_normal = ufc_facet_normal
    elif p_format == "pyop2":
        if integral_type == "exterior_facet":
            normal_direction = pyop2_normal_direction
            facet_normal = pyop2_facet_normal
        elif integral_type == "interior_facet":
            normal_direction = pyop2_normal_direction_interior
            facet_normal = pyop2_facet_normal_interior
        elif integral_type == "exterior_facet_bottom":
            normal_direction = bottom_normal_direction
            facet_normal = bottom_facet_normal
        elif integral_type == "exterior_facet_top":
            normal_direction = top_normal_direction
            facet_normal = top_facet_normal
        elif integral_type == "interior_facet_horiz":
            normal_direction = top_normal_direction_interior
            facet_normal = top_facet_normal_interior
        elif integral_type == "exterior_facet_vert":
            normal_direction = vert_normal_direction
            facet_normal = vert_facet_normal
        elif integral_type == "interior_facet_vert":
            normal_direction = vert_normal_direction_interior
            facet_normal = vert_facet_normal_interior
        else:
            raise RuntimeError("Invalid integral_type")
    else:
        raise RuntimeError("Invalid p_format")

    if integral_type in ("exterior_facet", "interior_facet"):
        # Choose snippets
        tdim = cell.topological_dimension()
        gdim = cell.geometric_dimension()
        direction = normal_direction[tdim][gdim]

        assert (facet_normal[tdim].has_key(gdim)),\
            "Facet normal not yet implemented for this tdim/gdim combo"
        normal = facet_normal[tdim][gdim]
    else:
        # Choose snippets
        direction = normal_direction[cell]

        assert (facet_normal.has_key(cell)),\
            "Facet normal not yet implemented for this cell"
        normal = facet_normal[cell]
    
    # Choose restrictions
    if integral_type in ("exterior_facet", "exterior_facet_vert"):
        code = direction % {"restriction": "", "facet" : "facet"}
        code += normal % {"direction" : "", "restriction": ""}
    elif integral_type in ("exterior_facet_bottom", "exterior_facet_top"):
        code = direction % {"restriction": ""}
        code += normal % {"direction" : "", "restriction": ""}
    elif integral_type in ("interior_facet", "interior_facet_vert"):
        code = direction % {"restriction": _choose_map("+"), "facet": "facet_0"}
        code += normal % {"direction" : "", "restriction": _choose_map("+")}
        code += normal % {"direction" : "!", "restriction": _choose_map("-")}
    elif integral_type == "interior_facet_horiz":
        code = direction % {"restriction": _choose_map("+")}
        code += normal % {"direction" : "", "restriction": _choose_map("+")}
        code += normal % {"direction" : "!", "restriction": _choose_map("-")}
    else:
        error("Unsupported integral_type: %s" % str(integral_type))
    return code

<<<<<<< HEAD
def _generate_cell_volume(tdim, gdim, integral_type, cell_volume, r=None):
=======
def _generate_cell_volume(tdim, gdim, integral_type, r=None):
>>>>>>> 19f4d15a
    "Generate code for computing cell volume."

    # Choose snippets
    volume = cell_volume[tdim][gdim]

    # Choose restrictions
    if integral_type in ("cell", "exterior_facet", "exterior_facet_bottom",
                         "exterior_facet_top", "exterior_facet_vert"):
        code = volume % {"restriction": ""}
    elif integral_type in ("interior_facet", "interior_facet_horiz",
                           "interior_facet_vert"):
        code = volume % {"restriction": _choose_map("+")}
        code += volume % {"restriction": _choose_map("-")}
    elif integral_type == "custom":
        code = volume % {"restriction": _choose_map(r)}
    else:
        error("Unsupported integral_type: %s" % str(integral_type))
    return code

<<<<<<< HEAD
def _generate_circumradius(tdim, gdim, integral_type, circumradius, r=None):
=======
def _generate_circumradius(tdim, gdim, integral_type, r=None):
>>>>>>> 19f4d15a
    "Generate code for computing a cell's circumradius."

    # Choose snippets
    radius = circumradius[tdim][gdim]

    # Choose restrictions
    if integral_type in ("cell", "exterior_facet", "point"):
        code = radius % {"restriction": ""}
    elif integral_type == "interior_facet":
        code = radius % {"restriction": _choose_map("+")}
        code += radius % {"restriction": _choose_map("-")}
    elif integral_type == "custom":
        code = radius % {"restriction": _choose_map(r)}
    else:
        error("Unsupported integral_type: %s" % str(integral_type))
    return code

def _flatten(i, j, m, n):
    return i*n + j

# Other functions

def indent(block, num_spaces):
    "Indent each row of the given string block with n spaces."
    indentation = " " * num_spaces
    return indentation + ("\n" + indentation).join(block.split("\n"))

def count_ops(code):
    "Count the number of operations in code (multiply-add pairs)."
    num_add = code.count(" + ") + code.count(" - ")
    num_multiply = code.count("*") + code.count("/")
    return (num_add + num_multiply) / 2

def set_float_formatting(precision):
    "Set floating point formatting based on precision."

    # Options for float formatting
    #f1     = "%%.%df" % precision
    #f2     = "%%.%de" % precision
    f1     = "%%.%dg" % precision
    f2     = "%%.%dg" % precision
    f_int  = "%%.%df" % 1

    eps = eval("1e-%s" % precision)

    # Regular float formatting
    def floating_point_regular(v):
        if abs(v - round(v, 1)) < eps:
            return f_int % v
        elif abs(v) < 100.0:
            return f1 % v
        else:
            return f2 % v

    # Special float formatting on Windows (remove extra leading zero)
    def floating_point_windows(v):
        return floating_point_regular(v).replace("e-0", "e-").replace("e+0", "e+")

    # Set float formatting
    if platform.system() == "Windows":
        format["float"] = floating_point_windows
    else:
        format["float"] = floating_point_regular

    # FIXME: KBO: Remove once we agree on the format of 'f1'
    format["floating point"] = format["float"]

    # Set machine precision
    format["epsilon"] = 10.0*eval("1e-%s" % precision)

def set_exception_handling(convert_exceptions_to_warnings):
    "Set handling of exceptions."
    if convert_exceptions_to_warnings:
        format["exception"] = format["warning"]

# Declarations to examine
types = [["double"],
         ["const", "double"],
         ["const", "double", "*", "const", "*"],
         ["int"],
         ["const", "int"],
         ["unsigned", "int"],
         ["bool"],
         ["const", "bool"],
         ["static", "unsigned", "int"],
         ["const", "unsigned", "int"]]

# Special characters and delimiters
special_characters = ["+", "-", "*", "/", "=", ".", " ", ";", "(", ")", "\\", "{", "}", "[","]", "!"]

def remove_unused(code, used_set=set()):
    """
    Remove unused variables from a given C++ code. This is useful when
    generating code that will be compiled with gcc and parameters -Wall
    -Werror, in which case gcc returns an error when seeing a variable
    declaration for a variable that is never used.

    Optionally, a set may be specified to indicate a set of variables
    names that are known to be used a priori.
    """

    # Dictionary of (declaration_line, used_lines) for variables
    variables = {}

    # List of variable names (so we can search them in order)
    variable_names = []

    lines = code.split("\n")
    for (line_number, line) in enumerate(lines):
        # Exclude commented lines.
        if line[:2] == "//" or line[:3] == "///":
            continue

        # Split words
        words = [word for word in line.split(" ") if not word == ""]

        # Remember line where variable is declared
        for type in [type for type in types if " ".join(type) in " ".join(words)]: # Fewer matches than line below.
        # for type in [type for type in types if len(words) > len(type)]:
            variable_type = words[0:len(type)]
            variable_name = words[len(type)]

            # Skip special characters
            if variable_name in special_characters:
                continue

            # Test if any of the special characters are present in the variable name
            # If this is the case, then remove these by assuming that the 'real' name
            # is the first entry in the return list. This is implemented to prevent
            # removal of e.g. 'double array[6]' if it is later used in a loop as 'array[i]'
            if variable_type == type:

                # Create correct variable name (e.g. y instead of
                # y[2]) for variables with separators
                seps_present = [sep for sep in special_characters if sep in variable_name]
                if seps_present:
                    variable_name = [variable_name.split(sep)[0] for sep in seps_present]
                    variable_name.sort()
                    variable_name = variable_name[0]

                variables[variable_name] = (line_number, [])
                if not variable_name in variable_names:
                    variable_names += [variable_name]

        # Mark line for used variables
        for variable_name in variables:
            (declaration_line, used_lines) = variables[variable_name]
            if _variable_in_line(variable_name, line) and line_number > declaration_line:
                variables[variable_name] = (declaration_line, used_lines + [line_number])

    # Reverse the order of the variable names to catch variables used
    # only by variables that are removed
    variable_names.reverse()

    # Remove declarations that are not used
    removed_lines = []
    for variable_name in variable_names:
        (declaration_line, used_lines) = variables[variable_name]
        for line in removed_lines:
            if line in used_lines:
                used_lines.remove(line)
        if not used_lines and not variable_name in used_set:
            debug("Removing unused variable: %s" % variable_name)
            lines[declaration_line] = None # KBO: Need to completely remove line for evaluate_basis* to work
            # lines[declaration_line] = "// " + lines[declaration_line]
            removed_lines += [declaration_line]
    return "\n".join([line for line in lines if not line is None])

def _variable_in_line(variable_name, line):
    "Check if variable name is used in line"
    if not variable_name in line:
        return False
    for character in special_characters:
        line = line.replace(character, "\\" + character)
    delimiter = "[" + ",".join(["\\" + c for c in special_characters]) + "]"
    return not re.search(delimiter + variable_name + delimiter, line) == None<|MERGE_RESOLUTION|>--- conflicted
+++ resolved
@@ -734,11 +734,7 @@
         error("Unsupported integral_type: %s" % str(integral_type))
     return code
 
-<<<<<<< HEAD
 def _generate_cell_volume(tdim, gdim, integral_type, cell_volume, r=None):
-=======
-def _generate_cell_volume(tdim, gdim, integral_type, r=None):
->>>>>>> 19f4d15a
     "Generate code for computing cell volume."
 
     # Choose snippets
@@ -758,11 +754,7 @@
         error("Unsupported integral_type: %s" % str(integral_type))
     return code
 
-<<<<<<< HEAD
 def _generate_circumradius(tdim, gdim, integral_type, circumradius, r=None):
-=======
-def _generate_circumradius(tdim, gdim, integral_type, r=None):
->>>>>>> 19f4d15a
     "Generate code for computing a cell's circumradius."
 
     # Choose snippets
