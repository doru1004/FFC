"This module defines rules and algorithms for generating C++ code."

# Copyright (C) 2009-2015 Anders Logg
#
# This file is part of FFC.
#
# FFC is free software: you can redistribute it and/or modify
# it under the terms of the GNU Lesser General Public License as published by
# the Free Software Foundation, either version 3 of the License, or
# (at your option) any later version.
#
# FFC is distributed in the hope that it will be useful,
# but WITHOUT ANY WARRANTY; without even the implied warranty of
# MERCHANTABILITY or FITNESS FOR A PARTICULAR PURPOSE. See the
# GNU Lesser General Public License for more details.
#
# You should have received a copy of the GNU Lesser General Public License
# along with FFC. If not, see <http://www.gnu.org/licenses/>.
#
# Modified by Kristian B. Oelgaard 2011
# Modified by Marie E. Rognes 2010
# Modified by Martin Alnaes 2013-2015

# Python modules
import re, numpy, platform

# FFC modules
from ffc.log import debug, error
from six.moves import zip

# ufc class names
def make_classname(prefix, basename, signature):
    pre = prefix.lower() + "_" if prefix else ""
    sig = str(signature).lower()
    return "%s%s_%s" % (pre, basename, sig)

def make_integral_classname(prefix, integral_type, form_id, subdomain_id):
    basename = "%s_integral_%s" % (integral_type, str(form_id).lower())
    return make_classname(prefix, basename, subdomain_id)

# Mapping of restrictions
_fixed_map = {None: "", "+": "_0", "-": "_1"}
_choose_map = lambda r: _fixed_map[r] if r in _fixed_map else "_%s" % str(r)

# FIXME: MSA: Using a dict to collect functions in a namespace is weird
#             and makes the code harder to follow, change to a class
#             with member functions instead!
# FIXME: KBO: format is a builtin_function, i.e., we should use a different name.
# Formatting rules
format = {}

# Program flow
format.update({
    "return":         lambda v: "return %s;" % str(v),
    "grouping":       lambda v: "(%s)" % v,
    "block":          lambda v: "{%s}" % v,
    "block begin":    "{",
    "block end":      "}",
    "list":           lambda v: format["block"](format["list separator"].join([str(l) for l in v])),
    "switch":         lambda v, cases, default=None, numbers=None: _generate_switch(v, cases, default, numbers),
    "exception":      lambda v: "throw std::runtime_error(\"%s\");" % v,
    "warning":        lambda v: 'std::cerr << "*** FFC warning: " << "%s" << std::endl;' % v,
    "comment":        lambda v: "// %s" % v,
    "if":             lambda c, v: "if (%s)\n{\n%s\n}\n" % (c, v),
    "loop":           lambda i, j, k: "for (unsigned int %s = %s; %s < %s; %s++)"% (i, j, i, k, i),
    "generate loop":  lambda v, w, _indent=0: _generate_loop(v, w, _indent),
    "is equal":       " == ",
    "not equal":      " != ",
    "less than":      " < ",
    "greater than":   " > ",
    "less equal":     " <= ",
    "greater equal":  " >= ",
    "and":            " && ",
    "or":             " || ",
    "not":            lambda v: "!(%s)" % v,
    "do nothing":     "// Do nothing"
})

# Declarations
format.update({
    "declaration":                    lambda t, n, v=None: _declaration(t, n, v),
    "float declaration":              "double",
    "int declaration":                "int",
    "uint declaration":               "unsigned int",
    "static const uint declaration":  {"ufc": "static const unsigned int",
                                       "pyop2": "const unsigned uint"},
    "static const float declaration": {"ufc": "static const double",
                                       "pyop2": "const double"},
    "vector table declaration":       "std::vector< std::vector<double> >",
    "double array declaration":       "double*",
    "const double array declaration": "const double*",
    "const float declaration":        lambda v, w: "const double %s = %s;" % (v, w),
    "const uint declaration":         lambda v, w: "const unsigned int %s = %s;" % (v, w),
    "dynamic array":                  lambda t, n, s: "%s *%s = new %s[%s];" % (t, n, t, s),
    "static array":                   lambda t, n, s: "static %s %s[%d];" % (t, n, s),
    "fixed array":                    lambda t, n, s: "%s %s[%d];" % (t, n, s),
    "delete dynamic array":           lambda n, s=None: _delete_array(n, s),
    "create foo":                     lambda v: "new %s()" % v
})

# Mathematical operators
format.update({
    "add":            lambda v: " + ".join(v),
    "iadd":           lambda v, w: "%s += %s;" % (str(v), str(w)),
    "sub":            lambda v: " - ".join(v),
    "neg":            lambda v: "-%s" % v,
    "mul":            lambda v: "*".join(v),
    "imul":           lambda v, w: "%s *= %s;" % (str(v), str(w)),
    "div":            lambda v, w: "%s/%s" % (str(v), str(w)),
    "inverse":        lambda v: "(1.0/%s)" % v,
    "std power":      {'ufc': lambda base, exp: "std::pow(%s, %s)" % (base, exp), 'pyop2': lambda *args: "pow"},
    "exp":            {'ufc': lambda v: "std::exp(%s)" % str(v),
                       'pyop2': lambda: "exp"},
    "ln":             {'ufc': lambda v: "std::log(%s)" % str(v),
                       'pyop2': lambda: "log"},
    "cos":            {'ufc': lambda v: "std::cos(%s)" % str(v),
                       'pyop2': lambda: "cos"},
    "sin":            {'ufc': lambda v: "std::sin(%s)" % str(v),
                       'pyop2': lambda: "sin"},
    "tan":            {'ufc': lambda v: "std::tan(%s)" % str(v),
                       'pyop2': lambda: "tan"},
    "cosh":           {'ufc': lambda v: "std::cosh(%s)" % str(v),
                       'pyop2': lambda: "cosh"},
    "sinh":           {'ufc': lambda v: "std::sinh(%s)" % str(v),
                       'pyop2': lambda: "sinh"},
    "tanh":           {'ufc': lambda v: "std::tanh(%s)" % str(v),
                       'pyop2': lambda: "tanh"},
    "acos":           {'ufc': lambda v: "std::acos(%s)" % str(v),
                       'pyop2': lambda: "acos"},
    "asin":           {'ufc': lambda v: "std::asin(%s)" % str(v),
                       'pyop2': lambda: "asin"},
    "atan":           {'ufc': lambda v: "std::atan(%s)" % str(v),
                       'pyop2': lambda: "atan"},
    "atan_2":         lambda v1,v2: "std::atan2(%s,%s)" % (str(v1),str(v2)),
    "erf":            {'ufc': lambda v: "erf(%s)" % str(v),
                       'pyop2': lambda: "erf"},
    "bessel_i":       lambda v, n: "boost::math::cyl_bessel_i(%s, %s)" % (str(n), str(v)),
    "bessel_j":       lambda v, n: "boost::math::cyl_bessel_j(%s, %s)" % (str(n), str(v)),
    "bessel_k":       lambda v, n: "boost::math::cyl_bessel_k(%s, %s)" % (str(n), str(v)),
    "bessel_y":       lambda v, n: "boost::math::cyl_neumann(%s, %s)" % (str(n), str(v)),
    "absolute value": {'ufc': lambda v: "std::abs(%s)" % str(v),
                       'pyop2': lambda: "fabs"},
    "min value":      lambda l, r: "std::min(%s, %s)" % (str(l), str(r)),
    "max value":      lambda l, r: "std::max(%s, %s)" % (str(l), str(r)),
    "sqrt":           {'ufc': lambda v: "std::sqrt(%s)" % str(v),
                       'pyop2': lambda: "sqrt"},
    "addition":       lambda v: _add(v),
    "multiply":       lambda v: _multiply(v),
    "power":          lambda base, exp: _power(base, exp),
    "inner product":  lambda v, w: _inner_product(v, w),
    "assign":         lambda v, w: "%s = %s;" % (v, str(w)),
    "component":      lambda v, k: _component(v, k)
})

# Formatting used in tabulate_tensor
format.update({
    "geometry tensor": lambda j, a: "G%d_%s" % (j, "_".join(["%d" % i for i in a]))
})

# Geometry related variable names (from code snippets).
format.update({
    "entity index":       "entity_indices",
    "num entities":       "num_global_entities",
    "cell":               lambda s: "ufc::%s" % s,
    "J":                  lambda i, j, m, n: "J[%d]" % _flatten(i, j, m, n),
    "inv(J)":             lambda i, j, m, n: "K[%d]" % _flatten(i, j, m, n),
    "det(J)":             lambda r=None: "detJ%s" % _choose_map(r),
    "cell volume":        lambda r=None: "volume%s" % _choose_map(r),
    "circumradius":       lambda r=None: "circumradius%s" % _choose_map(r),
    "facet area":         "facet_area",
    "min facet edge length": lambda r: "min_facet_edge_length",
    "max facet edge length": lambda r: "max_facet_edge_length",
    "scale factor":       "det",
    "transform":          lambda t, i, j, m, n, r: _transform(t, i, j, m, n, r),
    "normal component":   lambda r, j: "n%s%s" % (_choose_map(r), j),
    "x coordinate":       "X",
    "y coordinate":       "Y",
    "z coordinate":       "Z",
    "ip coordinates":     lambda i, j: "X%d[%d]" % (i, j),
    "affine map table":   lambda i, j: "FEA%d_f%d" % (i, j),
    "coordinate_dofs": lambda r=None: "coordinate_dofs%s" % _choose_map(r)
})

# UFC function arguments and class members (names)
def _pyop2_element_tensor(entries):
    A = "A"
    for i in entries:
        A += ("[%s]" % i)
    return A

def _ufc_element_tensor(i):
    return "A[%s]" % i

def _ufc_coefficient(count, index):
    return format["component"]("w", [count, index])

def _pyop2_coefficient(count, indices=None):
    if not indices:
        return "w%s" % count
    if not isinstance(indices, list):
        indices = [indices, '0']
    return format["component"]("w%s" % count, indices)

format.update({
    "element tensor":             {"ufc"  : _ufc_element_tensor,
                                   "pyop2": _pyop2_element_tensor},
    "element tensor term":        lambda i, j: "A%d[%s]" % (j, i),
    "coefficient":                {"ufc": _ufc_coefficient, "pyop2": _pyop2_coefficient},
    "argument basis num":         "i",
    "argument derivative order":  "n",
    "argument values":            "values",
    "argument coordinates":       "dof_coordinates",
    "facet":                      lambda r: "facet%s" % _choose_map(r),
    "vertex":                     "vertex",
    "argument axis":              "i",
    "argument dimension":         "d",
    "argument entity":            "i",
    "member global dimension":    "_global_dimension",
    "argument dofs":              "dofs",
    "argument dof num":           "i",
    "argument dof values":        "dof_values",
    "argument vertex values":     "vertex_values",
    "argument sub":               "i", # sub element
    "argument subdomain":         "subdomain_id", # sub domain
})

# Formatting used in evaluatedof.
format.update({
    "dof vals":                 "vals",
    "dof result":               "result",
    "dof X":                    lambda i: "X_%d" % i,
    "dof D":                    lambda i: "D_%d" % i,
    "dof W":                    lambda i: "W_%d" % i,
    "dof copy":                 lambda i: "copy_%d" % i,
    "dof physical coordinates": "y"
})


# Formatting used in evaluate_basis, evaluate_basis_derivatives and quadrature
# code generators.
format.update({
    # evaluate_basis and evaluate_basis_derivatives
    "tmp value":                  lambda i: "tmp%d" % i,
    "tmp ref value":              lambda i: "tmp_ref%d" % i,
    "local dof":                  "dof",
    "basisvalues":                "basisvalues",
    "coefficients":               lambda i: "coefficients%d" %(i),
    "num derivatives":            lambda t_or_g :"num_derivatives" + t_or_g,
    "derivative combinations":    lambda t_or_g :"combinations" + t_or_g,
    "transform matrix":           "transform",
    "transform Jinv":             "Jinv",
    "dmats":                      lambda i: "dmats%s" %(i),
    "dmats old":                  "dmats_old",
    "reference derivatives":      "derivatives",
    "dof values":                 "dof_values",
    "dof map if":                 lambda i,j: "%d <= %s && %s <= %d"\
                                  % (i, format["argument basis num"], format["argument basis num"], j),
    "dereference pointer":        lambda n: "*%s" % n,
    "reference variable":         lambda n: "&%s" % n,
    "call basis":                 lambda i, s: "_evaluate_basis(%s, %s, x, coordinate_dofs, cell_orientation);" % (i, s),
    "call basis_all":             "_evaluate_basis_all(values, x, coordinate_dofs, cell_orientation);",
    "call basis_derivatives":     lambda i, s: "_evaluate_basis_derivatives(%s, n, %s, x, coordinate_dofs, cell_orientation);" % (i, s),
    "call basis_derivatives_all": lambda i, s: "_evaluate_basis_derivatives_all(n, %s, x, coordinate_dofs, cell_orientation);" % s,

    # quadrature code generators
    "integration points":   "ip",
    "first free index":     "j",
    "second free index":    "k",
    "geometry constant":    lambda i: "G[%d]" % i,
    "ip constant":          lambda i: "I[%d]" % i,
    "basis constant":       lambda i: "B[%d]" % i,
    "conditional":          lambda i: "C[%d]" % i,
    "evaluate conditional": lambda i,j,k: "(%s) ? %s : %s" % (i,j,k),
#    "geometry constant":   lambda i: "G%d" % i,
#    "ip constant":         lambda i: "I%d" % i,
#    "basis constant":      lambda i: "B%d" % i,
    "function value":       lambda i: "F%d" % i,
    "nonzero columns":      lambda i: "nzc%d" % i,
    "weight":               lambda i: "W" if i is None else "W%d" % (i),
    "psi name":             lambda c, et, co, d, a: _generate_psi_name(c, et, co, d, a),
    # both
    "free indices":         ["r","s","t","u"],
    "matrix index":         lambda i, j, range_j: _matrix_index(i, str(j), str(range_j)),
    "quadrature point":     lambda i, gdim: "quadrature_points + %s*%d" % (i, gdim),
    "facet_normal_custom":  lambda gdim: _generate_facet_normal_custom(gdim),
})

# Misc
format.update({
    "bool":             lambda v: {True: "true", False: "false"}[v],
    "str":              lambda v: "%s" % v,
    "int":              lambda v: "%d" % v,
    "list separator":   ", ",
    "block separator":  ",\n",
    "new line":         "\\\n",
    "tabulate tensor":  lambda m: _tabulate_tensor(m),
})

# Code snippets
from ffc.codesnippets import *

format.update({
    "compute_jacobian":         lambda cell, r=None: \
                                compute_jacobian[cell] % {"restriction": _choose_map(r)},
    "compute_jacobian_interior":     lambda cell, r=None: \
                                compute_jacobian_interior[cell] % {"restriction": _choose_map(r)},
    "compute_jacobian_inverse": lambda cell, r=None: \
                                compute_jacobian_inverse[cell] % {"restriction": _choose_map(r)},
    "orientation":              {"ufc": lambda tdim, gdim, r=None: ufc_orientation_snippet % {"restriction": _choose_map(r)} if tdim != gdim else "",
                                 "pyop2": lambda tdim, gdim, r=None: pyop2_orientation_snippet % {"restriction": _choose_map(r)} if tdim != gdim else ""},
    "facet determinant":        lambda cell, p_format, integral_type, r=None: _generate_facet_determinant(cell, p_format, integral_type, r),
    "fiat coordinate map":      lambda cell, gdim: fiat_coordinate_map[cell][gdim],
    "generate normal":          lambda cell, p_format, integral_type: _generate_normal(cell, p_format, integral_type),
    "generate cell volume":     {"ufc": lambda tdim, gdim, i, r=None: _generate_cell_volume(tdim, gdim, i, ufc_cell_volume, r),
                                 "pyop2": lambda tdim, gdim, i, r=None: _generate_cell_volume(tdim, gdim, i, pyop2_cell_volume, r)},
    "generate circumradius":    {"ufc": lambda tdim, gdim, i, r=None: _generate_circumradius(tdim, gdim, i, ufc_circumradius, r),
                                 "pyop2": lambda tdim, gdim, i, r=None: _generate_circumradius(tdim, gdim, i, pyop2_circumradius, r)},
    "generate circumradius interior": lambda tdim, gdim, i, r=None: _generate_circumradius(tdim, gdim, i, pyop2_circumradius_interior, r),
    "generate facet area":      lambda tdim, gdim: facet_area[tdim][gdim],
    "generate min facet edge length": lambda tdim, gdim, r=None: min_facet_edge_length[tdim][gdim] % {"restriction": _choose_map(r)},
    "generate max facet edge length": lambda tdim, gdim, r=None: max_facet_edge_length[tdim][gdim] % {"restriction": _choose_map(r)},
    "generate ip coordinates":  lambda g, t, num_ip, name, ip, r=None: (ip_coordinates[t][g][0], ip_coordinates[t][g][1] % \
                                {"restriction": _choose_map(r), "ip": ip, "name": name, "num_ip": num_ip}),
    "scale factor snippet":     {"ufc": ufc_scale_factor,
                                 "pyop2": pyop2_scale_factor},
    "map onto physical":        map_onto_physical,
    "evaluate basis snippet":   eval_basis,
    "combinations":             combinations_snippet,
    "transform snippet":        transform_snippet,
    "evaluate function":        evaluate_f,
    "ufc comment":              comment_ufc,
    "dolfin comment":           comment_dolfin,
    "header_h":                 header_h,
    "header_c":                 header_c,
    "footer":                   footer,
    "eval_basis_decl":          eval_basis_decl,
    "eval_basis_init":          eval_basis_init,
    "eval_basis":               eval_basis,
    "eval_basis_copy":          eval_basis_copy,
    "eval_derivs_decl":         eval_derivs_decl,
    "eval_derivs_init":         eval_derivs_init,
    "eval_derivs":              eval_derivs,
    "eval_derivs_copy":         eval_derivs_copy,
    "extract_cell_coordinates": lambda offset, r : "const double* coordinate_dofs_%d = coordinate_dofs + %d;" % (r, offset)
    })

<<<<<<< HEAD
# Class names
format.update({
    "classname finite_element": lambda prefix, i:\
               "%s_finite_element_%d" % (prefix.lower(), i),

    "classname dofmap":  lambda prefix, i: "%s_dofmap_%d" % (prefix.lower(), i),

    "classname cell_integral":  lambda prefix, form_id, sub_domain:\
               "%s_cell_integral_%d_%s" % (prefix.lower(), form_id, sub_domain),

    "classname exterior_facet_integral":  lambda prefix, form_id, sub_domain:\
              "%s_exterior_facet_integral_%d_%s" % (prefix.lower(), form_id, sub_domain),

    "classname exterior_facet_bottom_integral":  lambda prefix, form_id, sub_domain:\
              "%s_exterior_facet_bottom_integral_%d_%s" % (prefix.lower(), form_id, sub_domain),

    "classname exterior_facet_top_integral":  lambda prefix, form_id, sub_domain:\
              "%s_exterior_facet_top_integral_%d_%s" % (prefix.lower(), form_id, sub_domain),

    "classname exterior_facet_vert_integral":  lambda prefix, form_id, sub_domain:\
              "%s_exterior_facet_vert_integral_%d_%s" % (prefix.lower(), form_id, sub_domain),

    "classname interior_facet_integral":  lambda prefix, form_id, sub_domain:\
              "%s_interior_facet_integral_%d_%s" % (prefix.lower(), form_id, sub_domain),

    "classname interior_facet_horiz_integral":  lambda prefix, form_id, sub_domain:\
              "%s_interior_facet_horiz_integral_%d_%s" % (prefix.lower(), form_id, sub_domain),

    "classname interior_facet_vert_integral":  lambda prefix, form_id, sub_domain:\
              "%s_interior_facet_vert_integral_%d_%s" % (prefix.lower(), form_id, sub_domain),

    "classname vertex_integral":  lambda prefix, form_id, sub_domain:\
              "%s_vertex_integral_%d_%s" % (prefix.lower(), form_id, sub_domain),

    "classname custom_integral":  lambda prefix, form_id, sub_domain:\
              "%s_custom_integral_%d_%s" % (prefix.lower(), form_id, sub_domain),

    "classname form": lambda prefix, i: "%s_form_%d" % (prefix.lower(), i)
})

=======
>>>>>>> 85472200
# Helper functions for formatting

def _declaration(type, name, value=None):
    if value is None:
        return "%s %s;" % (type, name);
    return "%s %s = %s;" % (type, name, str(value));

def _component(var, k):
    if not isinstance(k, (list, tuple)):
        k = [k]
    return "%s" % var + "".join("[%s]" % str(i) for i in k)

def _delete_array(name, size=None):
    if size is None:
        return "delete [] %s;" % name
    f_r = format["free indices"][0]
    code = format["generate loop"](["delete [] %s;" % format["component"](name, f_r)], [(f_r, 0, size)])
    code.append("delete [] %s;" % name)
    return "\n".join(code)

def _multiply(factors):
    """
    Generate string multiplying a list of numbers or strings.  If a
    factor is zero, the whole product is zero. Any factors equal to
    one are ignored.
    """

    # FIXME: This could probably be way more robust and elegant.

    cpp_str = format["str"]
    non_zero_factors = []
    for f in factors:

        # Round-off if f is smaller than epsilon
        if isinstance(f, (int, float)):
            if abs(f) < format["epsilon"]:
                return cpp_str(0)
            if abs(f - 1.0) < format["epsilon"]:
                continue

        # Convert to string
        f = cpp_str(f)

        # Return zero if any factor is zero
        if f == "0":
            return cpp_str(0)

        # If f is 1, don't add it to list of factors
        if f == "1":
            continue

        # If sum-like, parentheseze factor
        if "+" in f or "-" in f:
            f = "(%s)" % f

        non_zero_factors += [f]

    if len(non_zero_factors) == 0:
        return cpp_str(1.0)

    return "*".join(non_zero_factors)

def _add(terms):
    "Generate string summing a list of strings."

    # FIXME: Subtract absolute value of negative numbers
    result = " + ".join([str(t) for t in terms if (str(t) != "0")])
    if result == "":
        return format["str"](0)
    return result

def _power(base, exponent):
    "Generate code for base^exponent."
    if exponent >= 0:
        return _multiply(exponent*(base,))
    else:
        return "1.0 / (%s)" % _power(base, -exponent)

def _inner_product(v, w):
    "Generate string for v[0]*w[0] + ... + v[n]*w[n]."

    # Check that v and w have same length
    assert(len(v) == len(w)), "Sizes differ in inner-product!"

    # Special case, zero terms
    if len(v) == 0: return format["float"](0)

    # Straightforward handling when we only have strings
    if isinstance(v[0], str):
        return _add([_multiply([v[i], w[i]]) for i in range(len(v))])

    # Fancy handling of negative numbers etc
    result = None
    eps = format["epsilon"]
    add = format["add"]
    sub = format["sub"]
    neg = format["neg"]
    mul = format["mul"]
    fl  = format["float"]
    for (c, x) in zip(v, w):
        if result:
            if abs(c - 1.0) < eps:
                result = add([result, x])
            elif abs(c + 1.0) < eps:
                result = sub([result, x])
            elif c > eps:
                result = add([result, mul([fl(c), x])])
            elif c < -eps:
                result = sub([result, mul([fl(-c), x])])
        else:
            if abs(c - 1.0) < eps:
                result = x
            elif abs(c + 1.0) < eps:
                result = neg(x)
            elif c > eps:
                result = mul([fl(c), x])
            elif c < -eps:
                result = neg(mul([fl(-c), x]))

    return result

def _transform(type, i, j, m, n, r):
    map_name = {"J": "J", "JINV": "K"}[type] + _choose_map(r)
    return (map_name + "[%d]") % _flatten(i, j, m, n)

# FIXME: Input to _generate_switch should be a list of tuples (i, case)
def _generate_switch(variable, cases, default=None, numbers=None):
    "Generate switch statement from given variable and cases"

    # Special case: no cases and no default
    if len(cases) == 0 and default is None:
        return format["do nothing"]
    elif len(cases) == 0:
        return default

    # Special case: one case and no default
    if len(cases) == 1 and default is None:
        return cases[0]

    # Create numbers for switch
    if numbers is None:
        numbers = list(range(len(cases)))

    # Create switch
    code = "switch (%s)\n{\n" % variable
    for (i, case) in enumerate(cases):
        code += "case %d:\n  {\n  %s\n    break;\n  }\n" % (numbers[i], indent(case, 2))
    code += "}\n"

    # Default value
    if default:
        code += "\n" + default

    return code

def _tabulate_tensor(vals):
    "Tabulate a multidimensional tensor. (Replace tabulate_matrix and tabulate_vector)."

    # Prefetch formats to speed up code generation
    f_block     = format["block"]
    f_list_sep  = format["list separator"]
    f_block_sep = format["block separator"]
    # FIXME: KBO: Change this to "float" once issue in set_float_formatting is fixed.
    f_float     = format["floating point"]
    f_epsilon   = format["epsilon"]

    # Create numpy array and get shape.
    tensor = numpy.array(vals)
    shape = numpy.shape(tensor)
    if len(shape) == 1:
        # Create zeros if value is smaller than tolerance.
        values = []
        for v in tensor:
            if not isinstance(v, (float, int)):
                values.append(str(v))
            elif abs(v) < f_epsilon:
                values.append(f_float(0.0))
            else:
                values.append(f_float(v))
        # Format values.
        return f_block(f_list_sep.join(values))
    elif len(shape) > 1:
        return f_block(f_block_sep.join([_tabulate_tensor(tensor[i]) for i in range(shape[0])]))
    else:
        error("Not an N-dimensional array:\n%s" % tensor)

def _generate_loop(lines, loop_vars, _indent):
    "This function generates a loop over a vector or matrix."

    # Prefetch formats to speed up code generation.
    f_loop     = format["loop"]
    f_begin    = format["block begin"]
    f_end      = format["block end"]
    f_comment  = format["comment"]

    if not loop_vars:
        return lines

    code = []
    for ls in loop_vars:
        # Get index and lower and upper bounds.
        index, lower, upper = ls
        # Loop index.
        code.append(indent(f_loop(index, lower, upper), _indent))
        code.append(indent(f_begin, _indent))

        # Increase indentation.
        _indent += 2

        # If this is the last loop, write values.
        if index == loop_vars[-1][0]:
            for l in lines:
                code.append(indent(l, _indent))

    # Decrease indentation and write end blocks.
    indices = [var[0] for var in loop_vars]
    indices.reverse()
    for index in indices:
        _indent -= 2
        code.append(indent(f_end + " " + f_comment("end loop over '%s'" % index), _indent))

    return code

def _matrix_index(i, j, range_j):
    "Map the indices in a matrix to an index in an array i.e., m[i][j] -> a[i*range(j)+j]"
    if i == 0:
        access = j
    elif i == 1:
        access = format["add"]([range_j, j])
    else:
        irj = format["mul"]([format["str"](i), range_j])
        access = format["add"]([irj, j])
    return access

def _generate_psi_name(counter, entity_type, component, derivatives, avg):
    """Generate a name for the psi table of the form:
    FE#_f_v_C#_D###_A#, where '#' will be an integer value.

    FE  - is a simple counter to distinguish the various bases, it will be
          assigned in an arbitrary fashion.

    f   - denotes facets if applicable.

    fh, fv - denotes horiz_facets and vert_facets

    v   - denotes vertices if applicable.

    C   - is the component number if any (flattened in the case of tensor valued functions)

    D   - is the number of derivatives in each spatial direction if any.
          If the element is defined in 3D, then D012 means d^3(*)/dydz^2.

    A   - denotes averaged over cell (AC) or facet (AF)
    """

    name = "FE%d" % counter

    if entity_type == "facet":
        name += "_f"
    elif entity_type == "horiz_facet":
        name += "_fh"
    elif entity_type == "vert_facet":
        name += "_fv"
    elif entity_type == "vertex":
        name += "_v"

    if component != () and component != []:
        name += "_C%d" % component

    if any(derivatives):
        name += "_D" + "".join(map(str,derivatives))

    if avg == "cell":
        name += "_AC"
    elif avg == "facet":
        name += "_AF"

    return name

def _generate_facet_determinant(cell, p_format, integral_type, r):
    "Generate code for computing facet determinant"

    tdim = cell.topological_dimension()
    gdim = cell.geometric_dimension()
    if p_format == "ufc":
        code = ufc_facet_determinant[tdim][gdim] % {"restriction": _choose_map(r)}
    elif p_format == "pyop2":
        if integral_type == "exterior_facet":
            code = pyop2_facet_determinant[cell] % {"restriction": _choose_map(r)}
        elif integral_type == "interior_facet":
            code = pyop2_facet_determinant_interior[cell] % {"restriction": _choose_map(r)}
        elif integral_type == "exterior_facet_bottom":
            code = bottom_facet_determinant[cell] % {"restriction": _choose_map(r)}
        elif integral_type == "exterior_facet_top":
            code = top_facet_determinant[cell] % {"restriction": _choose_map(r)}
        elif integral_type == "interior_facet_horiz":
            code = top_facet_determinant_interior[cell] % {"restriction": _choose_map(r)}
        elif integral_type == "exterior_facet_vert":
            code = vert_facet_determinant[cell] % {"restriction": _choose_map(r)}
        elif integral_type == "interior_facet_vert":
            code = vert_facet_determinant_interior[cell] % {"restriction": _choose_map(r)}
        else:
            raise RuntimeError("Invalid integral_type")
    else:
        raise RuntimeError("Invalid p_format")

    return code

def _generate_normal(cell, p_format, integral_type, reference_normal=False):
    "Generate code for computing normal"

    if p_format == "ufc":
        normal_direction = ufc_normal_direction
        facet_normal = ufc_facet_normal
    elif p_format == "pyop2":
        if integral_type == "exterior_facet":
            normal_direction = pyop2_normal_direction
            facet_normal = pyop2_facet_normal
        elif integral_type == "interior_facet":
            normal_direction = pyop2_normal_direction_interior
            facet_normal = pyop2_facet_normal_interior
        elif integral_type == "exterior_facet_bottom":
            normal_direction = bottom_normal_direction
            facet_normal = bottom_facet_normal
        elif integral_type == "exterior_facet_top":
            normal_direction = top_normal_direction
            facet_normal = top_facet_normal
        elif integral_type == "interior_facet_horiz":
            normal_direction = top_normal_direction_interior
            facet_normal = top_facet_normal_interior
            facet_normal_2 = bottom_facet_normal_interior
        elif integral_type == "exterior_facet_vert":
            normal_direction = vert_normal_direction
            facet_normal = vert_facet_normal
        elif integral_type == "interior_facet_vert":
            normal_direction = vert_normal_direction_interior
            facet_normal = vert_facet_normal_interior
        else:
            raise RuntimeError("Invalid integral_type")
    else:
        raise RuntimeError("Invalid p_format")

    # Choose snippets
    direction = normal_direction[cell]

    assert (facet_normal.has_key(cell)),\
        "Facet normal not yet implemented for this cell"
    normal = facet_normal[cell]
    if integral_type == "interior_facet_horiz":
        normal_2 = facet_normal_2[cell]
    
    # Choose restrictions
    if integral_type in ("exterior_facet", "exterior_facet_vert"):
        code = direction % {"restriction": "", "facet" : "facet"}
        code += normal % {"direction" : "", "restriction": ""}
    elif integral_type in ("exterior_facet_bottom", "exterior_facet_top"):
        code = direction % {"restriction": ""}
        code += normal % {"direction" : "", "restriction": ""}
    elif integral_type in ("interior_facet", "interior_facet_vert"):
        code = direction % {"restriction": _choose_map("+"), "facet": "facet_0"}
        code += normal % {"direction" : "", "restriction": _choose_map("+")}
        code += normal % {"direction" : "!", "restriction": _choose_map("-")}
    elif integral_type == "interior_facet_horiz":
        code = direction % {"restriction": _choose_map("+")}
        code += normal % {"direction" : "", "restriction": _choose_map("+")}
        code += normal_2 % {"direction" : "!", "restriction": _choose_map("-")}
    else:
        error("Unsupported integral_type: %s" % str(integral_type))
    return code

def _generate_facet_normal_custom(gdim):
    "Generate code for setting facet normal in custom integrals"
    code = format["comment"]("Set facet normal components for current quadrature point\n")
    for i in range(gdim):
        code += "const double n_0%d =   facet_normals[%d*ip + %d];\n" % (i, gdim, i)
        code += "const double n_1%d = - facet_normals[%d*ip + %d];\n" % (i, gdim, i)
    return code

def _generate_cell_volume(tdim, gdim, integral_type, cell_volume, r=None):
    "Generate code for computing cell volume."

    # Choose snippets
    volume = cell_volume[tdim][gdim]

    # Choose restrictions
    if integral_type in ("cell", "exterior_facet", "exterior_facet_bottom",
                         "exterior_facet_top", "exterior_facet_vert"):
        code = volume % {"restriction": ""}
    elif integral_type in ("interior_facet", "interior_facet_horiz",
                           "interior_facet_vert"):
        code = volume % {"restriction": _choose_map("+")}
        code += volume % {"restriction": _choose_map("-")}
    elif integral_type == "custom":
        code = volume % {"restriction": _choose_map(r)}
    else:
        error("Unsupported integral_type: %s" % str(integral_type))
    return code

def _generate_circumradius(tdim, gdim, integral_type, circumradius, r=None):
    "Generate code for computing a cell's circumradius."

    # Choose snippets
    radius = circumradius[tdim][gdim]

    # Choose restrictions
    if integral_type in ("cell", "exterior_facet", "vertex"):
        code = radius % {"restriction": ""}
    elif integral_type == "interior_facet":
        code = radius % {"restriction": _choose_map("+")}
        code += radius % {"restriction": _choose_map("-")}
    elif integral_type == "custom":
        code = radius % {"restriction": _choose_map(r)}
    else:
        error("Unsupported integral_type: %s" % str(integral_type))
    return code

def _flatten(i, j, m, n):
    return i*n + j

# Other functions

def indent(block, num_spaces):
    "Indent each row of the given string block with n spaces."
    indentation = " " * num_spaces
    return indentation + ("\n" + indentation).join(block.split("\n"))

def count_ops(code):
    "Count the number of operations in code (multiply-add pairs)."
    num_add = code.count(" + ") + code.count(" - ")
    num_multiply = code.count("*") + code.count("/")
    return (num_add + num_multiply) // 2

def set_float_formatting(precision):
    "Set floating point formatting based on precision."

    # Options for float formatting
    #f1     = "%%.%df" % precision
    #f2     = "%%.%de" % precision
    f1     = "%%.%dg" % precision
    f2     = "%%.%dg" % precision
    f_int  = "%%.%df" % 1

    eps = eval("1e-%s" % precision)

    # Regular float formatting
    def floating_point_regular(v):
        if abs(v - round(v, 1)) < eps:
            return f_int % v
        elif abs(v) < 100.0:
            return f1 % v
        else:
            return f2 % v

    # Special float formatting on Windows (remove extra leading zero)
    def floating_point_windows(v):
        return floating_point_regular(v).replace("e-0", "e-").replace("e+0", "e+")

    # Set float formatting
    if platform.system() == "Windows":
        format["float"] = floating_point_windows
    else:
        format["float"] = floating_point_regular

    # FIXME: KBO: Remove once we agree on the format of 'f1'
    format["floating point"] = format["float"]

    # Set machine precision
    format["epsilon"] = 10.0*eval("1e-%s" % precision)

def set_exception_handling(convert_exceptions_to_warnings):
    "Set handling of exceptions."
    if convert_exceptions_to_warnings:
        format["exception"] = format["warning"]

# Declarations to examine
types = [["double"],
         ["const", "double"],
         ["const", "double", "*", "const", "*"],
         ["int"],
         ["const", "int"],
         ["unsigned", "int"],
         ["bool"],
         ["const", "bool"],
         ["static", "unsigned", "int"],
         ["const", "unsigned", "int"]]

# Special characters and delimiters
special_characters = ["+", "-", "*", "/", "=", ".", " ", ";", "(", ")", "\\", "{", "}", "[","]", "!"]

def remove_unused(code, used_set=set()):
    """
    Remove unused variables from a given C++ code. This is useful when
    generating code that will be compiled with gcc and parameters -Wall
    -Werror, in which case gcc returns an error when seeing a variable
    declaration for a variable that is never used.

    Optionally, a set may be specified to indicate a set of variables
    names that are known to be used a priori.
    """

    # Dictionary of (declaration_line, used_lines) for variables
    variables = {}

    # List of variable names (so we can search them in order)
    variable_names = []

    lines = code.split("\n")
    for (line_number, line) in enumerate(lines):
        # Exclude commented lines.
        if line[:2] == "//" or line[:3] == "///":
            continue

        # Split words
        words = [word for word in line.split(" ") if not word == ""]

        # Remember line where variable is declared
        for type in [type for type in types if " ".join(type) in " ".join(words)]: # Fewer matches than line below.
        # for type in [type for type in types if len(words) > len(type)]:
            variable_type = words[0:len(type)]
            variable_name = words[len(type)]

            # Skip special characters
            if variable_name in special_characters:
                continue

            # Test if any of the special characters are present in the variable name
            # If this is the case, then remove these by assuming that the 'real' name
            # is the first entry in the return list. This is implemented to prevent
            # removal of e.g. 'double array[6]' if it is later used in a loop as 'array[i]'
            if variable_type == type:

                # Create correct variable name (e.g. y instead of
                # y[2]) for variables with separators
                seps_present = [sep for sep in special_characters if sep in variable_name]
                if seps_present:
                    variable_name = [variable_name.split(sep)[0] for sep in seps_present]
                    variable_name.sort()
                    variable_name = variable_name[0]

                variables[variable_name] = (line_number, [])
                if not variable_name in variable_names:
                    variable_names += [variable_name]

        # Mark line for used variables
        for variable_name in variables:
            (declaration_line, used_lines) = variables[variable_name]
            if _variable_in_line(variable_name, line) and line_number > declaration_line:
                variables[variable_name] = (declaration_line, used_lines + [line_number])

    # Reverse the order of the variable names to catch variables used
    # only by variables that are removed
    variable_names.reverse()

    # Remove declarations that are not used
    removed_lines = []
    for variable_name in variable_names:
        (declaration_line, used_lines) = variables[variable_name]
        for line in removed_lines:
            if line in used_lines:
                used_lines.remove(line)
        if not used_lines and not variable_name in used_set:
            debug("Removing unused variable: %s" % variable_name)
            lines[declaration_line] = None # KBO: Need to completely remove line for evaluate_basis* to work
            # lines[declaration_line] = "// " + lines[declaration_line]
            removed_lines += [declaration_line]
    return "\n".join([line for line in lines if not line is None])

def _variable_in_line(variable_name, line):
    "Check if variable name is used in line"
    if not variable_name in line:
        return False
    for character in special_characters:
        line = line.replace(character, "\\" + character)
    delimiter = "[" + ",".join(["\\" + c for c in special_characters]) + "]"
    return not re.search(delimiter + variable_name + delimiter, line) == None<|MERGE_RESOLUTION|>--- conflicted
+++ resolved
@@ -344,49 +344,6 @@
     "extract_cell_coordinates": lambda offset, r : "const double* coordinate_dofs_%d = coordinate_dofs + %d;" % (r, offset)
     })
 
-<<<<<<< HEAD
-# Class names
-format.update({
-    "classname finite_element": lambda prefix, i:\
-               "%s_finite_element_%d" % (prefix.lower(), i),
-
-    "classname dofmap":  lambda prefix, i: "%s_dofmap_%d" % (prefix.lower(), i),
-
-    "classname cell_integral":  lambda prefix, form_id, sub_domain:\
-               "%s_cell_integral_%d_%s" % (prefix.lower(), form_id, sub_domain),
-
-    "classname exterior_facet_integral":  lambda prefix, form_id, sub_domain:\
-              "%s_exterior_facet_integral_%d_%s" % (prefix.lower(), form_id, sub_domain),
-
-    "classname exterior_facet_bottom_integral":  lambda prefix, form_id, sub_domain:\
-              "%s_exterior_facet_bottom_integral_%d_%s" % (prefix.lower(), form_id, sub_domain),
-
-    "classname exterior_facet_top_integral":  lambda prefix, form_id, sub_domain:\
-              "%s_exterior_facet_top_integral_%d_%s" % (prefix.lower(), form_id, sub_domain),
-
-    "classname exterior_facet_vert_integral":  lambda prefix, form_id, sub_domain:\
-              "%s_exterior_facet_vert_integral_%d_%s" % (prefix.lower(), form_id, sub_domain),
-
-    "classname interior_facet_integral":  lambda prefix, form_id, sub_domain:\
-              "%s_interior_facet_integral_%d_%s" % (prefix.lower(), form_id, sub_domain),
-
-    "classname interior_facet_horiz_integral":  lambda prefix, form_id, sub_domain:\
-              "%s_interior_facet_horiz_integral_%d_%s" % (prefix.lower(), form_id, sub_domain),
-
-    "classname interior_facet_vert_integral":  lambda prefix, form_id, sub_domain:\
-              "%s_interior_facet_vert_integral_%d_%s" % (prefix.lower(), form_id, sub_domain),
-
-    "classname vertex_integral":  lambda prefix, form_id, sub_domain:\
-              "%s_vertex_integral_%d_%s" % (prefix.lower(), form_id, sub_domain),
-
-    "classname custom_integral":  lambda prefix, form_id, sub_domain:\
-              "%s_custom_integral_%d_%s" % (prefix.lower(), form_id, sub_domain),
-
-    "classname form": lambda prefix, i: "%s_form_%d" % (prefix.lower(), i)
-})
-
-=======
->>>>>>> 85472200
 # Helper functions for formatting
 
 def _declaration(type, name, value=None):
