--- conflicted
+++ resolved
@@ -592,15 +592,11 @@
 
     if entity_type == "facet":
         name += "_f%d" % entity
-<<<<<<< HEAD
-    elif entitytype == "horiz_facet":
+    elif entity_type == "horiz_facet":
         name += "_fh%d" % entity
-    elif entitytype == "vert_facet":
+    elif entity_type == "vert_facet":
         name += "_fv%d" % entity
-    elif entitytype == "vertex":
-=======
     elif entity_type == "vertex":
->>>>>>> 11059859
         name += "_v%d" % entity
 
     if component != () and component != []:
