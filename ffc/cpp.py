--- conflicted
+++ resolved
@@ -270,9 +270,9 @@
                                 compute_jacobian_inverse[cell] % {"restriction": _choose_map[r]},
     "orientation":              {"ufc": lambda tdim, gdim, r=None: ufc_orientation_snippet % {"restriction": _choose_map[r]} if tdim != gdim else "",
                                  "pyop2": lambda tdim, gdim, r=None: pyop2_orientation_snippet % {"restriction": _choose_map[r]} if tdim != gdim else ""},
-    "facet determinant":        lambda cell, p_format, domain_type, r=None: _generate_facet_determinant(cell, p_format, domain_type, r),
+    "facet determinant":        lambda cell, p_format, integral_type, r=None: _generate_facet_determinant(cell, p_format, integral_type, r),
     "fiat coordinate map":      lambda cell, gdim: fiat_coordinate_map[cell][gdim],
-    "generate normal":          lambda cell, p_format, domain_type: _generate_normal(cell, p_format, domain_type),
+    "generate normal":          lambda cell, p_format, integral_type: _generate_normal(cell, p_format, integral_type),
     "generate cell volume":     {"ufc": lambda tdim, gdim, i: _generate_cell_volume(tdim, gdim, i, ufc_cell_volume),
                                  "pyop2": lambda tdim, gdim, i: _generate_cell_volume(tdim, gdim, i, pyop2_cell_volume)},
     "generate circumradius":    {"ufc": lambda tdim, gdim, i: _generate_circumradius(tdim, gdim, i, ufc_circumradius),
@@ -612,8 +612,7 @@
 
     return name
 
-<<<<<<< HEAD
-def _generate_facet_determinant(cell, p_format, domain_type, r):
+def _generate_facet_determinant(cell, p_format, integral_type, r):
     "Generate code for computing facet determinant"
 
     tdim = cell.topological_dimension()
@@ -621,64 +620,61 @@
     if p_format == "ufc":
         code = ufc_facet_determinant[tdim][gdim] % {"restriction": _choose_map[r]}
     elif p_format == "pyop2":
-        if domain_type == "exterior_facet":
+        if integral_type == "exterior_facet":
             code = pyop2_facet_determinant[tdim][gdim] % {"restriction": _choose_map[r]}
-        elif domain_type == "interior_facet":
+        elif integral_type == "interior_facet":
             code = pyop2_facet_determinant_interior[tdim][gdim] % {"restriction": _choose_map[r]}
-        elif domain_type == "exterior_facet_bottom":
+        elif integral_type == "exterior_facet_bottom":
             code = bottom_facet_determinant[cell] % {"restriction": _choose_map[r]}
-        elif domain_type == "exterior_facet_top":
+        elif integral_type == "exterior_facet_top":
             code = top_facet_determinant[cell] % {"restriction": _choose_map[r]}
-        elif domain_type == "interior_facet_horiz":
+        elif integral_type == "interior_facet_horiz":
             code = top_facet_determinant_interior[cell] % {"restriction": _choose_map[r]}
-        elif domain_type == "exterior_facet_vert":
+        elif integral_type == "exterior_facet_vert":
             code = vert_facet_determinant[cell] % {"restriction": _choose_map[r]}
-        elif domain_type == "interior_facet_vert":
+        elif integral_type == "interior_facet_vert":
             code = vert_facet_determinant_interior[cell] % {"restriction": _choose_map[r]}
         else:
-            raise RuntimeError("Invalid domain_type")
+            raise RuntimeError("Invalid integral_type")
     else:
         raise RuntimeError("Invalid p_format")
 
     return code
 
-def _generate_normal(cell, p_format, domain_type, reference_normal=False):
-=======
-def _generate_normal(tdim, gdim, integral_type, reference_normal=False):
->>>>>>> fbbadf52
+def _generate_normal(cell, p_format, integral_type, reference_normal=False):
     "Generate code for computing normal"
 
     if p_format == "ufc":
         normal_direction = ufc_normal_direction
         facet_normal = ufc_facet_normal
     elif p_format == "pyop2":
-        if domain_type == "exterior_facet":
+        if integral_type == "exterior_facet":
             normal_direction = pyop2_normal_direction
             facet_normal = pyop2_facet_normal
-        elif domain_type == "interior_facet":
+        elif integral_type == "interior_facet":
             normal_direction = pyop2_normal_direction_interior
             facet_normal = pyop2_facet_normal_interior
-        elif domain_type == "exterior_facet_bottom":
+        elif integral_type == "exterior_facet_bottom":
             normal_direction = bottom_normal_direction
             facet_normal = bottom_facet_normal
-        elif domain_type == "exterior_facet_top":
+        elif integral_type == "exterior_facet_top":
             normal_direction = top_normal_direction
             facet_normal = top_facet_normal
-        elif domain_type == "interior_facet_horiz":
+        elif integral_type == "interior_facet_horiz":
             normal_direction = top_normal_direction_interior
             facet_normal = top_facet_normal_interior
-        elif domain_type == "exterior_facet_vert":
+        elif integral_type == "exterior_facet_vert":
             normal_direction = vert_normal_direction
             facet_normal = vert_facet_normal
-        elif domain_type == "interior_facet_vert":
+        elif integral_type == "interior_facet_vert":
             normal_direction = vert_normal_direction_interior
             facet_normal = vert_facet_normal_interior
         else:
-            raise RuntimeError("Invalid domain_type")
+            raise RuntimeError("Invalid integral_type")
     else:
         raise RuntimeError("Invalid p_format")
 
-    if domain_type in ("exterior_facet", "interior_facet"):
+    if integral_type in ("exterior_facet", "interior_facet"):
         # Choose snippets
         tdim = cell.topological_dimension()
         gdim = cell.geometric_dimension()
@@ -696,24 +692,17 @@
         normal = facet_normal[cell]
     
     # Choose restrictions
-<<<<<<< HEAD
-    if domain_type in ("exterior_facet", "exterior_facet_vert"):
+    if integral_type in ("exterior_facet", "exterior_facet_vert"):
         code = direction % {"restriction": "", "facet" : "facet"}
         code += normal % {"direction" : "", "restriction": ""}
-    elif domain_type in ("exterior_facet_bottom", "exterior_facet_top"):
+    elif integral_type in ("exterior_facet_bottom", "exterior_facet_top"):
         code = direction % {"restriction": ""}
         code += normal % {"direction" : "", "restriction": ""}
-    elif domain_type in ("interior_facet", "interior_facet_vert"):
-=======
-    if integral_type == "exterior_facet":
-        code = direction % {"restriction": "", "facet" : "facet"}
-        code += normal % {"direction" : "", "restriction": ""}
-    elif integral_type == "interior_facet":
->>>>>>> fbbadf52
+    elif integral_type in ("interior_facet", "interior_facet_vert"):
         code = direction % {"restriction": _choose_map["+"], "facet": "facet_0"}
         code += normal % {"direction" : "", "restriction": _choose_map["+"]}
         code += normal % {"direction" : "!", "restriction": _choose_map["-"]}
-    elif domain_type == "interior_facet_horiz":
+    elif integral_type == "interior_facet_horiz":
         code = direction % {"restriction": _choose_map["+"]}
         code += normal % {"direction" : "", "restriction": _choose_map["+"]}
         code += normal % {"direction" : "!", "restriction": _choose_map["-"]}
@@ -721,39 +710,25 @@
         error("Unsupported integral_type: %s" % str(integral_type))
     return code
 
-<<<<<<< HEAD
-def _generate_cell_volume(tdim, gdim, domain_type, cell_volume):
-=======
-def _generate_cell_volume(tdim, gdim, integral_type):
->>>>>>> fbbadf52
+def _generate_cell_volume(tdim, gdim, integral_type, cell_volume):
     "Generate code for computing cell volume."
 
     # Choose snippets
     volume = cell_volume[tdim][gdim]
 
     # Choose restrictions
-<<<<<<< HEAD
-    if domain_type in ("cell", "exterior_facet", "exterior_facet_bottom",
+    if integral_type in ("cell", "exterior_facet", "exterior_facet_bottom",
                        "exterior_facet_top", "exterior_facet_vert"):
         code = volume % {"restriction": ""}
-    elif domain_type in ("interior_facet", "interior_facet_horiz",
+    elif integral_type in ("interior_facet", "interior_facet_horiz",
                          "interior_facet_vert"):
-=======
-    if integral_type in ("cell", "exterior_facet"):
-        code = volume % {"restriction": ""}
-    elif integral_type == "interior_facet":
->>>>>>> fbbadf52
         code = volume % {"restriction": _choose_map["+"]}
         code += volume % {"restriction": _choose_map["-"]}
     else:
         error("Unsupported integral_type: %s" % str(integral_type))
     return code
 
-<<<<<<< HEAD
-def _generate_circumradius(tdim, gdim, domain_type, circumradius):
-=======
-def _generate_circumradius(tdim, gdim, integral_type):
->>>>>>> fbbadf52
+def _generate_circumradius(tdim, gdim, integral_type, circumradius):
     "Generate code for computing a cell's circumradius."
 
     # Choose snippets
