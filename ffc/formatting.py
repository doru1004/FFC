"""
Compiler stage 5: Code formatting
---------------------------------

This module implements the formatting of UFC code from a given
dictionary of generated C++ code for the body of each UFC function.

It relies on templates for UFC code available as part of the module
ufc_utils.
"""

# Copyright (C) 2009 Anders Logg
#
# This file is part of FFC.
#
# FFC is free software: you can redistribute it and/or modify
# it under the terms of the GNU Lesser General Public License as published by
# the Free Software Foundation, either version 3 of the License, or
# (at your option) any later version.
#
# FFC is distributed in the hope that it will be useful,
# but WITHOUT ANY WARRANTY; without even the implied warranty of
# MERCHANTABILITY or FITNESS FOR A PARTICULAR PURPOSE. See the
# GNU Lesser General Public License for more details.
#
# You should have received a copy of the GNU Lesser General Public License
# along with FFC. If not, see <http://www.gnu.org/licenses/>.
#
# First added:  2009-12-16
# Last changed: 2011-02-21

# Python modules
import os

# Code generation templates
try:
    from ufc_utils import templates as ufc_templates
except ImportError:
    ufc_templates = None
try:
    from pyop2_utils import templates as pyop2_templates
except ImportError:
    pyop2_templates = None
templates_dict = { "ufc":   ufc_templates,
                   "pyop2": pyop2_templates }

# FFC modules
from ffc.log import info, error, begin, end, dstr
from ffc.constants import FFC_VERSION, UFC_VERSION, PYOP2_VERSION
from ffc.cpp import format

def format_code(code, wrapper_code, prefix, parameters):
    "Format given code in UFC format."

    begin("Compiler stage 5: Formatting code")

    # Choose format
    format_name = parameters["format"]
    templates = templates_dict[format_name]
    if templates is None:
        raise ImportError("Format %s depends on %s_utils, which is not available."
                          % (format_name, format_name))

    # Extract code
    code_elements, code_dofmaps, code_integrals, code_forms = code

    # Header and implementation code
    code_h = ""
    code_c = ""

    # Generate code for comment on top of file
    code_h += _generate_comment(parameters) + "\n"
    code_c += _generate_comment(parameters) + "\n"

    # Generate code for header
    code_h += format["header_h"][format_name] % {"prefix_upper": prefix.upper()}
    code_h += _generate_additional_includes(code_integrals)  + "\n"
    code_c += format["header_c"] % {"prefix": prefix}

    # Generate code for elements
    if code_elements:
        for code_element in code_elements:
            code_h += _format_h("finite_element", code_element, parameters, templates)
            code_c += _format_c("finite_element", code_element, parameters, templates)

    # Generate code for dofmaps
    if code_dofmaps:
        for code_dofmap in code_dofmaps:
            code_h += _format_h("dofmap", code_dofmap, parameters, templates)
            code_c += _format_c("dofmap", code_dofmap, parameters, templates)

    # Generate code for integrals
    if code_integrals:
        for code_integral in code_integrals:
            if "cell_integral" in code_integral["classname"]:
                code_h += _format_h("cell_integral", code_integral, parameters, templates)
                code_c += _format_c("cell_integral", code_integral, parameters, templates)
            elif "exterior_facet_integral" in code_integral["classname"]:
                code_h += _format_h("exterior_facet_integral", code_integral, parameters, templates)
                code_c += _format_c("exterior_facet_integral", code_integral, parameters, templates)
            elif "interior_facet_integral" in code_integral["classname"]:
                code_h += _format_h("interior_facet_integral", code_integral, parameters, templates)
                code_c += _format_c("interior_facet_integral", code_integral, parameters, templates)
            elif "point_integral" in code_integral["classname"]:
<<<<<<< HEAD
                code_h += _format_h("point_integral", code_integral, parameters, templates)
                code_c += _format_c("point_integral", code_integral, parameters, templates)
=======
                code_h += _format_h("point_integral", code_integral, parameters)
                code_c += _format_c("point_integral", code_integral, parameters)
            elif "quadrature_integral" in code_integral["classname"]:
                code_h += _format_h("quadrature_integral", code_integral, parameters)
                code_c += _format_c("quadrature_integral", code_integral, parameters)
>>>>>>> 742b8b64

    # Generate code for form
    if code_forms:
        for code_form in code_forms:
            code_h += _format_h("form", code_form, parameters, templates)
            code_c += _format_c("form", code_form, parameters, templates)

    # Add wrappers
    if wrapper_code:
        code_h += wrapper_code

    # Generate code for footer
    code_h += format["footer"][format_name]

    # Write file(s)
    if parameters['write_file']:
        if parameters["split"]:
            _write_file(code_h, prefix, ".h", parameters)
            _write_file(code_c, prefix, ".cpp", parameters)
        else:
            _write_file(code_h, prefix, ".h", parameters)

    end()
    return code_h

def _format_h(class_type, code, parameters, templates):
    "Format header code for given class type."
    if parameters["split"]:
        if code is None:
            return ""
        else:
            return templates[class_type + "_header"] % code + "\n"
    else:
        if code is None:
            return ""
        else:
            return templates[class_type + "_combined"] % code + "\n"

def _format_c(class_type, code, parameters, templates):
    "Format implementation code for given class type."
    if parameters["split"]:
        if code is None:
            return ""
        else:
            return templates[class_type + "_implementation"] % code + "\n"
    else:
        return ""

def _write_file(output, prefix, postfix, parameters):
    "Write generated code to file."
    prefix = prefix.split(os.path.join(' ',' ').split()[0])[-1]
    full_prefix = os.path.join(parameters["output_dir"], prefix)
    filename = "%s%s" % (full_prefix, postfix)
    hfile = open(filename, "w")
    hfile.write(output)
    hfile.close()
    info("Output written to " + filename + ".")

def _generate_comment(parameters):
    "Generate code for comment on top of file."

    # Generate top level comment
    args = {"ffc_version": FFC_VERSION, "ufc_version": UFC_VERSION, "pyop2_version": PYOP2_VERSION }
    if parameters["format"] == "ufc":
        comment = format["ufc comment"] % args
    elif parameters["format"] == "dolfin":
        comment = format["dolfin comment"] % args
    elif parameters["format"] == "pyop2":
        comment = format["pyop2 comment"] % args
    else:
        error("Unable to format code, unknown format \"%s\".", parameters["format"])

    # Add parameter information
    comment += format["comment"]("") + "\n"
    comment += format["comment"]("This code was generated with the following parameters:") + "\n"
    comment += format["comment"]("")
    comment += "\n".join([""] + [format["comment"]("  " + l) for l in dstr(parameters).split("\n")][:-1])
    comment += "\n"

    return comment

def _generate_additional_includes(codes):
    s = set()
    for code in codes:
        if "additional_includes_set" in code:
            s.update(code["additional_includes_set"])
    if s:
        return "\n".join(list(s)) + "\n"
    return ""
<|MERGE_RESOLUTION|>--- conflicted
+++ resolved
@@ -102,16 +102,11 @@
                 code_h += _format_h("interior_facet_integral", code_integral, parameters, templates)
                 code_c += _format_c("interior_facet_integral", code_integral, parameters, templates)
             elif "point_integral" in code_integral["classname"]:
-<<<<<<< HEAD
                 code_h += _format_h("point_integral", code_integral, parameters, templates)
                 code_c += _format_c("point_integral", code_integral, parameters, templates)
-=======
-                code_h += _format_h("point_integral", code_integral, parameters)
-                code_c += _format_c("point_integral", code_integral, parameters)
             elif "quadrature_integral" in code_integral["classname"]:
-                code_h += _format_h("quadrature_integral", code_integral, parameters)
-                code_c += _format_c("quadrature_integral", code_integral, parameters)
->>>>>>> 742b8b64
+                code_h += _format_h("quadrature_integral", code_integral, parameters, templates)
+                code_c += _format_c("quadrature_integral", code_integral, parameters, templates)
 
     # Generate code for form
     if code_forms:
