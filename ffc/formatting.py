--- conflicted
+++ resolved
@@ -107,16 +107,11 @@
                 code_h += _format_h("point_integral", code_integral, parameters, templates)
                 code_c += _format_c("point_integral", code_integral, parameters, templates)
             elif "quadrature_cell_integral" in classname:
-<<<<<<< HEAD
                 code_h += _format_h("quadrature_cell_integral", code_integral, parameters, templates)
                 code_c += _format_c("quadrature_cell_integral", code_integral, parameters, templates)
-=======
-                code_h += _format_h("quadrature_cell_integral", code_integral, parameters)
-                code_c += _format_c("quadrature_cell_integral", code_integral, parameters)
             elif "quadrature_facet_integral" in classname:
-                code_h += _format_h("quadrature_facet_integral", code_integral, parameters)
-                code_c += _format_c("quadrature_facet_integral", code_integral, parameters)
->>>>>>> 6f1d8583
+                code_h += _format_h("quadrature_facet_integral", code_integral, parameters, templates)
+                code_c += _format_c("quadrature_facet_integral", code_integral, parameters, templates)
             else:
                 error("Unable to figure out base class for %s" % classname)
 
