--- conflicted
+++ resolved
@@ -50,7 +50,7 @@
 
     # Choose format
     format_name = parameters["format"]
-    templates = templates_dict[format_name] 
+    templates = templates_dict[format_name]
 
     # Extract code
     code_elements, code_dofmaps, code_integrals, code_forms = code
@@ -90,16 +90,11 @@
                 code_h += _format_h("exterior_facet_integral", code_integral, parameters, templates)
                 code_c += _format_c("exterior_facet_integral", code_integral, parameters, templates)
             elif "interior_facet_integral" in code_integral["classname"]:
-<<<<<<< HEAD
                 code_h += _format_h("interior_facet_integral", code_integral, parameters, templates)
                 code_c += _format_c("interior_facet_integral", code_integral, parameters, templates)
-=======
-                code_h += _format_h("interior_facet_integral", code_integral, parameters)
-                code_c += _format_c("interior_facet_integral", code_integral, parameters)
             elif "point_integral" in code_integral["classname"]:
-                code_h += _format_h("point_integral", code_integral, parameters)
-                code_c += _format_c("point_integral", code_integral, parameters)
->>>>>>> 3ebcc5d2
+                code_h += _format_h("point_integral", code_integral, parameters, templates)
+                code_c += _format_c("point_integral", code_integral, parameters, templates)
 
     # Generate code for form
     if code_forms:
