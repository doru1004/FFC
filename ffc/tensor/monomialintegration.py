--- conflicted
+++ resolved
@@ -113,21 +113,12 @@
         fiat_element = create_element(ufl_element)
         if integral_type == "cell":
             table[(ufl_element, None)] = fiat_element.tabulate(order, points)
-<<<<<<< HEAD
-        elif integral_type == Measure.EXTERIOR_FACET:
+        elif integral_type == "exterior_facet":
             x = map_facet_points(points, facet0, "facet")
             table[(ufl_element, None)] = fiat_element.tabulate(order, x)
-        elif integral_type == Measure.INTERIOR_FACET:
+        elif integral_type == "interior_facet":
             x0 = map_facet_points(points, facet0, "facet")
             x1 = map_facet_points(points, facet1, "facet")
-=======
-        elif integral_type == "exterior_facet":
-            x = map_facet_points(points, facet0)
-            table[(ufl_element, None)] = fiat_element.tabulate(order, x)
-        elif integral_type == "interior_facet":
-            x0 = map_facet_points(points, facet0)
-            x1 = map_facet_points(points, facet1)
->>>>>>> 19d7e120
             table[(ufl_element, "+")] = fiat_element.tabulate(order, x0)
             table[(ufl_element, "-")] = fiat_element.tabulate(order, x1)
 
