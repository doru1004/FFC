"""This module implements the representation of a multilinear form as
a sum of tensor contractions.

The following possible optimizations are currently not implemented but
might be (re-)implemented in a future version of FFC

  1. Factorization of common reference tensors
  2. FErari optimizations
"""

# Copyright (C) 2007-2011 Anders Logg
#
# This file is part of FFC.
#
# FFC is free software: you can redistribute it and/or modify
# it under the terms of the GNU Lesser General Public License as published by
# the Free Software Foundation, either version 3 of the License, or
# (at your option) any later version.
#
# FFC is distributed in the hope that it will be useful,
# but WITHOUT ANY WARRANTY; without even the implied warranty of
# MERCHANTABILITY or FITNESS FOR A PARTICULAR PURPOSE. See the
# GNU Lesser General Public License for more details.
#
# You should have received a copy of the GNU Lesser General Public License
# along with FFC. If not, see <http://www.gnu.org/licenses/>.
#
# Modified by Kristian B. Oelgaard, 2010.
#
# First added:  2007-02-05
# Last changed: 2011-11-28

# UFL modules
from ufl.classes import Form, Measure, Integral

# FFC modules
from ffc.log import info, error
<<<<<<< HEAD
=======
from ffc.representationutils import needs_oriented_jacobian
>>>>>>> 3ebcc5d2
from ffc.fiatinterface import cellname2num_facets

# FFC tensor representation modules
from ffc.tensor.monomialextraction import extract_monomial_form
from ffc.tensor.monomialextraction import MonomialForm
from ffc.tensor.monomialtransformation import transform_monomial_form
from ffc.tensor.referencetensor import ReferenceTensor
from ffc.tensor.geometrytensor import GeometryTensor
from ffc.tensor.tensorreordering import reorder_entries

def compute_integral_ir(domain_type,
                        domain_id,
                        integrals,
                        metadata,
                        form_data,
                        form_id,
                        parameters):
    "Compute intermediate represention of integral."

    info("Computing tensor representation")

    # Extract monomial representation
    monomial_form = extract_monomial_form(integrals, form_data.function_replace_map)

    # Transform monomial form to reference element
    transform_monomial_form(monomial_form)

<<<<<<< HEAD
    num_facets = cellname2num_facets[form_data.cell.cellname()]
=======
    # Get some cell properties
    cell = form_data.cell
    cellname = cell.cellname()
    facet_cellname = cell.facet_cellname()
    num_facets = cellname2num_facets[cellname]
>>>>>>> 3ebcc5d2

    # Initialize representation
    ir = {"representation": "tensor",
          "domain_type": domain_type,
          "domain_id": domain_id,
          "form_id": form_id,
          "geometric_dimension": form_data.geometric_dimension,
<<<<<<< HEAD
          "num_facets": num_facets,
          "rank": form_data.rank}
=======
          "topological_dimension": form_data.topological_dimension,
          "num_facets": num_facets,
          "rank": form_data.rank,
          "needs_oriented": needs_oriented_jacobian(form_data)}
>>>>>>> 3ebcc5d2

    # Compute representation of cell tensor
    quadrature_degree = metadata["quadrature_degree"]
    if domain_type == "cell":

        # Compute sum of tensor representations
        ir["AK"] = _compute_terms(monomial_form,
                                  None, None,
                                  domain_type,
                                  quadrature_degree,
                                  cellname,
                                  facet_cellname)

    elif domain_type == "exterior_facet":

        # Compute sum of tensor representations for each facet
        terms = [None for i in range(num_facets)]
        for i in range(num_facets):
            terms[i] = _compute_terms(monomial_form,
                                      i, None,
                                      domain_type,
                                      quadrature_degree,
                                      cellname,
                                      facet_cellname)
        ir["AK"] = terms

    elif domain_type == "interior_facet":

        # Compute sum of tensor representations for each facet-facet pair
        terms = [[None for j in range(num_facets)] for i in range(num_facets)]
        for i in range(num_facets):
            for j in range(num_facets):
                terms[i][j] = _compute_terms(monomial_form,
                                             i, j,
                                             domain_type,
                                             quadrature_degree,
                                             cellname,
                                             facet_cellname)
                reorder_entries(terms[i][j])
        ir["AK"] = terms

    else:
        error("Unhandled domain type: " + str(domain_type))

    return ir

def _compute_terms(monomial_form,
                   facet0, facet1,
                   domain_type,
                   quadrature_degree,
                   cellname,
                   facet_cellname):
    "Compute list of tensor contraction terms for monomial form."

    # Compute terms
    terms = []
    for (integrand, measure) in monomial_form:

        # Iterate over monomials of integrand
        for monomial in integrand.monomials:

            # Compute reference tensor
            A0 = ReferenceTensor(monomial,
                                 domain_type,
                                 facet0, facet1,
                                 quadrature_degree,
                                 cellname,
                                 facet_cellname)

            # Compute geometry tensor
            GK = GeometryTensor(monomial)

            # Append term
            terms.append((A0, GK, None))

    return terms<|MERGE_RESOLUTION|>--- conflicted
+++ resolved
@@ -35,10 +35,7 @@
 
 # FFC modules
 from ffc.log import info, error
-<<<<<<< HEAD
-=======
 from ffc.representationutils import needs_oriented_jacobian
->>>>>>> 3ebcc5d2
 from ffc.fiatinterface import cellname2num_facets
 
 # FFC tensor representation modules
@@ -66,15 +63,11 @@
     # Transform monomial form to reference element
     transform_monomial_form(monomial_form)
 
-<<<<<<< HEAD
-    num_facets = cellname2num_facets[form_data.cell.cellname()]
-=======
     # Get some cell properties
     cell = form_data.cell
     cellname = cell.cellname()
     facet_cellname = cell.facet_cellname()
     num_facets = cellname2num_facets[cellname]
->>>>>>> 3ebcc5d2
 
     # Initialize representation
     ir = {"representation": "tensor",
@@ -82,15 +75,10 @@
           "domain_id": domain_id,
           "form_id": form_id,
           "geometric_dimension": form_data.geometric_dimension,
-<<<<<<< HEAD
-          "num_facets": num_facets,
-          "rank": form_data.rank}
-=======
           "topological_dimension": form_data.topological_dimension,
           "num_facets": num_facets,
           "rank": form_data.rank,
           "needs_oriented": needs_oriented_jacobian(form_data)}
->>>>>>> 3ebcc5d2
 
     # Compute representation of cell tensor
     quadrature_degree = metadata["quadrature_degree"]
