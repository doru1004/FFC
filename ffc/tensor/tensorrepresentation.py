"""This module implements the representation of a multilinear form as
a sum of tensor contractions.

The following possible optimizations are currently not implemented but
might be (re-)implemented in a future version of FFC

  1. Factorization of common reference tensors
  2. FErari optimizations
"""

# Copyright (C) 2007-2014 Anders Logg
#
# This file is part of FFC.
#
# FFC is free software: you can redistribute it and/or modify
# it under the terms of the GNU Lesser General Public License as published by
# the Free Software Foundation, either version 3 of the License, or
# (at your option) any later version.
#
# FFC is distributed in the hope that it will be useful,
# but WITHOUT ANY WARRANTY; without even the implied warranty of
# MERCHANTABILITY or FITNESS FOR A PARTICULAR PURPOSE. See the
# GNU Lesser General Public License for more details.
#
# You should have received a copy of the GNU Lesser General Public License
# along with FFC. If not, see <http://www.gnu.org/licenses/>.
#
# Modified by Kristian B. Oelgaard, 2010.
<<<<<<< HEAD
# Modified by Martin Alnaes, 2013-2014
=======
# Modified by Martin Alnaes, 2013
>>>>>>> a01c1196
#
# First added:  2007-02-05
# Last changed: 2014-03-05

# FFC modules
from ffc.log import info, error
from ffc.representationutils import initialize_integral_ir
from ffc.fiatinterface import cell_to_num_entities

# FFC tensor representation modules
from ffc.tensor.monomialextraction import extract_monomial_form
from ffc.tensor.monomialtransformation import transform_monomial_form
from ffc.tensor.referencetensor import ReferenceTensor
from ffc.tensor.geometrytensor import GeometryTensor
from ffc.tensor.tensorreordering import reorder_entries

def compute_integral_ir(itg_data,
                        form_data,
                        form_id,
                        parameters):
    "Compute intermediate represention of integral."

    info("Computing tensor representation")

    # Extract monomial representation
    integrands = [itg.integrand() for itg in itg_data.integrals]
    monomial_form = extract_monomial_form(integrands, form_data.function_replace_map)

    # Transform monomial form to reference element
    transform_monomial_form(monomial_form)

    # Get some integral properties
    integral_type = itg_data.integral_type
    quadrature_degree = itg_data.metadata["quadrature_degree"]
    quadrature_rule = itg_data.metadata["quadrature_rule"]

    # Get some cell properties
    cell = itg_data.domain.cell()
    cellname = cell.cellname()
    facet_cellname = cell.facet_cellname()
    num_facets = cell_to_num_entities(cell)[-2]

    # Helper to simplify code below
    compute_terms = lambda i, j: _compute_terms(monomial_form,
                                           i, j,
                                           integral_type,
                                           quadrature_degree,
                                           quadrature_rule,
                                           cellname,
                                           facet_cellname)

    # Compute representation of cell tensor
    if integral_type == "cell":
        # Compute sum of tensor representations
        terms = compute_terms(None, None)

    elif integral_type == "exterior_facet":
        # Compute sum of tensor representations for each facet
        terms = [compute_terms(i, None) for i in range(num_facets)]

    elif integral_type == "interior_facet":
        # Compute sum of tensor representations for each facet-facet pair
        terms = [[compute_terms(i, j) for j in range(num_facets)] for i in range(num_facets)]
        for i in range(num_facets):
            for j in range(num_facets):
                reorder_entries(terms[i][j])

    else:
        error("Unhandled domain type: " + str(integral_type))

    # Initialize representation and store terms
    ir = initialize_integral_ir("tensor", itg_data, form_data, form_id)
    ir["AK"] = terms

    return ir

def _compute_terms(monomial_form,
                   facet0, facet1,
                   integral_type,
                   quadrature_degree,
                   quadrature_rule,
                   cellname,
                   facet_cellname):
    "Compute list of tensor contraction terms for monomial form."

    # Compute terms
    terms = []
    for integrand in monomial_form:

        # Iterate over monomials of integrand
        for monomial in integrand.monomials:

            # Compute reference tensor
            A0 = ReferenceTensor(monomial,
                                 integral_type,
                                 facet0, facet1,
                                 quadrature_degree,
                                 quadrature_rule,
                                 cellname,
                                 facet_cellname)

            # Compute geometry tensor
            GK = GeometryTensor(monomial)

            # Append term
            terms.append((A0, GK, None))

    return terms<|MERGE_RESOLUTION|>--- conflicted
+++ resolved
@@ -26,11 +26,7 @@
 # along with FFC. If not, see <http://www.gnu.org/licenses/>.
 #
 # Modified by Kristian B. Oelgaard, 2010.
-<<<<<<< HEAD
-# Modified by Martin Alnaes, 2013-2014
-=======
 # Modified by Martin Alnaes, 2013
->>>>>>> a01c1196
 #
 # First added:  2007-02-05
 # Last changed: 2014-03-05
