"""This module implements the representation of a multilinear form as
a sum of tensor contractions.

The following possible optimizations are currently not implemented but
might be (re-)implemented in a future version of FFC

  1. Factorization of common reference tensors
  2. FErari optimizations
"""

# Copyright (C) 2007-2013 Anders Logg
#
# This file is part of FFC.
#
# FFC is free software: you can redistribute it and/or modify
# it under the terms of the GNU Lesser General Public License as published by
# the Free Software Foundation, either version 3 of the License, or
# (at your option) any later version.
#
# FFC is distributed in the hope that it will be useful,
# but WITHOUT ANY WARRANTY; without even the implied warranty of
# MERCHANTABILITY or FITNESS FOR A PARTICULAR PURPOSE. See the
# GNU Lesser General Public License for more details.
#
# You should have received a copy of the GNU Lesser General Public License
# along with FFC. If not, see <http://www.gnu.org/licenses/>.
#
# Modified by Kristian B. Oelgaard, 2010.
# Modified by Martin Alnaes, 2013
#
# First added:  2007-02-05
# Last changed: 2013-02-10

# FFC modules
from ffc.log import info, error
from ffc.representationutils import initialize_integral_ir
from ffc.fiatinterface import cell_to_num_entities

# FFC tensor representation modules
from ffc.tensor.monomialextraction import extract_monomial_form
from ffc.tensor.monomialtransformation import transform_monomial_form
from ffc.tensor.referencetensor import ReferenceTensor
from ffc.tensor.geometrytensor import GeometryTensor
from ffc.tensor.tensorreordering import reorder_entries

def compute_integral_ir(itg_data,
                        form_data,
                        form_id,
                        parameters):
    "Compute intermediate represention of integral."

    info("Computing tensor representation")

    # Extract monomial representation
    integrands = [itg.integrand() for itg in itg_data.integrals]
    monomial_form = extract_monomial_form(integrands, form_data.function_replace_map)

    # Transform monomial form to reference element
    transform_monomial_form(monomial_form)

    # Get some cell properties
<<<<<<< HEAD
    cell = form_data.cell
    cellname = cell.cellname()
    facet_cellname = cell.facet_cellname()
    num_facets = cell_to_num_entities(cell)[-2]
=======
    cellname = itg_data.domain.cell().cellname()
    facet_cellname = itg_data.domain.cell().facet_cellname()
    num_facets = cellname_to_num_entities[cellname][-2]
>>>>>>> e7e6d83b

    # Initialize representation
    ir = initialize_integral_ir("tensor", itg_data, form_data, form_id)
    ir["rank"] = form_data.rank

    # Compute representation of cell tensor
    quadrature_degree = itg_data.metadata["quadrature_degree"]
    quadrature_rule = itg_data.metadata["quadrature_rule"]
    if itg_data.domain_type == "cell":

        # Compute sum of tensor representations
        ir["AK"] = _compute_terms(monomial_form,
                                  None, None,
                                  itg_data.domain_type,
                                  quadrature_degree,
                                  quadrature_rule,
                                  cellname,
                                  facet_cellname)

    elif itg_data.domain_type == "exterior_facet":

        # Compute sum of tensor representations for each facet
        terms = [None for i in range(num_facets)]
        for i in range(num_facets):
            terms[i] = _compute_terms(monomial_form,
                                      i, None,
                                      itg_data.domain_type,
                                      quadrature_degree,
                                      quadrature_rule,
                                      cellname,
                                      facet_cellname)
        ir["AK"] = terms

    elif itg_data.domain_type == "interior_facet":

        # Compute sum of tensor representations for each facet-facet pair
        terms = [[None for j in range(num_facets)] for i in range(num_facets)]
        for i in range(num_facets):
            for j in range(num_facets):
                terms[i][j] = _compute_terms(monomial_form,
                                             i, j,
                                             itg_data.domain_type,
                                             quadrature_degree,
                                             quadrature_rule,
                                             cellname,
                                             facet_cellname)
                reorder_entries(terms[i][j])
        ir["AK"] = terms

    else:
        error("Unhandled domain type: " + str(itg_data.domain_type))

    return ir

def _compute_terms(monomial_form,
                   facet0, facet1,
                   domain_type,
                   quadrature_degree,
                   quadrature_rule,
                   cellname,
                   facet_cellname):
    "Compute list of tensor contraction terms for monomial form."

    # Compute terms
    terms = []
    for integrand in monomial_form:

        # Iterate over monomials of integrand
        for monomial in integrand.monomials:

            # Compute reference tensor
            A0 = ReferenceTensor(monomial,
                                 domain_type,
                                 facet0, facet1,
                                 quadrature_degree,
                                 quadrature_rule,
                                 cellname,
                                 facet_cellname)

            # Compute geometry tensor
            GK = GeometryTensor(monomial)

            # Append term
            terms.append((A0, GK, None))

    return terms<|MERGE_RESOLUTION|>--- conflicted
+++ resolved
@@ -59,16 +59,10 @@
     transform_monomial_form(monomial_form)
 
     # Get some cell properties
-<<<<<<< HEAD
-    cell = form_data.cell
+    cell = itg_data.domain.cell()
     cellname = cell.cellname()
     facet_cellname = cell.facet_cellname()
     num_facets = cell_to_num_entities(cell)[-2]
-=======
-    cellname = itg_data.domain.cell().cellname()
-    facet_cellname = itg_data.domain.cell().facet_cellname()
-    num_facets = cellname_to_num_entities[cellname][-2]
->>>>>>> e7e6d83b
 
     # Initialize representation
     ir = initialize_integral_ir("tensor", itg_data, form_data, form_id)
