--- conflicted
+++ resolved
@@ -119,12 +119,7 @@
             j_code += format["compute_jacobian_inverse"](tdim, gdim, r=_r)
             j_code += "\n"
             if oriented:
-<<<<<<< HEAD
                 jacobi_code += format["orientation"](tdim, gdim, r=_r)
-=======
-                j_code += format["orientation"](tdim, gdim, r=_r)
-
->>>>>>> b5a10ed7
         j_code += format["facet determinant"](tdim, gdim, r="+")
         j_code += "\n"
 
