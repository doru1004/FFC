--- conflicted
+++ resolved
@@ -119,14 +119,10 @@
             j_code += "\n"
             j_code += format["compute_jacobian_inverse"](cell, r=_r)
             j_code += "\n"
-<<<<<<< HEAD
-        j_code += format["facet determinant"]["ufc"](tdim, gdim, r="+")
-=======
             if oriented:
                 j_code += format["orientation"](tdim, gdim, r=_r)
 
-        j_code += format["facet determinant"](tdim, gdim, r="+")
->>>>>>> f09815da
+        j_code += format["facet determinant"]["ufc"](tdim, gdim, r="+")
         j_code += "\n"
 
     else:
