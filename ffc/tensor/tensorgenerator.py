--- conflicted
+++ resolved
@@ -66,13 +66,6 @@
         t_code = _generate_tensor_contraction(AK, parameters, g_set)
 
         # Generate code for geometry tensors
-<<<<<<< HEAD
-        g_code = _generate_geometry_tensors(AK, j_set, g_set)
-
-        # Generate code for Jacobian and its inverse
-        j_code = format["jacobian and inverse"](gdim, tdim, oriented=oriented)
-        j_code += "\n\n" + format["scale factor snippet"]["ufc"]
-=======
         g_code = _generate_geometry_tensors(AK, j_set, g_set, tdim, gdim)
 
         # Generate code for basic geometric quantities
@@ -83,8 +76,7 @@
         if oriented:
             j_code += format["orientation"](tdim, gdim)
         j_code += "\n"
-        j_code += format["scale factor snippet"]
->>>>>>> 66fc9251
+        j_code += format["scale factor snippet"]["ufc"]
 
     elif domain_type == "exterior_facet":
 
@@ -98,10 +90,6 @@
         g_code = _generate_geometry_tensors(AK[0], j_set, g_set, tdim, gdim)
 
         # Generate code for Jacobian
-<<<<<<< HEAD
-        j_code = format["jacobian and inverse"](gdim, tdim, oriented=oriented)
-        j_code += "\n\n" + format["facet determinant"]["ufc"](gdim, tdim)
-=======
         j_code = ""
         j_code += format["compute_jacobian"](tdim, gdim)
         j_code += "\n"
@@ -109,8 +97,7 @@
         if oriented:
             j_code += format["orientation"](tdim, gdim)
         j_code += "\n"
-        j_code += format["facet determinant"](tdim, gdim)
->>>>>>> 66fc9251
+        j_code += format["facet determinant"]["ufc"](tdim, gdim)
 
     elif domain_type == "interior_facet":
 
@@ -125,22 +112,14 @@
         g_code = _generate_geometry_tensors(AK[0][0], j_set, g_set, tdim, gdim)
 
         # Generate code for Jacobian
-<<<<<<< HEAD
-        j_code  = format["jacobian and inverse"](gdim, tdim, r="+",
-                                                 oriented=oriented)
-        j_code += format["jacobian and inverse"](gdim, tdim, r="-",
-                                                 oriented=oriented)
-        j_code += "\n\n" + format["facet determinant"]["ufc"](gdim, tdim, r="+")
-=======
         j_code = ""
         for _r in ["+", "-"]:
             j_code += format["compute_jacobian"](tdim, gdim, r=_r)
             j_code += "\n"
             j_code += format["compute_jacobian_inverse"](tdim, gdim, r=_r)
             j_code += "\n"
-        j_code += format["facet determinant"](tdim, gdim, r="+")
+        j_code += format["facet determinant"]["ufc"](tdim, gdim, r="+")
         j_code += "\n"
->>>>>>> 66fc9251
 
     else:
         error("Unhandled integral type: " + str(domain_type))
@@ -428,13 +407,8 @@
     "Extract factors of given index type in GK entry."
 
     # Prefetch formats to speed up code generation
-<<<<<<< HEAD
     coefficient = format["coefficient"]["ufc"]
-    transform   = format["transform"]
-=======
-    coefficient = format["coefficient"]
     transform = format["transform"]
->>>>>>> 66fc9251
 
     # List of factors
     factors = []
