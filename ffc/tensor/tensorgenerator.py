"Code generator for tensor representation"

# Copyright (C) 2004-2013 Anders Logg
#
# This file is part of FFC.
#
# FFC is free software: you can redistribute it and/or modify
# it under the terms of the GNU Lesser General Public License as published by
# the Free Software Foundation, either version 3 of the License, or
# (at your option) any later version.
#
# FFC is distributed in the hope that it will be useful,
# but WITHOUT ANY WARRANTY; without even the implied warranty of
# MERCHANTABILITY or FITNESS FOR A PARTICULAR PURPOSE. See the
# GNU Lesser General Public License for more details.
#
# You should have received a copy of the GNU Lesser General Public License
# along with FFC. If not, see <http://www.gnu.org/licenses/>.
#
# Modified by Kristian B. Oelgaard, 2009-2010
# Modified by Marie Rognes, 2007
# Modified by Garth N. Wells, 2009
# Modified by Mehdi Nikbakht, 2010
# Modified by Martin Alnaes, 2013
#
# First added:  2004-11-03
# Last changed: 2013-02-10

# FFC modules
from ffc.log import error
from ffc.cpp import format, remove_unused, count_ops

# FFC tensor representation modules
from ffc.tensor.monomialtransformation import MonomialIndex
from ffc.representationutils import initialize_integral_code

def generate_integral_code(ir, prefix, parameters):
    "Generate code for integral from intermediate representation."
    code = initialize_integral_code(ir, prefix, parameters)
    code["tabulate_tensor"] = _tabulate_tensor(ir, parameters)
    return code

def _tabulate_tensor(ir, parameters):
    "Generate code for tabulate_tensor."

    # Prefetch formats to speed up code generation
    comment = format["comment"]
    switch = format["switch"]

    # Set of used variables for Jacobian and geometry tensor
    j_set = set()
    g_set = set()

    # Extract data from intermediate representation
    AK = ir["AK"]
<<<<<<< HEAD
    domain_type = ir["domain_type"]
    tdim = ir["cell"].topological_dimension()
    gdim = ir["cell"].geometric_dimension()
    cell = ir["cell"]
=======
    integral_type = ir["integral_type"]
    tdim = ir["topological_dimension"]
    gdim = ir["geometric_dimension"]
>>>>>>> fbbadf52
    oriented = ir["needs_oriented"]
    num_facets = ir["num_facets"]

    # Check integral type and generate code
    if integral_type == "cell":

        # Generate code for one single tensor contraction
        t_code = _generate_tensor_contraction(AK, parameters, g_set)

        # Generate code for geometry tensors
        g_code = _generate_geometry_tensors(AK, j_set, g_set, tdim, gdim)

        # Generate code for basic geometric quantities
        j_code  = ""
        j_code += format["compute_jacobian"](cell)
        j_code += "\n"
        j_code += format["compute_jacobian_inverse"](cell)
        if oriented:
            j_code += format["orientation"]["ufc"](tdim, gdim)
        j_code += "\n"
        j_code += format["scale factor snippet"]["ufc"]

    elif integral_type == "exterior_facet":

        # Generate code for num_facets tensor contractions
        cases = [None for i in range(num_facets)]
        for i in range(num_facets):
            cases[i] = _generate_tensor_contraction(AK[i], parameters, g_set)
        t_code = switch(format["facet"](None), cases)

        # Generate code for geometry tensors
        g_code = _generate_geometry_tensors(AK[0], j_set, g_set, tdim, gdim)

        # Generate code for Jacobian
        j_code = ""
        j_code += format["compute_jacobian"](cell)
        j_code += "\n"
        j_code += format["compute_jacobian_inverse"](cell)
        if oriented:
            j_code += format["orientation"]["ufc"](tdim, gdim)
        j_code += "\n"
        j_code += format["facet determinant"]["ufc"](tdim, gdim)

    elif integral_type == "interior_facet":

        # Generate code for num_facets x num_facets tensor contractions
        cases = [[None for j in range(num_facets)] for i in range(num_facets)]
        for i in range(num_facets):
            for j in range(num_facets):
                cases[i][j] = _generate_tensor_contraction(AK[i][j], parameters, g_set)
        t_code = switch(format["facet"]("+"), [switch(format["facet"]("-"), cases[i]) for i in range(len(cases))])

        # Generate code for geometry tensors
        g_code = _generate_geometry_tensors(AK[0][0], j_set, g_set, tdim, gdim)

        # Generate code for Jacobian
        j_code = ""
        for _r in ["+", "-"]:
            j_code += format["compute_jacobian"](cell, r=_r)
            j_code += "\n"
            j_code += format["compute_jacobian_inverse"](cell, r=_r)
            j_code += "\n"
            if oriented:
                j_code += format["orientation"]["ufc"](tdim, gdim, r=_r)
        j_code += format["facet determinant"]["ufc"](tdim, gdim, r="+")
        j_code += "\n"

    else:
        error("Unhandled integral type: " + str(integral_type))

    # Remove unused declarations from Jacobian code
    j_code = remove_unused(j_code, j_set)

    # Compute total number of operations
    j_ops, g_ops, t_ops = [count_ops(c) for c in (j_code, g_code, t_code)]
    total_ops = j_ops + g_ops + t_ops

    # Add generated code
    lines = []
    lines.append(comment("Number of operations (multiply-add pairs) for Jacobian data:      %d" % j_ops))
    lines.append(comment("Number of operations (multiply-add pairs) for geometry tensor:    %d" % g_ops))
    lines.append(comment("Number of operations (multiply-add pairs) for tensor contraction: %d" % t_ops))
    lines.append(comment("Total number of operations (multiply-add pairs):                  %d" % total_ops))
    lines.append("")
    lines.append(j_code)
    lines.append("")
    lines.append(comment("Compute geometry tensor"))
    lines.append(g_code)
    lines.append("")
    lines.append(comment("Compute element tensor"))
    lines.append(t_code)

    return "\n".join(lines)

def _generate_tensor_contraction(terms, parameters, g_set):
    """
    Generate code for computation of tensor contraction, choosing
    either standard or optimized contraction.
    """

    # Only check first term, assuming either non or all are optimized
    A0, GK, optimized_contraction = terms[0]
    if optimized_contraction is None:
        return _generate_tensor_contraction_standard(terms, parameters, g_set)
    else:
        return _generate_tensor_contraction_optimized(terms, parameters, g_set)

def _generate_tensor_contraction_standard(terms, parameters, g_set):
    """
    Generate code for computation of tensor contraction using full
    tensor contraction.
    """

    # Prefetch formats to speed up code generation
    iadd            = format["iadd"]
    assign          = format["assign"]
    element_tensor  = format["element tensor"]["ufc"]
    geometry_tensor = format["geometry tensor"]
    zero            = format["float"](0)
    inner_product   = format["inner product"]

    # True if we should add to element tensor (not used)
    incremental = False

    # Get machine precision
    epsilon = parameters["epsilon"]

    # Get list of primary indices (should be the same so pick first)
    A0, GK, optimized_contraction = terms[0]
    primary_indices = A0.primary_multi_index.indices

    # Generate code for geometry tensor entries
    gk_tensor = []
    for (j, (A0, GK, optimized_contraction)) in enumerate(terms):
        gk_tensor_j = []
        for a in A0.secondary_multi_index.indices:
            gk_tensor_j.append((geometry_tensor(j, a), a))
        gk_tensor.append((gk_tensor_j, j))

    # Generate code for computing the element tensor
    lines = []
    for (k, i) in enumerate(primary_indices):
        name = element_tensor(k)
        coefficients = []
        entries = []
        for (gka, j) in gk_tensor:
            (A0, GK, optimized_contraction) = terms[j]
            for (gk, a) in gka:
                a0 = A0.A0[tuple(i + a)]

                # Skip small values
                if abs(a0) < epsilon: continue

                # Compute value
                coefficients.append(a0)
                entries.append(gk)

                # Remember that gk has been used
                g_set.add(gk)

        # Compute inner product
        value = inner_product(coefficients, entries)

        # Handle special case
        value = value or zero

        # Add value
        if incremental:
            lines.append(iadd(name, value))
        else:
            lines.append(assign(name, value))

    return "\n".join(lines)

def _generate_tensor_contraction_optimized(terms, parameters, g_set):
    """
    Generate code for computation of tensor contraction using
    optimized tensor contraction.
    """

    # Prefetch formats to speed up code generation
    assign            = format["assign"]
    geometry_tensor   = format["geometry tensor"]
    inner_product     = format["inner product"]
    float_declaration = format["float declaration"]

    # Handle naming of entries depending on the number of terms
    if len(terms) == 1:
        element_tensor = lambda i, j: format["element tensor"](i)
    else:
        element_tensor = lambda i, j: format["element tensor term"](i, j)

    # Iterate over terms
    lines = []
    for (j, (A0, GK, optimized_contraction)) in enumerate(terms):

        # Check that an optimized contraction has been computed
        if optimized_contraction is None:
            error("Missing optimized tensor contraction.")

        # Declare array if necessary
        if len(terms) > 1:
            num_entries = len(optimized_contraction)
            lines.append("%s %s;" % (float_declaration, element_tensor(num_entries, j)))

        # Iterate over entries in element tensor
        for (lhs, rhs) in optimized_contraction:

            # Sanity check
            ltype, i = lhs
            if ltype != 0:
                error("Expecting element tensor entry from FErari but got something else.")

            # Create name of entry
            name = element_tensor(i, j)

            # Prepare coefficents and entries for inner product
            coefficients = []
            entries = []
            for (c, rtype, k) in rhs:

                # Set coefficient
                if rtype == 0:
                    coefficients.append(c)
                    entries.append(element_tensor(k, j))
                else:
                    a = A0.secondary_multi_index.indices[k]
                    gk = geometry_tensor(j, a)
                    g_set.add(gk)
                    coefficients.append(c)
                    entries.append(gk)

            # Generate code for inner product
            value = inner_product(coefficients, entries)

            # Add declaration
            lines.append(assign(name, value))

        # Add some space
        if len(terms) > 1:
            lines.append("")

    # Sum contributions if we have more than one term
    if len(terms) > 1:
        add = format["add"]
        A0, GK, optimized_contraction = terms[0]
        for i in range(len(A0.primary_multi_index.indices)):
            name = format["element tensor"](i)
            value = add([element_tensor(i, j) for j in range(len(terms))])
            lines.append(assign(name, value))

    return "\n".join(lines)

def _generate_geometry_tensors(terms, j_set, g_set, tdim, gdim):
    "Generate code for computation of geometry tensors."

    # Prefetch formats to speed up code generation
    format_add             = format["addition"]
    format_geometry_tensor = format["geometry tensor"]
    format_scale_factor    = format["scale factor"]
    format_declaration     = format["const float declaration"]

    # Iterate over all terms
    lines = []
    offset = 0
    det_used = False

    for (i, term) in enumerate(terms):

        # Get secondary indices
        A0, GK, optimized_contraction = term
        secondary_indices = GK.secondary_multi_index.indices

        # Hack to keep old code generation based on factorization of GK
        # in case we want to reimplement factorization
        GKs = [GK]

        # Iterate over secondary indices
        for a in secondary_indices:

            # Skip code generation if term is not used
            if not format["geometry tensor"](i, a) in g_set: continue

            # Compute factorized values
            values = [_generate_entry(GK, a, offset + j, j_set, tdim, gdim) \
                          for (j, GK) in enumerate(GKs)]

            # Sum factorized values
            name = format_geometry_tensor(i, a)
            value = format_add(values)

            # Multiply with determinant factor
            dets = GK.determinants
            value = _multiply_value_by_det(value, dets, len(values) > 1, j_set)
            det_used = True

            # Add code
            lines.append(format_declaration(name, value))

        # Add to offset
        offset += len(GKs)

    # Add scale factor
    if det_used:
        j_set.add(format_scale_factor) # meg says: If all values vanish, det is not used.

    return "\n".join(lines)

def _generate_entry(GK, a, i, j_set, tdim, gdim):
    "Generate code for the value of a GK entry."

    # Prefetch formats to speed up code generation
    grouping = format["grouping"]
    add      = format["addition"]
    multiply = format["multiply"]

    # Compute product of factors outside sum
    factors = _extract_factors(GK, a, None, j_set, tdim, gdim,
                              MonomialIndex.SECONDARY)

    # Compute sum of products of factors inside sum
    terms = [multiply(_extract_factors(GK, a, b, j_set, tdim, gdim,
                                       MonomialIndex.EXTERNAL))
             for b in GK.external_multi_index.indices]

    # Compute product
    if factors:
        entry = multiply(factors + [grouping(add(terms))])
    else:
        entry = add(terms)

    return entry

def _multiply_value_by_det(value, dets, is_sum, j_set):
    "Generate code for multiplication of value by determinant(s)."

    # FIXME: MER: This is way complicated than it should be

    # Cell / exterior facets:
    d = []
    if all([det.restriction == None for det in dets]):
        total_power = sum(det.power for det in dets)
        if not total_power == 0:
            J = format["det(J)"](None)
            d += [format["power"](J, total_power)]
            j_set.add(J)
    # Interior facets
    else:
        for det in dets:
            if not det.power == 0:
                J = format["det(J)"](det.restriction)
                d += [format["power"](J, det.power)]
                j_set.add(J)

    if value == "1.0":
        v = []
    elif is_sum:
        v = [format["grouping"](value)]
    else:
        v = [value]

    return format["multiply"](d + [format["scale factor"]] + v)

def _extract_factors(GK, a, b, j_set, tdim, gdim, index_type):
    "Extract factors of given index type in GK entry."

    # Prefetch formats to speed up code generation
    coefficient = format["coefficient"]["ufc"]
    transform = format["transform"]

    # List of factors
    factors = []

    # Compute product of coefficients
    for c in GK.coefficients:
        if c.index.index_type == index_type:
            factors.append(coefficient(c.number, c.index(secondary=a)))

    # Compute product of transforms
    for t in GK.transforms:

        # Note non-trivial logic here
        if index_type == MonomialIndex.EXTERNAL:
            include_index = MonomialIndex.EXTERNAL in (t.index0.index_type, t.index1.index_type)
        else:
            include_index = not (MonomialIndex.EXTERNAL in (t.index0.index_type, t.index1.index_type))

        # Add factor
        if include_index:
            # FIXME: Dimensions of J and K are transposed, what is the right thing to fix this hack?
            if t.transform_type == "J": #MonomialTransform.J:
                dim0, dim1 = gdim, tdim
            elif t.transform_type == "JINV": #MonomialTransform.JINV:
                dim0, dim1 = tdim, gdim
            else:
                error("Unknown transform type, fix this hack.")

            factors.append(transform(t.transform_type,
                                     t.index0(secondary=a, external=b),
                                     t.index1(secondary=a, external=b),
                                     dim0, dim1,
                                     t.restriction))
            j_set.add(factors[-1])

    return factors<|MERGE_RESOLUTION|>--- conflicted
+++ resolved
@@ -53,16 +53,10 @@
 
     # Extract data from intermediate representation
     AK = ir["AK"]
-<<<<<<< HEAD
-    domain_type = ir["domain_type"]
+    integral_type = ir["integral_type"]
     tdim = ir["cell"].topological_dimension()
     gdim = ir["cell"].geometric_dimension()
     cell = ir["cell"]
-=======
-    integral_type = ir["integral_type"]
-    tdim = ir["topological_dimension"]
-    gdim = ir["geometric_dimension"]
->>>>>>> fbbadf52
     oriented = ir["needs_oriented"]
     num_facets = ir["num_facets"]
 
