"Code generator for tensor representation"

# Copyright (C) 2004-2013 Anders Logg
#
# This file is part of FFC.
#
# FFC is free software: you can redistribute it and/or modify
# it under the terms of the GNU Lesser General Public License as published by
# the Free Software Foundation, either version 3 of the License, or
# (at your option) any later version.
#
# FFC is distributed in the hope that it will be useful,
# but WITHOUT ANY WARRANTY; without even the implied warranty of
# MERCHANTABILITY or FITNESS FOR A PARTICULAR PURPOSE. See the
# GNU Lesser General Public License for more details.
#
# You should have received a copy of the GNU Lesser General Public License
# along with FFC. If not, see <http://www.gnu.org/licenses/>.
#
# Modified by Kristian B. Oelgaard, 2009-2010
# Modified by Marie Rognes, 2007
# Modified by Garth N. Wells, 2009
# Modified by Mehdi Nikbakht, 2010
# Modified by Martin Alnaes, 2013
#
# First added:  2004-11-03
# Last changed: 2013-02-10

# FFC modules
from ffc.log import error
from ffc.cpp import format, remove_unused, count_ops

# FFC tensor representation modules
from ffc.tensor.monomialtransformation import MonomialIndex
from ffc.representationutils import initialize_integral_code

def generate_integral_code(ir, prefix, parameters):
    "Generate code for integral from intermediate representation."
    code = initialize_integral_code(ir, prefix, parameters)
    code["tabulate_tensor"] = _tabulate_tensor(ir, parameters)
    return code

def _tabulate_tensor(ir, parameters):
    "Generate code for tabulate_tensor."

    # Prefetch formats to speed up code generation
    comment = format["comment"]
    switch = format["switch"]

    # Set of used variables for Jacobian and geometry tensor
    j_set = set()
    g_set = set()

    # Extract data from intermediate representation
    AK = ir["AK"]
    domain_type = ir["domain_type"]
    tdim = ir["cell"].topological_dimension()
    gdim = ir["cell"].geometric_dimension()
    cell = ir["cell"]
    oriented = ir["needs_oriented"]
    num_facets = ir["num_facets"]

    # Check integral type and generate code
    if domain_type == "cell":

        # Generate code for one single tensor contraction
        t_code = _generate_tensor_contraction(AK, parameters, g_set)

        # Generate code for geometry tensors
        g_code = _generate_geometry_tensors(AK, j_set, g_set, tdim, gdim)

        # Generate code for basic geometric quantities
        j_code  = ""
        j_code += format["compute_jacobian"](cell)
        j_code += "\n"
        j_code += format["compute_jacobian_inverse"](cell)
        if oriented:
            j_code += format["orientation"]["ufc"](tdim, gdim)
        j_code += "\n"
        j_code += format["scale factor snippet"]["ufc"]

    elif domain_type == "exterior_facet":

        # Generate code for num_facets tensor contractions
        cases = [None for i in range(num_facets)]
        for i in range(num_facets):
            cases[i] = _generate_tensor_contraction(AK[i], parameters, g_set)
        t_code = switch(format["facet"](None), cases)

        # Generate code for geometry tensors
        g_code = _generate_geometry_tensors(AK[0], j_set, g_set, tdim, gdim)

        # Generate code for Jacobian
        j_code = ""
        j_code += format["compute_jacobian"](cell)
        j_code += "\n"
        j_code += format["compute_jacobian_inverse"](cell)
        if oriented:
            j_code += format["orientation"]["ufc"](tdim, gdim)
        j_code += "\n"
        j_code += format["facet determinant"]["ufc"](tdim, gdim)

    elif domain_type == "interior_facet":

        # Generate code for num_facets x num_facets tensor contractions
        cases = [[None for j in range(num_facets)] for i in range(num_facets)]
        for i in range(num_facets):
            for j in range(num_facets):
                cases[i][j] = _generate_tensor_contraction(AK[i][j], parameters, g_set)
        t_code = switch(format["facet"]("+"), [switch(format["facet"]("-"), cases[i]) for i in range(len(cases))])

        # Generate code for geometry tensors
        g_code = _generate_geometry_tensors(AK[0][0], j_set, g_set, tdim, gdim)

        # Generate code for Jacobian
        j_code = ""
        for _r in ["+", "-"]:
            j_code += format["compute_jacobian"](cell, r=_r)
            j_code += "\n"
            j_code += format["compute_jacobian_inverse"](cell, r=_r)
            j_code += "\n"
            if oriented:
                j_code += format["orientation"](tdim, gdim, r=_r)
<<<<<<< HEAD

        j_code += format["facet determinant"]["ufc"](tdim, gdim, r="+")
=======
        j_code += format["facet determinant"](tdim, gdim, r="+")
>>>>>>> cbd02901
        j_code += "\n"

    else:
        error("Unhandled integral type: " + str(domain_type))

    # Remove unused declarations from Jacobian code
    j_code = remove_unused(j_code, j_set)

    # Compute total number of operations
    j_ops, g_ops, t_ops = [count_ops(c) for c in (j_code, g_code, t_code)]
    total_ops = j_ops + g_ops + t_ops

    # Add generated code
    lines = []
    lines.append(comment("Number of operations (multiply-add pairs) for Jacobian data:      %d" % j_ops))
    lines.append(comment("Number of operations (multiply-add pairs) for geometry tensor:    %d" % g_ops))
    lines.append(comment("Number of operations (multiply-add pairs) for tensor contraction: %d" % t_ops))
    lines.append(comment("Total number of operations (multiply-add pairs):                  %d" % total_ops))
    lines.append("")
    lines.append(j_code)
    lines.append("")
    lines.append(comment("Compute geometry tensor"))
    lines.append(g_code)
    lines.append("")
    lines.append(comment("Compute element tensor"))
    lines.append(t_code)

    return "\n".join(lines)

def _generate_tensor_contraction(terms, parameters, g_set):
    """
    Generate code for computation of tensor contraction, choosing
    either standard or optimized contraction.
    """

    # Only check first term, assuming either non or all are optimized
    A0, GK, optimized_contraction = terms[0]
    if optimized_contraction is None:
        return _generate_tensor_contraction_standard(terms, parameters, g_set)
    else:
        return _generate_tensor_contraction_optimized(terms, parameters, g_set)

def _generate_tensor_contraction_standard(terms, parameters, g_set):
    """
    Generate code for computation of tensor contraction using full
    tensor contraction.
    """

    # Prefetch formats to speed up code generation
    iadd            = format["iadd"]
    assign          = format["assign"]
    element_tensor  = format["element tensor"]["ufc"]
    geometry_tensor = format["geometry tensor"]
    zero            = format["float"](0)
    inner_product   = format["inner product"]

    # True if we should add to element tensor (not used)
    incremental = False

    # Get machine precision
    epsilon = parameters["epsilon"]

    # Get list of primary indices (should be the same so pick first)
    A0, GK, optimized_contraction = terms[0]
    primary_indices = A0.primary_multi_index.indices

    # Generate code for geometry tensor entries
    gk_tensor = []
    for (j, (A0, GK, optimized_contraction)) in enumerate(terms):
        gk_tensor_j = []
        for a in A0.secondary_multi_index.indices:
            gk_tensor_j.append((geometry_tensor(j, a), a))
        gk_tensor.append((gk_tensor_j, j))

    # Generate code for computing the element tensor
    lines = []
    for (k, i) in enumerate(primary_indices):
        name = element_tensor(k)
        coefficients = []
        entries = []
        for (gka, j) in gk_tensor:
            (A0, GK, optimized_contraction) = terms[j]
            for (gk, a) in gka:
                a0 = A0.A0[tuple(i + a)]

                # Skip small values
                if abs(a0) < epsilon: continue

                # Compute value
                coefficients.append(a0)
                entries.append(gk)

                # Remember that gk has been used
                g_set.add(gk)

        # Compute inner product
        value = inner_product(coefficients, entries)

        # Handle special case
        value = value or zero

        # Add value
        if incremental:
            lines.append(iadd(name, value))
        else:
            lines.append(assign(name, value))

    return "\n".join(lines)

def _generate_tensor_contraction_optimized(terms, parameters, g_set):
    """
    Generate code for computation of tensor contraction using
    optimized tensor contraction.
    """

    # Prefetch formats to speed up code generation
    assign            = format["assign"]
    geometry_tensor   = format["geometry tensor"]
    inner_product     = format["inner product"]
    float_declaration = format["float declaration"]

    # Handle naming of entries depending on the number of terms
    if len(terms) == 1:
        element_tensor = lambda i, j: format["element tensor"](i)
    else:
        element_tensor = lambda i, j: format["element tensor term"](i, j)

    # Iterate over terms
    lines = []
    for (j, (A0, GK, optimized_contraction)) in enumerate(terms):

        # Check that an optimized contraction has been computed
        if optimized_contraction is None:
            error("Missing optimized tensor contraction.")

        # Declare array if necessary
        if len(terms) > 1:
            num_entries = len(optimized_contraction)
            lines.append("%s %s;" % (float_declaration, element_tensor(num_entries, j)))

        # Iterate over entries in element tensor
        for (lhs, rhs) in optimized_contraction:

            # Sanity check
            ltype, i = lhs
            if ltype != 0:
                error("Expecting element tensor entry from FErari but got something else.")

            # Create name of entry
            name = element_tensor(i, j)

            # Prepare coefficents and entries for inner product
            coefficients = []
            entries = []
            for (c, rtype, k) in rhs:

                # Set coefficient
                if rtype == 0:
                    coefficients.append(c)
                    entries.append(element_tensor(k, j))
                else:
                    a = A0.secondary_multi_index.indices[k]
                    gk = geometry_tensor(j, a)
                    g_set.add(gk)
                    coefficients.append(c)
                    entries.append(gk)

            # Generate code for inner product
            value = inner_product(coefficients, entries)

            # Add declaration
            lines.append(assign(name, value))

        # Add some space
        if len(terms) > 1:
            lines.append("")

    # Sum contributions if we have more than one term
    if len(terms) > 1:
        add = format["add"]
        A0, GK, optimized_contraction = terms[0]
        for i in range(len(A0.primary_multi_index.indices)):
            name = format["element tensor"](i)
            value = add([element_tensor(i, j) for j in range(len(terms))])
            lines.append(assign(name, value))

    return "\n".join(lines)

def _generate_geometry_tensors(terms, j_set, g_set, tdim, gdim):
    "Generate code for computation of geometry tensors."

    # Prefetch formats to speed up code generation
    format_add             = format["addition"]
    format_geometry_tensor = format["geometry tensor"]
    format_scale_factor    = format["scale factor"]
    format_declaration     = format["const float declaration"]

    # Iterate over all terms
    lines = []
    offset = 0
    det_used = False

    for (i, term) in enumerate(terms):

        # Get secondary indices
        A0, GK, optimized_contraction = term
        secondary_indices = GK.secondary_multi_index.indices

        # Hack to keep old code generation based on factorization of GK
        # in case we want to reimplement factorization
        GKs = [GK]

        # Iterate over secondary indices
        for a in secondary_indices:

            # Skip code generation if term is not used
            if not format["geometry tensor"](i, a) in g_set: continue

            # Compute factorized values
            values = [_generate_entry(GK, a, offset + j, j_set, tdim, gdim) \
                          for (j, GK) in enumerate(GKs)]

            # Sum factorized values
            name = format_geometry_tensor(i, a)
            value = format_add(values)

            # Multiply with determinant factor
            dets = GK.determinants
            value = _multiply_value_by_det(value, dets, len(values) > 1, j_set)
            det_used = True

            # Add code
            lines.append(format_declaration(name, value))

        # Add to offset
        offset += len(GKs)

    # Add scale factor
    if det_used:
        j_set.add(format_scale_factor) # meg says: If all values vanish, det is not used.

    return "\n".join(lines)

def _generate_entry(GK, a, i, j_set, tdim, gdim):
    "Generate code for the value of a GK entry."

    # Prefetch formats to speed up code generation
    grouping = format["grouping"]
    add      = format["addition"]
    multiply = format["multiply"]

    # Compute product of factors outside sum
    factors = _extract_factors(GK, a, None, j_set, tdim, gdim,
                              MonomialIndex.SECONDARY)

    # Compute sum of products of factors inside sum
    terms = [multiply(_extract_factors(GK, a, b, j_set, tdim, gdim,
                                       MonomialIndex.EXTERNAL))
             for b in GK.external_multi_index.indices]

    # Compute product
    if factors:
        entry = multiply(factors + [grouping(add(terms))])
    else:
        entry = add(terms)

    return entry

def _multiply_value_by_det(value, dets, is_sum, j_set):
    "Generate code for multiplication of value by determinant(s)."

    # FIXME: MER: This is way complicated than it should be

    # Cell / exterior facets:
    d = []
    if all([det.restriction == None for det in dets]):
        total_power = sum(det.power for det in dets)
        if not total_power == 0:
            J = format["det(J)"](None)
            d += [format["power"](J, total_power)]
            j_set.add(J)
    # Interior facets
    else:
        for det in dets:
            if not det.power == 0:
                J = format["det(J)"](det.restriction)
                d += [format["power"](J, det.power)]
                j_set.add(J)

    if value == "1.0":
        v = []
    elif is_sum:
        v = [format["grouping"](value)]
    else:
        v = [value]

    return format["multiply"](d + [format["scale factor"]] + v)

def _extract_factors(GK, a, b, j_set, tdim, gdim, index_type):
    "Extract factors of given index type in GK entry."

    # Prefetch formats to speed up code generation
    coefficient = format["coefficient"]["ufc"]
    transform = format["transform"]

    # List of factors
    factors = []

    # Compute product of coefficients
    for c in GK.coefficients:
        if c.index.index_type == index_type:
            factors.append(coefficient(c.number, c.index(secondary=a)))

    # Compute product of transforms
    for t in GK.transforms:

        # Note non-trivial logic here
        if index_type == MonomialIndex.EXTERNAL:
            include_index = MonomialIndex.EXTERNAL in (t.index0.index_type, t.index1.index_type)
        else:
            include_index = not (MonomialIndex.EXTERNAL in (t.index0.index_type, t.index1.index_type))

        # Add factor
        if include_index:
            # FIXME: Dimensions of J and K are transposed, what is the right thing to fix this hack?
            if t.transform_type == "J": #MonomialTransform.J:
                dim0, dim1 = gdim, tdim
            elif t.transform_type == "JINV": #MonomialTransform.JINV:
                dim0, dim1 = tdim, gdim
            else:
                error("Unknown transform type, fix this hack.")

            factors.append(transform(t.transform_type,
                                     t.index0(secondary=a, external=b),
                                     t.index1(secondary=a, external=b),
                                     dim0, dim1,
                                     t.restriction))
            j_set.add(factors[-1])

    return factors<|MERGE_RESOLUTION|>--- conflicted
+++ resolved
@@ -120,13 +120,8 @@
             j_code += format["compute_jacobian_inverse"](cell, r=_r)
             j_code += "\n"
             if oriented:
-                j_code += format["orientation"](tdim, gdim, r=_r)
-<<<<<<< HEAD
-
+                j_code += format["orientation"]["ufc"](tdim, gdim, r=_r)
         j_code += format["facet determinant"]["ufc"](tdim, gdim, r="+")
-=======
-        j_code += format["facet determinant"](tdim, gdim, r="+")
->>>>>>> cbd02901
         j_code += "\n"
 
     else:
