--- conflicted
+++ resolved
@@ -188,12 +188,8 @@
     code["signature"] = ret('"%s"' % ir["signature"])
     code["needs_mesh_entities"] \
         = _needs_mesh_entities(ir["needs_mesh_entities"])
-<<<<<<< HEAD
     code["topological_dimension"] = ret(ir["cell"].topological_dimension())
     code["geometric_dimension"] = ret(ir["cell"].geometric_dimension())
-=======
-    code["topological_dimension"] = ret(ir["topological_dimension"])
->>>>>>> 85472200
     code["global_dimension"] = _global_dimension(ir["global_dimension"])
     code["num_element_dofs"] = ret(ir["num_element_dofs"])
     code["num_facet_dofs"] = ret(ir["num_facet_dofs"])
