"""
Compiler stage 4: Code generation
---------------------------------

This module implements the generation of C++ code for the body of each
UFC function from an (optimized) intermediate representation (OIR).
"""

# Copyright (C) 2009-2013 Anders Logg
#
# This file is part of FFC.
#
# FFC is free software: you can redistribute it and/or modify
# it under the terms of the GNU Lesser General Public License as published by
# the Free Software Foundation, either version 3 of the License, or
# (at your option) any later version.
#
# FFC is distributed in the hope that it will be useful,
# but WITHOUT ANY WARRANTY; without even the implied warranty of
# MERCHANTABILITY or FITNESS FOR A PARTICULAR PURPOSE. See the
# GNU Lesser General Public License for more details.
#
# You should have received a copy of the GNU Lesser General Public License
# along with FFC. If not, see <http://www.gnu.org/licenses/>.
#
# Modified by Mehdi Nikbakht 2010
# Modified by Martin Alnaes, 2013
#
# First added:  2009-12-16
# Last changed: 2014-03-19

# FFC modules
from ffc.log import info, begin, end, debug_code
from ffc.cpp import format, indent
from ffc.cpp import set_exception_handling

# FFC code generation modules
from ffc.evaluatebasis import _evaluate_basis, _evaluate_basis_all
from ffc.evaluatebasisderivatives import _evaluate_basis_derivatives
from ffc.evaluatebasisderivatives import _evaluate_basis_derivatives_all
from ffc.evaluatedof import evaluate_dof_and_dofs, affine_weights
from ffc.interpolatevertexvalues import interpolate_vertex_values

from ffc.representation import pick_representation


# Errors issued for non-implemented functions
def _not_implemented(function_name, return_null=False):
    body = format["exception"]("%s not yet implemented." % function_name)
    if return_null:
        body += "\n" + format["return"](0)
    return body


def generate_code(ir, prefix, parameters):
    "Generate code from intermediate representation."

    begin("Compiler stage 4: Generating code")

    # FIXME: Document option -fconvert_exceptions_to_warnings
    # FIXME: Remove option epsilon and just rely on precision?

    # Set code generation parameters
#    set_float_formatting(int(parameters["precision"]))
    set_exception_handling(parameters["convert_exceptions_to_warnings"])

    # Extract representations
    ir_elements, ir_dofmaps, ir_integrals, ir_forms = ir

    # Generate code for elements
    info("Generating code for %d element(s)" % len(ir_elements))
    code_elements = [_generate_element_code(ir, prefix, parameters)
                     for ir in ir_elements]

    # Generate code for dofmaps
    info("Generating code for %d dofmap(s)" % len(ir_dofmaps))
    code_dofmaps = [_generate_dofmap_code(ir, prefix, parameters)
                    for ir in ir_dofmaps]

    # Generate code for integrals
    info("Generating code for integrals")
    code_integrals = [_generate_integral_code(ir, prefix, parameters)
                      for ir in ir_integrals]

    # Generate code for forms
    info("Generating code for forms")
    code_forms = [_generate_form_code(ir, prefix, parameters)
                  for ir in ir_forms]

    end()

    return code_elements, code_dofmaps, code_integrals, code_forms


def _generate_element_code(ir, prefix, parameters):
    "Generate code for finite element from intermediate representation."

    # Skip code generation if ir is None
    if ir is None:
        return None

    # Prefetch formatting to speedup code generation
    ret = format["return"]
    classname = format["classname finite_element"]
    do_nothing = format["do nothing"]
    create = format["create foo"]

    # Codes generated together
    (evaluate_dof_code, evaluate_dofs_code) \
        = evaluate_dof_and_dofs(ir["evaluate_dof"])

    # Generate code
    code = {}
    code["classname"] = classname(prefix, ir["id"])
    code["members"] = ""
    code["constructor"] = do_nothing
    code["constructor_arguments"] = ""
    code["initializer_list"] = ""
    code["destructor"] = do_nothing
    code["signature"] = ret('"%s"' % ir["signature"])
    code["cell_shape"] = ret(format["cell"](ir["cell"].cellname()))
    code["topological_dimension"] = ret(ir["cell"].topological_dimension())
    code["geometric_dimension"] = ret(ir["cell"].geometric_dimension())
    code["space_dimension"] = ret(ir["space_dimension"])
    code["value_rank"] = ret(ir["value_rank"])
    code["value_dimension"] = _value_dimension(ir["value_dimension"])
    code["evaluate_basis"] = _evaluate_basis(ir["evaluate_basis"])
    code["evaluate_basis_all"] = _evaluate_basis_all(ir["evaluate_basis"])
    code["evaluate_basis_derivatives"] \
        = _evaluate_basis_derivatives(ir["evaluate_basis"])
    code["evaluate_basis_derivatives_all"] \
        = _evaluate_basis_derivatives_all(ir["evaluate_basis"])
    code["evaluate_dof"] = evaluate_dof_code
    code["evaluate_dofs"] = evaluate_dofs_code
    code["interpolate_vertex_values"] \
        = interpolate_vertex_values(ir["interpolate_vertex_values"])
    code["map_from_reference_cell"] \
        = _not_implemented("map_from_reference_cell")
    code["map_to_reference_cell"] = _not_implemented("map_to_reference_cell")
    code["num_sub_elements"] = ret(ir["num_sub_elements"])
    code["create_sub_element"] = _create_foo(prefix, "finite_element",
                                             ir["create_sub_element"])
    code["create"] = ret(create(code["classname"]))

    # Postprocess code
    _postprocess_code(code, parameters)

    return code


def _generate_dofmap_code(ir, prefix, parameters):
    "Generate code for dofmap from intermediate representation."

    # Skip code generation if ir is None
    if ir is None:
        return None

    # Prefetch formatting to speedup code generation
    ret = format["return"]
    classname = format["classname dofmap"]
    declare = format["declaration"]
    assign = format["assign"]
    do_nothing = format["do nothing"]
    switch = format["switch"]
    f_int = format["int"]
    f_d = format["argument dimension"]
    create = format["create foo"]

    # Generate code
    code = {}
    code["classname"] = classname(prefix, ir["id"])
    code["members"] = ""
    code["constructor"] = do_nothing
    code["constructor_arguments"] = ""
    code["initializer_list"] = ""
    code["destructor"] = do_nothing
    code["signature"] = ret('"%s"' % ir["signature"])
<<<<<<< HEAD
    code["needs_mesh_entities"] = _needs_mesh_entities(ir["needs_mesh_entities"])
    code["topological_dimension"] = ret(ir["cell"].topological_dimension())
    code["geometric_dimension"] = ret(ir["cell"].geometric_dimension())
=======
    code["needs_mesh_entities"] \
        = _needs_mesh_entities(ir["needs_mesh_entities"])
    code["topological_dimension"] = ret(ir["topological_dimension"])
    code["geometric_dimension"] = ret(ir["geometric_dimension"])
>>>>>>> 7377598a
    code["global_dimension"] = _global_dimension(ir["global_dimension"])
    code["local_dimension"] = ret(ir["local_dimension"])
    code["num_facet_dofs"] = ret(ir["num_facet_dofs"])
    code["num_entity_dofs"] \
        = switch(f_d, [ret(num) for num in ir["num_entity_dofs"]],
                 ret(f_int(0)))
    code["tabulate_dofs"] = _tabulate_dofs(ir["tabulate_dofs"])
    code["tabulate_facet_dofs"] \
        = _tabulate_facet_dofs(ir["tabulate_facet_dofs"])
    code["tabulate_entity_dofs"] \
        = _tabulate_entity_dofs(ir["tabulate_entity_dofs"])
    code["tabulate_coordinates"] \
        = _tabulate_coordinates(ir["tabulate_coordinates"])
    code["num_sub_dofmaps"] = ret(ir["num_sub_dofmaps"])
    code["create_sub_dofmap"] = _create_foo(prefix, "dofmap",
                                            ir["create_sub_dofmap"])
    code["create"] = ret(create(code["classname"]))

    # Postprocess code
    _postprocess_code(code, parameters)

    return code


def _generate_integral_code(ir, prefix, parameters):
    "Generate code for integrals from intermediate representation."

    # Skip code generation if ir is None
    if ir is None:
        return None

    # Select representation
    r = pick_representation(ir["representation"])

    # Generate code
    code = r.generate_integral_code(ir, prefix, parameters)

    # Indent code (unused variables should already be removed)
    # FIXME: Remove this quick hack
    if ir["representation"] != "uflacs":
        _indent_code(code)

    return code


def _generate_original_coefficient_position(original_coefficient_positions):
    # TODO: I don't know how to implement this using the format dict,
    # this will do for now:
    initializer_list = ", ".join(str(i)
                                 for i in original_coefficient_positions)
    code = '\n'.join([
        "static const std::vector<std::size_t> position({%s});"
        % initializer_list, "return position[i];",
        ])
    return code


def _generate_form_code(ir, prefix, parameters):
    "Generate code for form from intermediate representation."

    # Skip code generation if ir is None
    if ir is None:
        return None

    # Prefetch formatting to speedup code generation
    ret = format["return"]
    classname = format["classname form"]
    do_nothing = format["do nothing"]

    # Generate code
    code = {}
    code["classname"] = classname(prefix, ir["id"])
    code["members"] = ""

    code["constructor"] = do_nothing
    code["constructor_arguments"] = ""
    code["initializer_list"] = ""
    code["destructor"] = do_nothing

    code["signature"] = ret('"%s"' % ir["signature"])
    code["original_coefficient_position"] \
        = _generate_original_coefficient_position(ir["original_coefficient_positions"])
    code["rank"] = ret(ir["rank"])
    code["num_coefficients"] = ret(ir["num_coefficients"])

    code["create_finite_element"] = _create_foo(prefix, "finite_element",
                                                ir["create_finite_element"])
    code["create_dofmap"] = _create_foo(prefix, "dofmap", ir["create_dofmap"])

    integral_types = ["cell", "exterior_facet", "interior_facet", "point",
                      "custom"]
    for integral_type in integral_types:
        code["num_%s_domains" % integral_type] = ret(ir["num_%s_domains"
                                                        % integral_type])
        code["has_%s_integrals" % integral_type] \
            = _has_foo_integrals(ir, integral_type)
        code["create_%s_integral" % integral_type] \
            = _create_foo_integral(ir, integral_type, prefix)
        code["create_default_%s_integral" % integral_type] \
            = _create_default_foo_integral(ir, integral_type, prefix)

    # Postprocess code
    _postprocess_code(code, parameters)

    return code

#--- Code generation for non-trivial functions ---


def _value_dimension(ir):
    "Generate code for value_dimension."
    ret = format["return"]
    axis = format["argument axis"]
    f_int = format["int"]

    if ir == ():
        return ret(1)
    return format["switch"](axis, [ret(n) for n in ir], ret(f_int(0)))


def _needs_mesh_entities(ir):
    """
    Generate code for needs_mesh_entities. ir is a list of num dofs
    per entity.
    """
    ret = format["return"]
    boolean = format["bool"]
    dimension = format["argument dimension"]

    return format["switch"](dimension, [ret(boolean(c)) for c in ir],
                            ret(boolean(False)))


def _global_dimension(ir):
    """Generate code for global_dimension. ir[0] is a list of num dofs per
    entity."""

    num_dofs = ir[0]
    component = format["component"]
    entities = format["num entities"]
    dimension = format["inner product"]([format["int"](d) for d in num_dofs],
                                        [component(entities, d)
                                         for d in range(len(num_dofs))])
    # Handle global "elements" if any
    if ir[1]:
        dimension = format["add"]([dimension, format["int"](ir[1])])
        try:
            dimension = format["int"](eval(dimension))
        except:
            pass

    code = format["return"](dimension)

    return code


def _tabulate_facet_dofs(ir):
    "Generate code for tabulate_facet_dofs."

    assign = format["assign"]
    component = format["component"]
    dofs = format["argument dofs"]
    cases = ["\n".join(assign(component(dofs, i), dof)
                       for (i, dof) in enumerate(facet))
             for facet in ir]
    return format["switch"](format["facet"](None), cases)


def _tabulate_dofs(ir):
    "Generate code for tabulate_dofs."

    # Prefetch formats
    add = format["addition"]
    iadd = format["iadd"]
    multiply = format["multiply"]
    assign = format["assign"]
    component = format["component"]
    entity_index = format["entity index"]
    num_entities_format = format["num entities"]
    unsigned_int = format["uint declaration"]
    dofs_variable = format["argument dofs"]

    if ir is None:
        return assign(component(dofs_variable, 0), 0)

    # Extract representation
    (dofs_per_element, num_dofs_per_element, num_entities,
     need_offset, fakes) = ir

    # Declare offset if needed
    code = []
    offset_name = "0"
    if need_offset:
        offset_name = "offset"
        code.append(format["declaration"](unsigned_int, offset_name, 0))

    # Generate code for each element
    i = 0
    for (no, num_dofs) in enumerate(dofs_per_element):

        # Handle fakes (Space of reals)
        if fakes[no] and num_dofs_per_element[no] == 1:
            code.append(assign(component(dofs_variable, i), offset_name))
            if offset_name != "0":
                code.append(iadd(offset_name, 1))
            i += 1
            continue

        # Generate code for each degree of freedom for each dimension
        for (dim, num) in enumerate(num_dofs):

            # Ignore if no dofs for this dimension
            if not num[0]:
                continue

            for (k, dofs) in enumerate(num):
                v = multiply([len(num[k]), component(entity_index, (dim, k))])
                for (j, dof) in enumerate(dofs):
                    value = add([offset_name, v, j])
                    code.append(assign(component(dofs_variable, dof+i), value))

            # Update offset corresponding to mesh entity:
            if need_offset:
                addition = multiply([len(num[0]),
                                     component(num_entities_format, dim)])
                code.append(iadd("offset", addition))

        i += num_dofs_per_element[no]

    return "\n".join(code)


def _tabulate_coordinates(ir):
    "Generate code for tabulate_coordinates."

    # Raise error if tabulate_coordinates is ill-defined
    if not ir:
        msg = "tabulate_coordinates is not defined for this element"
        return format["exception"](msg)

    # Extract formats:
    inner_product = format["inner product"]
    component = format["component"]
    precision = format["float"]
    assign = format["assign"]
    f_x = format["vertex_coordinates"]
    coordinates = format["argument coordinates"]

    # Extract coordinates and cell dimension
<<<<<<< HEAD
    gdim = ir["cell"].geometric_dimension()
    tdim = ir["cell"].topological_dimension()
    #cell_dim = len(ir[0])
=======
    gdim = ir["gdim"]
    tdim = ir["tdim"]
>>>>>>> 7377598a

    # Aid mapping points from reference to physical element
    coefficients = affine_weights(tdim)

    # Generate code for each point and each component
    code = []
    for (i, coordinate) in enumerate(ir["points"]):

        w = coefficients(coordinate)
        for j in range(gdim):
            # Compute physical coordinate
            coords = [component(f_x(), (k*gdim + j,)) for k in range(tdim + 1)]
            value = inner_product(w, coords)

            # Assign coordinate
            code.append(assign(component(coordinates, (i*gdim + j)), value))

    return "\n".join(code)


def _tabulate_entity_dofs(ir):
    "Generate code for tabulate_entity_dofs."

    # Extract variables from ir
    entity_dofs, num_dofs_per_entity = ir

    # Prefetch formats
    assign = format["assign"]
    component = format["component"]
    f_d = format["argument dimension"]
    f_i = format["argument entity"]
    dofs = format["argument dofs"]

    # Add check that dimension and number of mesh entities is valid
    dim = len(num_dofs_per_entity)
    excpt = format["exception"]("%s is larger than dimension (%d)"
                                % (f_d, dim - 1))
    code = [format["if"]("%s > %d" % (f_d, dim-1), excpt)]

    # Generate cases for each dimension:
    all_cases = ["" for d in range(dim)]
    for d in range(dim):

        # Ignore if no entities for this dimension
        if num_dofs_per_entity[d] == 0:
            continue

        # Add check that given entity is valid:
        num_entities = len(entity_dofs[d].keys())
        excpt = format["exception"]("%s is larger than number of entities (%d)"
                                    % (f_i, num_entities - 1))
        check = format["if"]("%s > %d" % (f_i, num_entities - 1), excpt)

        # Generate cases for each mesh entity
        cases = ["\n".join(assign(component(dofs, j), dof)
                           for (j, dof) in enumerate(entity_dofs[d][entity]))
                 for entity in range(num_entities)]

        # Generate inner switch with preceding check
        all_cases[d] = "\n".join([check, format["switch"](f_i, cases)])

    # Generate outer switch
    code.append(format["switch"](f_d, all_cases))

    return "\n".join(code)


#--- Utility functions ---


def _create_foo(prefix, class_name, postfix, numbers=None):
    "Generate code for create_<foo>."
    f_i = format["argument sub"]
    ret = format["return"]
    create = format["create foo"]

    class_names = ["%s_%s_%d" % (prefix.lower(), class_name, i)
                   for i in postfix]
    cases = [ret(create(name)) for name in class_names]
    default = ret(0)
    return format["switch"](f_i, cases, default=default, numbers=numbers)


def _create_foo_integral(ir, integral_type, prefix):
    "Generate code for create_<foo>_integral."
    class_name = integral_type + "_integral_" + str(ir["id"])
    postfix = ir["create_" + integral_type + "_integral"]
    return _create_foo(prefix, class_name, postfix, numbers=postfix)


def _has_foo_integrals(ir, integral_type):
    ret = format["return"]
    b = format["bool"]
    i = ir["has_%s_integrals" % integral_type]
    return ret(b(i))


def _create_default_foo_integral(ir, integral_type, prefix):
    "Generate code for create_default_<foo>_integral."
    ret = format["return"]
    postfix = ir["create_default_" + integral_type + "_integral"]
    if postfix is None:
        return ret(0)
    else:
        create = format["create foo"]
        class_name = integral_type + "_integral_" + str(ir["id"])
        name = "%s_%s_%s" % (prefix.lower(), class_name, postfix)
        return ret(create(name))


def _postprocess_code(code, parameters):
    "Postprocess generated code."
    _indent_code(code)
    _remove_code(code, parameters)


def _indent_code(code):
    "Indent code that should be indented."
    for key in code:
        if not key in ("classname", "members", "constructor_arguments",
                       "initializer_list", "additional_includes_set",
                       "restrict"):
            code[key] = indent(code[key], 4)


def _remove_code(code, parameters):
    "Remove code that should not be generated."
    for key in code:
        flag = "no-" + key
        if flag in parameters and parameters[flag]:
            msg = "// Function %s not generated (compiled with -f%s)" \
                  % (key, flag)
            code[key] = format["exception"](msg)<|MERGE_RESOLUTION|>--- conflicted
+++ resolved
@@ -175,16 +175,10 @@
     code["initializer_list"] = ""
     code["destructor"] = do_nothing
     code["signature"] = ret('"%s"' % ir["signature"])
-<<<<<<< HEAD
-    code["needs_mesh_entities"] = _needs_mesh_entities(ir["needs_mesh_entities"])
+    code["needs_mesh_entities"] \
+        = _needs_mesh_entities(ir["needs_mesh_entities"])
     code["topological_dimension"] = ret(ir["cell"].topological_dimension())
     code["geometric_dimension"] = ret(ir["cell"].geometric_dimension())
-=======
-    code["needs_mesh_entities"] \
-        = _needs_mesh_entities(ir["needs_mesh_entities"])
-    code["topological_dimension"] = ret(ir["topological_dimension"])
-    code["geometric_dimension"] = ret(ir["geometric_dimension"])
->>>>>>> 7377598a
     code["global_dimension"] = _global_dimension(ir["global_dimension"])
     code["local_dimension"] = ret(ir["local_dimension"])
     code["num_facet_dofs"] = ret(ir["num_facet_dofs"])
@@ -434,14 +428,8 @@
     coordinates = format["argument coordinates"]
 
     # Extract coordinates and cell dimension
-<<<<<<< HEAD
     gdim = ir["cell"].geometric_dimension()
     tdim = ir["cell"].topological_dimension()
-    #cell_dim = len(ir[0])
-=======
-    gdim = ir["gdim"]
-    tdim = ir["tdim"]
->>>>>>> 7377598a
 
     # Aid mapping points from reference to physical element
     coefficients = affine_weights(tdim)
