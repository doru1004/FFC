"Quadrature representation class for UFL"

# Copyright (C) 2009-2014 Kristian B. Oelgaard
#
# This file is part of FFC.
#
# FFC is free software: you can redistribute it and/or modify
# it under the terms of the GNU Lesser General Public License as published by
# the Free Software Foundation, either version 3 of the License, or
# (at your option) any later version.
#
# FFC is distributed in the hope that it will be useful,
# but WITHOUT ANY WARRANTY; without even the implied warranty of
# MERCHANTABILITY or FITNESS FOR A PARTICULAR PURPOSE. See the
# GNU Lesser General Public License for more details.
#
# You should have received a copy of the GNU Lesser General Public License
# along with FFC. If not, see <http://www.gnu.org/licenses/>.
#
# Modified by Anders Logg, 2009.
# Modified by Martin Alnaes, 2013-2014

import numpy, itertools

# UFL modules
import ufl
from ufl.classes import Grad, CellAvg, FacetAvg
from ufl.algorithms import extract_unique_elements, extract_type, extract_elements

# FFC modules
from ffc.log import ffc_assert, info, error, warning
from ffc.fiatinterface import create_element
from ffc.fiatinterface import map_facet_points, reference_cell_vertices
from ffc.fiatinterface import cell_to_num_entities
from ffc.quadrature_schemes import create_quadrature

def _create_quadrature_points_and_weights(integral_type,
                                          cell,
                                          degree,
                                          rule):
    if integral_type == "cell":
        (points, weights) = create_quadrature(cell, degree, rule)
    elif integral_type == "exterior_facet" or integral_type == "interior_facet":
        (points, weights) = create_quadrature(cell.facet_cellname(), degree, rule)
    elif integral_type in ("exterior_facet_top", "exterior_facet_bottom", "interior_facet_horiz"):
        (points, weights) = create_quadrature(cell.facet_horiz, degree[0], rule)
    elif integral_type in ("exterior_facet_vert", "interior_facet_vert"):
        if cell.topological_dimension() == 2:
            # extruded interval, so the vertical facet is a line, not an OP cell
            (points, weights) = create_quadrature(cell.facet_vert, degree[1], rule)
        else:
            (points, weights) = create_quadrature(cell.facet_vert, degree, rule)
    elif integral_type == "point":
        (points, weights) = ([()], numpy.array([1.0,])) # TODO: Will be fixed
    elif integral_type == "custom":
        (points, weights) = (None, None)
    else:
        error("Unknown integral type: " + str(integral_type))
    return (points, weights)

def _find_element_derivatives(expr, elements, element_replace_map):
    "Find the highest derivatives of given elements in expression."
    # TODO: This is most likely not the best way to get the highest
    #       derivative of an element, but it works!

    # Initialise dictionary of elements and the number of derivatives.
    # (Note that elements are already mapped through the element_replace_map)
    num_derivatives = dict((e, 0) for e in elements)

    # Extract the derivatives from the integral.
    derivatives = set(extract_type(expr, Grad))

    # Loop derivatives and extract multiple derivatives.
    for d in list(derivatives):
        # After UFL has evaluated derivatives, only one element
        # can be found inside any single Grad expression
        elem, = extract_elements(d.operands()[0])
        elem = element_replace_map[elem]
        # Set the number of derivatives to the highest value encountered so far.
        num_derivatives[elem] = max(num_derivatives[elem], len(extract_type(d, Grad)))
    return num_derivatives

def domain_to_entity_dim(integral_type, cell):
    tdim = cell.topological_dimension()
    if integral_type == "cell":
        entity_dim = tdim
    elif (integral_type in ("exterior_facet", "interior_facet", "exterior_facet_top", "exterior_facet_bottom", "exterior_facet_vert", "interior_facet_horiz", "interior_facet_vert")):
        entity_dim = tdim - 1
    elif integral_type == "point":
        entity_dim = 0
    elif integral_type == "custom":
        entity_dim = tdim
    else:
        error("Unknown integral_type: %s" % integral_type)
    return entity_dim

def _map_entity_points(cell, points, entity_dim, entity, integral_type):
    # Not sure if this is useful anywhere else than in _tabulate_psi_table!
    tdim = cell.topological_dimension()
    if entity_dim == tdim:
        return points
    elif entity_dim == tdim-1:
        if integral_type in ("exterior_facet_top", "exterior_facet_bottom", "interior_facet_horiz"):
            return map_facet_points(points, entity, "horiz_facet")
        elif integral_type in ("exterior_facet_vert", "interior_facet_vert"):
            return map_facet_points(points, entity, "vert_facet")
        else:
            return map_facet_points(points, entity, "facet")
    elif entity_dim == 0:
        return (reference_cell_vertices(cell.cellname())[entity],)

def _tabulate_empty_psi_table(tdim, deriv_order):
    "Tabulate psi table when there are no points"

    # All combinations of partial derivatives up to given order
    gdim = tdim # hack, consider passing gdim variable here
    derivs = [d for d in itertools.product(*(gdim*[range(0, deriv_order + 1)]))]
    derivs = [d for d in derivs if sum(d) <= deriv_order]

    # Return empty table
    table = {}
    for d in derivs:
        table[d] = [[]]

<<<<<<< HEAD
    return {None: table}

def _tabulate_psi_table(integral_type, cell, element, deriv_order, points):
=======
def _tabulate_empty_psi_table(tdim, deriv_order):
    "Tabulate psi table when there are no points"

    # All combinations of partial derivatives up to given order
    gdim = tdim # hack, consider passing gdim variable here
    derivs = [d for d in itertools.product(*(gdim*[range(0, deriv_order + 1)]))]
    derivs = [d for d in derivs if sum(d) <= deriv_order]

    # Return empty table
    table = {}
    for d in derivs:
        table[d] = [[]]

    return {None: table}

def _tabulate_psi_table(integral_type, cellname, tdim, element, deriv_order, points):
>>>>>>> f8f9add0
    "Tabulate psi table for different integral types."
    # MSA: I attempted to generalize this function, could this way of
    # handling domain types generically extend to other parts of the code?

    # Handle case when list of points is empty
    if points is None:
        return _tabulate_empty_psi_table(tdim, deriv_order)

    # Otherwise, call FIAT to tabulate
<<<<<<< HEAD
    entity_dim = domain_to_entity_dim(integral_type, cell)
    if integral_type in ("exterior_facet_top", "exterior_facet_bottom", "interior_facet_horiz"):
        num_entities = 2  # top and bottom
    elif integral_type in ("exterior_facet_vert", "interior_facet_vert"):
        num_entities = cell_to_num_entities(cell._A)[-2]  # number of "base cell" facets
    else:
        num_entities = cell_to_num_entities(cell)[entity_dim]
=======
    entity_dim = domain_to_entity_dim(integral_type, tdim)
    num_entities = cellname_to_num_entities[cellname][entity_dim]
>>>>>>> f8f9add0
    psi_table = {}
    for entity in range(num_entities):
        entity_points = _map_entity_points(cell, points, entity_dim, entity, integral_type)
        # TODO: Use 0 as key for cell and we may be able to generalize other places:
        key = None if integral_type == "cell" else entity
        psi_table[key] = element.tabulate(deriv_order, entity_points)

    return psi_table

def _tabulate_entities(integral_type, cell):
    "Tabulate psi table for different integral types."
    # MSA: I attempted to generalize this function, could this way of
    # handling domain types generically extend to other parts of the code?
    entity_dim = domain_to_entity_dim(integral_type, cell)
    num_entities = cellname_to_num_entities[cell.cellname()][entity_dim]
    entities = set()
    for entity in range(num_entities):
        # TODO: Use 0 as key for cell and we may be able to generalize other places:
        key = None if integral_type == "cell" else entity
        entities.add(key)
    return entities

def insert_nested_dict(root, keys, value):
    for k in keys[:-1]:
        d = root.get(k)
        if d is None:
            d = {}
            root[k] = d
        root = d
    root[keys[-1]] = value


# MSA: This function is in serious need for some refactoring and splitting up.
#      Or perhaps I should just add a new implementation for uflacs,
#      but I'd rather not have two versions to maintain.
def tabulate_basis(sorted_integrals, form_data, itg_data):
    "Tabulate the basisfunctions and derivatives."

    # MER: Note to newbies: this code assumes that each integral in
    # the dictionary of sorted_integrals that enters here, has a
    # unique number of quadrature points ...

    # Initialise return values.
    quadrature_rules = {}
    psi_tables = {}
    integrals = {}
    avg_elements = {"cell": [], "facet": []}

    integral_type = itg_data.integral_type
    cell = itg_data.domain.cell()

    # Loop the quadrature points and tabulate the basis values.
    rules = sorted(sorted_integrals.keys())
    for degree, scheme in rules:

        # --------- Creating quadrature rule
        # Make quadrature rule and get points and weights.
        (points, weights) = _create_quadrature_points_and_weights(integral_type, cell, degree, scheme)
        # The TOTAL number of weights/points
        len_weights = None if weights is None else len(weights)
<<<<<<< HEAD
=======

>>>>>>> f8f9add0
        # Add points and rules to dictionary
        ffc_assert(len_weights not in quadrature_rules,
                   "This number of points is already present in the weight table: " + repr(quadrature_rules))
        quadrature_rules[len_weights] = (weights, points)


        # --------- Store integral

        # Add the integral with the number of points as a key to the return integrals.
        integral = sorted_integrals[(degree, scheme)]
        ffc_assert(len_weights not in integrals, \
                   "This number of points is already present in the integrals: " + repr(integrals))
        integrals[len_weights] = integral


        # --------- Analyse UFL elements in integral

        # Get all unique elements in integral.
        ufl_elements = [form_data.element_replace_map[e]
                        for e in extract_unique_elements(integral)]

        # Insert elements for x and J
        domain = integral.domain() # FIXME: For all domains to be sure? Better to rewrite though.
        x = domain.coordinates()
        if x is None:
            x_element = ufl.VectorElement("Lagrange", domain, 1)
        else:
            x_element = x.element()
        if x_element not in ufl_elements:
            if integral_type == "custom":
                # FIXME: Not yet implemented, in progress
                warning("Vector elements not yet supported in custom integrals so element for coordinate function x will not be generated.")
            else:
                ufl_elements.append(x_element)

        # Find all CellAvg and FacetAvg in integrals and extract elements
        for avg, AvgType in (("cell", CellAvg), ("facet", FacetAvg)):
            expressions = extract_type(integral, AvgType)
            avg_elements[avg] = [form_data.element_replace_map[e]
                                 for expr in expressions
                                 for e in extract_unique_elements(expr)]

        # Find the highest number of derivatives needed for each element
        num_derivatives = _find_element_derivatives(integral.integrand(), ufl_elements,
                                                    form_data.element_replace_map)
        # Need at least 1 for the Jacobian
        num_derivatives[x_element] = max(num_derivatives.get(x_element,0), 1)


        # --------- Evaluate FIAT elements in quadrature points and store in tables

        # Add the number of points to the psi tables dictionary.
        ffc_assert(len_weights not in psi_tables, \
                   "This number of points is already present in the psi table: " + repr(psi_tables))
        psi_tables[len_weights] = {}

        # Loop FIAT elements and tabulate basis as usual.
        for ufl_element in ufl_elements:
            fiat_element = create_element(ufl_element)

            # Tabulate table of basis functions and derivatives in points
            psi_table = _tabulate_psi_table(integral_type, cell, fiat_element,
                                            num_derivatives[ufl_element], points)

            # Insert table into dictionary based on UFL elements. (None=not averaged)
            psi_tables[len_weights][ufl_element] = {None: psi_table}


    # Loop over elements found in CellAvg and tabulate basis averages
    len_weights = 1
    for avg in ("cell", "facet"):
        # Doesn't matter if it's exterior or interior
        if avg == "cell":
            avg_integral_type = "cell"
        elif avg == "facet":
            avg_integral_type = "exterior_facet"

        for element in avg_elements[avg]:
            fiat_element = create_element(element)

            # Make quadrature rule and get points and weights.
            (points, weights) = _create_quadrature_points_and_weights(avg_integral_type, cell, element.degree(), "default")
            wsum = sum(weights)

            # Tabulate table of basis functions and derivatives in points
            entity_psi_tables = _tabulate_psi_table(avg_integral_type, cell, fiat_element, 0, points)
            rank = len(element.value_shape())

            # Hack, duplicating table with per-cell values for each facet in the case of cell_avg(f) in a facet integral
            actual_entities = _tabulate_entities(integral_type, cell)
            if len(actual_entities) > len(entity_psi_tables):
                assert len(entity_psi_tables) == 1
                assert avg_integral_type == "cell"
                assert "facet" in integral_type
                v, = entity_psi_tables.values()
                entity_psi_tables = dict((e, v) for e in actual_entities)

            for entity, deriv_table in entity_psi_tables.items():
                deriv, = list(deriv_table.keys()) # Not expecting derivatives of averages
                psi_table = deriv_table[deriv]

                if rank:
                    # Compute numeric integral
                    num_dofs, num_components, num_points = psi_table.shape
                    ffc_assert(num_points == len(weights), "Weights and table shape does not match.")
                    avg_psi_table = numpy.asarray([[[numpy.dot(psi_table[j,k,:], weights) / wsum]
                                                   for k in range(num_components)]
                                                   for j in range(num_dofs)])
                else:
                    # Compute numeric integral
                    num_dofs, num_points = psi_table.shape
                    ffc_assert(num_points == len(weights), "Weights and table shape does not match.")
                    avg_psi_table = numpy.asarray([[numpy.dot(psi_table[j,:], weights) / wsum] for j in range(num_dofs)])

                # Insert table into dictionary based on UFL elements.
                insert_nested_dict(psi_tables, (len_weights, element, avg, entity, deriv), avg_psi_table)

    return (integrals, psi_tables, quadrature_rules)<|MERGE_RESOLUTION|>--- conflicted
+++ resolved
@@ -122,28 +122,9 @@
     for d in derivs:
         table[d] = [[]]
 
-<<<<<<< HEAD
     return {None: table}
 
 def _tabulate_psi_table(integral_type, cell, element, deriv_order, points):
-=======
-def _tabulate_empty_psi_table(tdim, deriv_order):
-    "Tabulate psi table when there are no points"
-
-    # All combinations of partial derivatives up to given order
-    gdim = tdim # hack, consider passing gdim variable here
-    derivs = [d for d in itertools.product(*(gdim*[range(0, deriv_order + 1)]))]
-    derivs = [d for d in derivs if sum(d) <= deriv_order]
-
-    # Return empty table
-    table = {}
-    for d in derivs:
-        table[d] = [[]]
-
-    return {None: table}
-
-def _tabulate_psi_table(integral_type, cellname, tdim, element, deriv_order, points):
->>>>>>> f8f9add0
     "Tabulate psi table for different integral types."
     # MSA: I attempted to generalize this function, could this way of
     # handling domain types generically extend to other parts of the code?
@@ -153,7 +134,6 @@
         return _tabulate_empty_psi_table(tdim, deriv_order)
 
     # Otherwise, call FIAT to tabulate
-<<<<<<< HEAD
     entity_dim = domain_to_entity_dim(integral_type, cell)
     if integral_type in ("exterior_facet_top", "exterior_facet_bottom", "interior_facet_horiz"):
         num_entities = 2  # top and bottom
@@ -161,10 +141,6 @@
         num_entities = cell_to_num_entities(cell._A)[-2]  # number of "base cell" facets
     else:
         num_entities = cell_to_num_entities(cell)[entity_dim]
-=======
-    entity_dim = domain_to_entity_dim(integral_type, tdim)
-    num_entities = cellname_to_num_entities[cellname][entity_dim]
->>>>>>> f8f9add0
     psi_table = {}
     for entity in range(num_entities):
         entity_points = _map_entity_points(cell, points, entity_dim, entity, integral_type)
@@ -225,10 +201,7 @@
         (points, weights) = _create_quadrature_points_and_weights(integral_type, cell, degree, scheme)
         # The TOTAL number of weights/points
         len_weights = None if weights is None else len(weights)
-<<<<<<< HEAD
-=======
-
->>>>>>> f8f9add0
+
         # Add points and rules to dictionary
         ffc_assert(len_weights not in quadrature_rules,
                    "This number of points is already present in the weight table: " + repr(quadrature_rules))
