"Quadrature representation class for UFL"

# Copyright (C) 2009-2014 Kristian B. Oelgaard
#
# This file is part of FFC.
#
# FFC is free software: you can redistribute it and/or modify
# it under the terms of the GNU Lesser General Public License as published by
# the Free Software Foundation, either version 3 of the License, or
# (at your option) any later version.
#
# FFC is distributed in the hope that it will be useful,
# but WITHOUT ANY WARRANTY; without even the implied warranty of
# MERCHANTABILITY or FITNESS FOR A PARTICULAR PURPOSE. See the
# GNU Lesser General Public License for more details.
#
# You should have received a copy of the GNU Lesser General Public License
# along with FFC. If not, see <http://www.gnu.org/licenses/>.
#
# Modified by Anders Logg, 2009.
# Modified by Martin Alnaes, 2013-2014

import numpy, itertools

# UFL modules
import ufl
from ufl.cell import Cell, num_cell_entities
from ufl.classes import ReferenceGrad, Grad, CellAvg, FacetAvg
from ufl.algorithms import extract_unique_elements, extract_type, extract_elements

# FFC modules
from ffc.log import ffc_assert, info, error, warning
from ffc.utils import product
from ffc.fiatinterface import create_element, reference_cell, reference_cell_vertices
from ffc.quadrature_schemes import create_quadrature
<<<<<<< HEAD
from ffc.mixedelement import MixedElement
from FIAT.enriched import EnrichedElement

def _create_quadrature_points_and_weights(integral_type, cell, degree, rule):
    if integral_type == "cell":
        (points, weights) = create_quadrature(cell, degree, rule)
    elif integral_type == "exterior_facet" or integral_type == "interior_facet":
        # Since quadrilaterals use OuterProductElements, the degree is usually
        # a tuple, though not always. For example, in the constant times dx case
        # the degree is always a single number.
        if cell.cellname() == "quadrilateral" and isinstance(degree, tuple):
            assert len(degree) == 2 and degree[0] == degree[1]
            degree = degree[0]
        (points, weights) = create_quadrature(cell.facet_cellname(), degree, rule)
    elif integral_type in ("exterior_facet_top", "exterior_facet_bottom", "interior_facet_horiz"):
        (points, weights) = create_quadrature(cell.facet_horiz, degree[0], rule)
    elif integral_type in ("exterior_facet_vert", "interior_facet_vert"):
        if cell.topological_dimension() == 2:
            # extruded interval, so the vertical facet is a line, not an OP cell
            (points, weights) = create_quadrature(cell.facet_vert, degree[1], rule)
        else:
            (points, weights) = create_quadrature(cell.facet_vert, degree, rule)
    elif integral_type == "vertex":
        (points, weights) = ([()], numpy.array([1.0,])) # TODO: Will be fixed
    elif integral_type == "custom":
        (points, weights) = (None, None)
    else:
        error("Unknown integral type: " + str(integral_type))
    return (points, weights)
=======
from ffc.representationutils import create_quadrature_points_and_weights
>>>>>>> 85472200

def _find_element_derivatives(expr, elements, element_replace_map):
    "Find the highest derivatives of given elements in expression."
    # TODO: This is most likely not the best way to get the highest
    #       derivative of an element, but it works!

    # Initialise dictionary of elements and the number of derivatives.
    # (Note that elements are already mapped through the element_replace_map)
    num_derivatives = dict((e, 0) for e in elements)

    # Extract the derivatives from the integral.
    derivatives = set(extract_type(expr, Grad)) | set(extract_type(expr, ReferenceGrad))

    # Loop derivatives and extract multiple derivatives.
    for d in list(derivatives):
        # After UFL has evaluated derivatives, only one element
        # can be found inside any single Grad expression
        elem, = extract_elements(d.ufl_operands[0])
        elem = element_replace_map[elem]
        # Set the number of derivatives to the highest value encountered so far.
        num_derivatives[elem] = max(num_derivatives[elem], len(extract_type(d, Grad)), len(extract_type(d, ReferenceGrad)))
    return num_derivatives

def domain_to_entity_dim(integral_type, cell):
    tdim = cell.topological_dimension()
    if integral_type == "cell":
        entity_dim = tdim
    elif (integral_type in ("exterior_facet", "interior_facet", "exterior_facet_top", "exterior_facet_bottom", "exterior_facet_vert", "interior_facet_horiz", "interior_facet_vert")):
        entity_dim = tdim - 1
    elif integral_type == "vertex":
        entity_dim = 0
    elif integral_type == "custom":
        entity_dim = tdim
    else:
        error("Unknown integral_type: %s" % integral_type)
    return entity_dim

def _map_entity_points(cell, points, entity_dim, entity, integral_type):
    # Not sure if this is useful anywhere else than in _tabulate_psi_table!
    tdim = cell.topological_dimension()
    if entity_dim == tdim:
        return points
    elif entity_dim == tdim-1:
        # Special case, don't need to map coordinates on vertices
        if len(points[0]) == 0:
            return [[(0.0,), (1.0,)][entity]]

        # Get mapping from facet to cell coordinates
        if integral_type in ("exterior_facet_top", "exterior_facet_bottom", "interior_facet_horiz"):
            t = reference_cell(cell).get_horiz_facet_transform(entity)
        elif integral_type in ("exterior_facet_vert", "interior_facet_vert"):
            t = reference_cell(cell).get_vert_facet_transform(entity)
        else:
            t = reference_cell(cell).get_facet_transform(entity)

        # Apply mapping for all points
        return numpy.asarray(map(t, points))

    elif entity_dim == 0:
        return (reference_cell_vertices(cell.cellname())[entity],)

def _tabulate_empty_psi_table(tdim, deriv_order, element):
    "Tabulate psi table when there are no points"

    # All combinations of partial derivatives up to given order
    gdim = tdim # hack, consider passing gdim variable here
    derivs = [d for d in itertools.product(*(gdim*[list(range(0, deriv_order + 1))]))]
    derivs = [d for d in derivs if sum(d) <= deriv_order]

    # Return empty table
    table = {}
    for d in derivs:
        value_shape = element.value_shape()
        if value_shape == ():
            table[d] = [[]]
        else:
            value_size = product(value_shape)
            table[d] = [[[] for c in range(value_size)]]

    return {None: table}

def _tabulate_psi_table(integral_type, cell, element, deriv_order, points):
    "Tabulate psi table for different integral types."
    # MSA: I attempted to generalize this function, could this way of
    # handling domain types generically extend to other parts of the code?

    # Handle case when list of points is empty
    if points is None:
        return _tabulate_empty_psi_table(tdim, deriv_order, element)
    # Otherwise, call FIAT to tabulate
<<<<<<< HEAD
    entity_dim = domain_to_entity_dim(integral_type, cell)
    if integral_type in ("exterior_facet_top", "exterior_facet_bottom", "interior_facet_horiz"):
        num_entities = 2  # top and bottom
    elif integral_type in ("exterior_facet_vert", "interior_facet_vert"):
        num_entities = cell._A.num_facets()  # number of "base cell" facets
    else:
        num_entities = cell.num_entities(entity_dim)
    # Track geometric dimension of tables
    psi_table = EnrichedPsiTable(element)
=======
    entity_dim = domain_to_entity_dim(integral_type, tdim)
    num_entities = num_cell_entities[cellname][entity_dim]
    psi_table = {}
>>>>>>> 85472200
    for entity in range(num_entities):
        entity_points = _map_entity_points(cell, points, entity_dim, entity, integral_type)
        # TODO: Use 0 as key for cell and we may be able to generalize other places:
        key = None if integral_type == "cell" else entity
        psi_table[key] = element.tabulate(deriv_order, entity_points)

    return psi_table

def _tabulate_entities(integral_type, cell):
    "Tabulate psi table for different integral types."
    # MSA: I attempted to generalize this function, could this way of
    # handling domain types generically extend to other parts of the code?
<<<<<<< HEAD
    entity_dim = domain_to_entity_dim(integral_type, cell)
    num_entities = cell.num_entities(entity_dim)
=======
    entity_dim = domain_to_entity_dim(integral_type, tdim)
    num_entities = num_cell_entities[cellname][entity_dim]
>>>>>>> 85472200
    entities = set()
    for entity in range(num_entities):
        # TODO: Use 0 as key for cell and we may be able to generalize other places:
        key = None if integral_type == "cell" else entity
        entities.add(key)
    return entities

def insert_nested_dict(root, keys, value):
    for k in keys[:-1]:
        d = root.get(k)
        if d is None:
            d = {}
            root[k] = d
        root = d
    root[keys[-1]] = value


# MSA: This function is in serious need for some refactoring and splitting up.
#      Or perhaps I should just add a new implementation for uflacs,
#      but I'd rather not have two versions to maintain.
def tabulate_basis(sorted_integrals, form_data, itg_data):
    "Tabulate the basisfunctions and derivatives."

    # MER: Note to newbies: this code assumes that each integral in
    # the dictionary of sorted_integrals that enters here, has a
    # unique number of quadrature points ...

    # Initialise return values.
    quadrature_rules = {}
    psi_tables = {}
    integrals = {}
    avg_elements = { "cell": [], "facet": [] }

    # Get some useful variables in short form
    integral_type = itg_data.integral_type
<<<<<<< HEAD
    cell = itg_data.domain.cell()
=======
    cell = itg_data.domain.ufl_cell()
    cellname = cell.cellname()
    tdim = itg_data.domain.topological_dimension()
>>>>>>> 85472200

    # Create canonical ordering of quadrature rules
    rules = sorted(sorted_integrals.keys())

    # Loop the quadrature points and tabulate the basis values.
    for degree, scheme in rules:

        # --------- Creating quadrature rule
        # Make quadrature rule and get points and weights.
<<<<<<< HEAD
        (points, weights) = _create_quadrature_points_and_weights(integral_type, cell, degree, scheme)
=======
        (points, weights) = create_quadrature_points_and_weights(integral_type, cell, degree, scheme)

>>>>>>> 85472200
        # The TOTAL number of weights/points
        len_weights = None if weights is None else len(weights)

        # Add points and rules to dictionary
        ffc_assert(len_weights not in quadrature_rules,
                   "This number of points is already present in the weight table: " + repr(quadrature_rules))
        quadrature_rules[len_weights] = (weights, points)


        # --------- Store integral
        # Add the integral with the number of points as a key to the return integrals.
        integral = sorted_integrals[(degree, scheme)]
        ffc_assert(len_weights not in integrals, \
                   "This number of points is already present in the integrals: " + repr(integrals))
        integrals[len_weights] = integral


        # --------- Analyse UFL elements in integral

        # Get all unique elements in integral.
        ufl_elements = [form_data.element_replace_map[e]
                        for e in extract_unique_elements(integral)]

        # Insert elements for x and J
        domain = integral.ufl_domain() # FIXME: For all domains to be sure? Better to rewrite though.
        x_element = domain.ufl_coordinate_element()
        if x_element not in ufl_elements:
            if integral_type == "custom":
                # FIXME: Not yet implemented, in progress
                warning("Vector elements not yet supported in custom integrals so element for coordinate function x will not be generated.")
            else:
                ufl_elements.append(x_element)

        # Find all CellAvg and FacetAvg in integrals and extract elements
        for avg, AvgType in (("cell", CellAvg), ("facet", FacetAvg)):
            expressions = extract_type(integral, AvgType)
            avg_elements[avg] = [form_data.element_replace_map[e]
                                 for expr in expressions
                                 for e in extract_unique_elements(expr)]

        # Find the highest number of derivatives needed for each element
        num_derivatives = _find_element_derivatives(integral.integrand(), ufl_elements,
                                                    form_data.element_replace_map)
        # Need at least 1 for the Jacobian
        num_derivatives[x_element] = max(num_derivatives.get(x_element,0), 1)


        # --------- Evaluate FIAT elements in quadrature points and store in tables

        # Add the number of points to the psi tables dictionary.
        ffc_assert(len_weights not in psi_tables, \
                   "This number of points is already present in the psi table: " + repr(psi_tables))
        psi_tables[len_weights] = {}

        # Loop FIAT elements and tabulate basis as usual.
        for ufl_element in ufl_elements:
            fiat_element = create_element(ufl_element)

            # Tabulate table of basis functions and derivatives in points
            psi_table = _tabulate_psi_table(integral_type, cell, fiat_element,
                                            num_derivatives[ufl_element], points)

            # Insert table into dictionary based on UFL elements. (None=not averaged)
            psi_tables[len_weights][ufl_element] = { None: psi_table }


    # Loop over elements found in CellAvg and tabulate basis averages
    len_weights = 1
    for avg in ("cell", "facet"):
        # Doesn't matter if it's exterior or interior
        if avg == "cell":
            avg_integral_type = "cell"
        elif avg == "facet":
            avg_integral_type = "exterior_facet"

        for element in avg_elements[avg]:
            fiat_element = create_element(element)

            # Make quadrature rule and get points and weights.
<<<<<<< HEAD
            (points, weights) = _create_quadrature_points_and_weights(avg_integral_type, cell, element.degree(), "default")
=======
            (points, weights) = create_quadrature_points_and_weights(avg_integral_type, cell, element.degree(), "default")
>>>>>>> 85472200
            wsum = sum(weights)

            # Tabulate table of basis functions and derivatives in points
            entity_psi_tables = _tabulate_psi_table(avg_integral_type, cell, fiat_element, 0, points)
            rank = len(element.value_shape())

            # Hack, duplicating table with per-cell values for each facet in the case of cell_avg(f) in a facet integral
            actual_entities = _tabulate_entities(integral_type, cell)
            if len(actual_entities) > len(entity_psi_tables):
                assert len(entity_psi_tables) == 1
                assert avg_integral_type == "cell"
                assert "facet" in integral_type
                v, = sorted(entity_psi_tables.values())
                entity_psi_tables = dict((e, v) for e in actual_entities)

            for entity, deriv_table in sorted(entity_psi_tables.items()):
                deriv, = sorted(deriv_table.keys()) # Not expecting derivatives of averages
                psi_table = deriv_table[deriv]

                if rank:
                    # Compute numeric integral
                    num_dofs, num_components, num_points = psi_table.shape
                    ffc_assert(num_points == len(weights), "Weights and table shape does not match.")
                    avg_psi_table = numpy.asarray([[[numpy.dot(psi_table[j,k,:], weights) / wsum]
                                                   for k in range(num_components)]
                                                   for j in range(num_dofs)])
                else:
                    # Compute numeric integral
                    num_dofs, num_points = psi_table.shape
                    ffc_assert(num_points == len(weights), "Weights and table shape does not match.")
                    avg_psi_table = numpy.asarray([[numpy.dot(psi_table[j,:], weights) / wsum] for j in range(num_dofs)])

                # Insert table into dictionary based on UFL elements.
                insert_nested_dict(psi_tables, (len_weights, element, avg, entity, deriv), avg_psi_table)

    return (integrals, psi_tables, quadrature_rules)


class EnrichedPsiTable(dict):
    """Enrich psi tables by adding additional high-level information."""

    def __init__(self, element):
        super(EnrichedPsiTable, self).__init__()
        self._is_zero_blocked = isinstance(element, (EnrichedElement, MixedElement))<|MERGE_RESOLUTION|>--- conflicted
+++ resolved
@@ -33,39 +33,7 @@
 from ffc.utils import product
 from ffc.fiatinterface import create_element, reference_cell, reference_cell_vertices
 from ffc.quadrature_schemes import create_quadrature
-<<<<<<< HEAD
-from ffc.mixedelement import MixedElement
-from FIAT.enriched import EnrichedElement
-
-def _create_quadrature_points_and_weights(integral_type, cell, degree, rule):
-    if integral_type == "cell":
-        (points, weights) = create_quadrature(cell, degree, rule)
-    elif integral_type == "exterior_facet" or integral_type == "interior_facet":
-        # Since quadrilaterals use OuterProductElements, the degree is usually
-        # a tuple, though not always. For example, in the constant times dx case
-        # the degree is always a single number.
-        if cell.cellname() == "quadrilateral" and isinstance(degree, tuple):
-            assert len(degree) == 2 and degree[0] == degree[1]
-            degree = degree[0]
-        (points, weights) = create_quadrature(cell.facet_cellname(), degree, rule)
-    elif integral_type in ("exterior_facet_top", "exterior_facet_bottom", "interior_facet_horiz"):
-        (points, weights) = create_quadrature(cell.facet_horiz, degree[0], rule)
-    elif integral_type in ("exterior_facet_vert", "interior_facet_vert"):
-        if cell.topological_dimension() == 2:
-            # extruded interval, so the vertical facet is a line, not an OP cell
-            (points, weights) = create_quadrature(cell.facet_vert, degree[1], rule)
-        else:
-            (points, weights) = create_quadrature(cell.facet_vert, degree, rule)
-    elif integral_type == "vertex":
-        (points, weights) = ([()], numpy.array([1.0,])) # TODO: Will be fixed
-    elif integral_type == "custom":
-        (points, weights) = (None, None)
-    else:
-        error("Unknown integral type: " + str(integral_type))
-    return (points, weights)
-=======
 from ffc.representationutils import create_quadrature_points_and_weights
->>>>>>> 85472200
 
 def _find_element_derivatives(expr, elements, element_replace_map):
     "Find the highest derivatives of given elements in expression."
@@ -156,7 +124,6 @@
     if points is None:
         return _tabulate_empty_psi_table(tdim, deriv_order, element)
     # Otherwise, call FIAT to tabulate
-<<<<<<< HEAD
     entity_dim = domain_to_entity_dim(integral_type, cell)
     if integral_type in ("exterior_facet_top", "exterior_facet_bottom", "interior_facet_horiz"):
         num_entities = 2  # top and bottom
@@ -166,11 +133,6 @@
         num_entities = cell.num_entities(entity_dim)
     # Track geometric dimension of tables
     psi_table = EnrichedPsiTable(element)
-=======
-    entity_dim = domain_to_entity_dim(integral_type, tdim)
-    num_entities = num_cell_entities[cellname][entity_dim]
-    psi_table = {}
->>>>>>> 85472200
     for entity in range(num_entities):
         entity_points = _map_entity_points(cell, points, entity_dim, entity, integral_type)
         # TODO: Use 0 as key for cell and we may be able to generalize other places:
@@ -183,13 +145,8 @@
     "Tabulate psi table for different integral types."
     # MSA: I attempted to generalize this function, could this way of
     # handling domain types generically extend to other parts of the code?
-<<<<<<< HEAD
     entity_dim = domain_to_entity_dim(integral_type, cell)
     num_entities = cell.num_entities(entity_dim)
-=======
-    entity_dim = domain_to_entity_dim(integral_type, tdim)
-    num_entities = num_cell_entities[cellname][entity_dim]
->>>>>>> 85472200
     entities = set()
     for entity in range(num_entities):
         # TODO: Use 0 as key for cell and we may be able to generalize other places:
@@ -225,13 +182,7 @@
 
     # Get some useful variables in short form
     integral_type = itg_data.integral_type
-<<<<<<< HEAD
     cell = itg_data.domain.cell()
-=======
-    cell = itg_data.domain.ufl_cell()
-    cellname = cell.cellname()
-    tdim = itg_data.domain.topological_dimension()
->>>>>>> 85472200
 
     # Create canonical ordering of quadrature rules
     rules = sorted(sorted_integrals.keys())
@@ -241,12 +192,8 @@
 
         # --------- Creating quadrature rule
         # Make quadrature rule and get points and weights.
-<<<<<<< HEAD
-        (points, weights) = _create_quadrature_points_and_weights(integral_type, cell, degree, scheme)
-=======
         (points, weights) = create_quadrature_points_and_weights(integral_type, cell, degree, scheme)
 
->>>>>>> 85472200
         # The TOTAL number of weights/points
         len_weights = None if weights is None else len(weights)
 
@@ -326,11 +273,7 @@
             fiat_element = create_element(element)
 
             # Make quadrature rule and get points and weights.
-<<<<<<< HEAD
-            (points, weights) = _create_quadrature_points_and_weights(avg_integral_type, cell, element.degree(), "default")
-=======
             (points, weights) = create_quadrature_points_and_weights(avg_integral_type, cell, element.degree(), "default")
->>>>>>> 85472200
             wsum = sum(weights)
 
             # Tabulate table of basis functions and derivatives in points
