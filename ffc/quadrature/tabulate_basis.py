--- conflicted
+++ resolved
@@ -33,10 +33,6 @@
 from ffc.utils import product
 from ffc.fiatinterface import create_element
 from ffc.fiatinterface import map_facet_points, reference_cell_vertices
-<<<<<<< HEAD
-from ffc.fiatinterface import cell_to_num_entities
-=======
->>>>>>> 0e747da6
 from ffc.quadrature_schemes import create_quadrature
 
 def _create_quadrature_points_and_weights(integral_type, cell, degree, rule):
@@ -141,18 +137,13 @@
         return _tabulate_empty_psi_table(tdim, deriv_order, element)
 
     # Otherwise, call FIAT to tabulate
-<<<<<<< HEAD
     entity_dim = domain_to_entity_dim(integral_type, cell)
     if integral_type in ("exterior_facet_top", "exterior_facet_bottom", "interior_facet_horiz"):
         num_entities = 2  # top and bottom
     elif integral_type in ("exterior_facet_vert", "interior_facet_vert"):
-        num_entities = cell_to_num_entities(cell._A)[-2]  # number of "base cell" facets
+        num_entities = cell._A.num_entities(entity_dim)  # number of "base cell" facets
     else:
-        num_entities = cell_to_num_entities(cell)[entity_dim]
-=======
-    entity_dim = domain_to_entity_dim(integral_type, tdim)
-    num_entities = Cell(cellname).num_entities(entity_dim)
->>>>>>> 0e747da6
+        num_entities = cell.num_entities(entity_dim)
     psi_table = {}
     for entity in range(num_entities):
         entity_points = _map_entity_points(cell, points, entity_dim, entity, integral_type)
@@ -166,13 +157,8 @@
     "Tabulate psi table for different integral types."
     # MSA: I attempted to generalize this function, could this way of
     # handling domain types generically extend to other parts of the code?
-<<<<<<< HEAD
     entity_dim = domain_to_entity_dim(integral_type, cell)
-    num_entities = cellname_to_num_entities[cell.cellname()][entity_dim]
-=======
-    entity_dim = domain_to_entity_dim(integral_type, tdim)
-    num_entities = Cell(cellname).num_entities(entity_dim)
->>>>>>> 0e747da6
+    num_entities = cell.num_entities(entity_dim)
     entities = set()
     for entity in range(num_entities):
         # TODO: Use 0 as key for cell and we may be able to generalize other places:
