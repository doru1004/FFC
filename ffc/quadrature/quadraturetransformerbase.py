--- conflicted
+++ resolved
@@ -68,13 +68,11 @@
         # Save optimise_parameters, weights and fiat_elements_map.
         self.optimise_parameters = optimise_parameters
 
-<<<<<<< HEAD
         # Save parameters
         self.parameters = parameters
-=======
+
         # Map from original functions with possibly incomplete elements
         # to functions with properly completed elements
->>>>>>> 96ed46bd
         self._function_replace_map = function_replace_map
         self._function_replace_values = set(function_replace_map.values()) # For assertions
 
@@ -982,15 +980,6 @@
         # Get element counter and loop index.
         element_counter = self.element_map[1 if avg else self.points][ufl_argument.element()]
         loop_index = indices[ufl_argument.count()]
-<<<<<<< HEAD
-        # Index over spatial dimension
-        loop_index2 = format["free indices"][index2map[ufl_argument.count()]]
-=======
-
-        # Create basis access, we never need to map the entry in the basis table
-        # since we will either loop the entire space dimension or the non-zeros.
-        basis_access = format["component"]("", [f_ip, loop_index])
->>>>>>> 96ed46bd
 
         # Offset element space dimension in case of negative restriction,
         # need to use the complete element for offset in case of mixed element.
