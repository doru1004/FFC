"""QuadratureTransformerBase, a common class for quadrature
transformers to translate UFL expressions."""

# Copyright (C) 2009-2013 Kristian B. Oelgaard
#
# This file is part of FFC.
#
# FFC is free software: you can redistribute it and/or modify
# it under the terms of the GNU Lesser General Public License as published by
# the Free Software Foundation, either version 3 of the License, or
# (at your option) any later version.
#
# FFC is distributed in the hope that it will be useful,
# but WITHOUT ANY WARRANTY; without even the implied warranty of
# MERCHANTABILITY or FITNESS FOR A PARTICULAR PURPOSE. See the
# GNU Lesser General Public License for more details.
#
# You should have received a copy of the GNU Lesser General Public License
# along with FFC. If not, see <http://www.gnu.org/licenses/>.
#
# Modified by Martin Alnaes, 2013
# Modified by Garth N. Wells, 2013
#
# First added:  2009-10-13
# Last changed: 2014-03-05

# Python modules.
from itertools import izip
from numpy import shape, array

# UFL Classes.
from ufl.classes import FixedIndex, Index
from ufl.common import StackDict, Stack, product
from ufl.permutation import build_component_numbering

# UFL Algorithms.
from ufl.algorithms import Transformer

# FFC modules.
from ffc.log import ffc_assert, error, info
from ffc.fiatinterface import create_element, map_facet_points
from ffc.mixedelement import MixedElement
from ffc.cpp import format

# FFC tensor modules.
from ffc.tensor.multiindex import MultiIndex as FFCMultiIndex
from ffc.representationutils import transform_component

# Utility and optimisation functions for quadraturegenerator.
from quadratureutils import create_psi_tables
from symbolics import BASIS, IP, GEO, CONST

class QuadratureTransformerBase(Transformer):
    "Transform UFL representation to quadrature code."

    def __init__(self,
                 psi_tables,
                 quad_weights,
                 gdim,
                 tdim,
                 entity_type,
                 function_replace_map,
                 optimise_parameters,
                 parameters):

        Transformer.__init__(self)

        # Save optimise_parameters, weights and fiat_elements_map.
        self.optimise_parameters = optimise_parameters

        # Save parameters
        self.parameters = parameters

        # Map from original functions with possibly incomplete elements
        # to functions with properly completed elements
        self._function_replace_map = function_replace_map
        self._function_replace_values = set(function_replace_map.values()) # For assertions

        # Create containers and variables.
        self.used_psi_tables = set()
        self.psi_tables_map = {}
        self.used_weights = set()
        self.quad_weights = quad_weights
        self.used_nzcs = set()
        self.ip_consts = {}
        self.trans_set = set()
        self.function_data = {}
        self.tdim = tdim
        self.gdim = gdim
        self.entity_type = entity_type
        self.points = 0
        self.facet0 = None
        self.facet1 = None
        self.vertex = None
        self.restriction = None
        self.avg = None
        self.coordinate = None
        self.conditionals = {}
        self.additional_includes_set = set()
        self.__psi_tables = psi_tables # TODO: Unused? Remove?

        # Stacks.
        self._derivatives = []
        self._index2value = StackDict()
        self._components = Stack()

        self.element_map, self.name_map, self.unique_tables =\
            create_psi_tables(psi_tables, self.optimise_parameters["eliminate zeros"], self.entity_type)

        # Cache.
        self.argument_cache = {}
        self.function_cache = {}

    def update_cell(self):
        ffc_assert(self.entity_type == "cell", "Not expecting update_cell on a %s." % self.entity_type)
        self.facet0 = None
        self.facet1 = None
        self.vertex = None
        self.coordinate = None
        self.conditionals = {}

    def update_facets(self, facet0, facet1):
<<<<<<< HEAD
        ffc_assert(self.entitytype in ("facet", "horiz_facet", "vert_facet"), "Not expecting update_facets on a %s." % self.entitytype)
=======
        ffc_assert(self.entity_type == "facet", "Not expecting update_facet on a %s." % self.entity_type)
>>>>>>> 11059859
        self.facet0 = facet0
        self.facet1 = facet1
        self.vertex = None
        self.coordinate = None
        self.conditionals = {}

    def update_vertex(self, vertex):
        ffc_assert(self.entity_type == "vertex", "Not expecting update_vertex on a %s." % self.entity_type)
        self.facet0 = None
        self.facet1 = None
        self.vertex = vertex
        self.coordinate = None
        self.conditionals = {}

    def update_points(self, points):
        self.points = points
        self.coordinate = None
        # Reset functions everytime we move to a new quadrature loop
        self.conditionals = {}
        self.function_data = {}

        # Reset cache
        self.argument_cache = {}
        self.function_cache = {}

    def disp(self):
        print "\n\n **** Displaying QuadratureTransformer ****"
        print "\nQuadratureTransformer, element_map:\n", self.element_map
        print "\nQuadratureTransformer, name_map:\n", self.name_map
        print "\nQuadratureTransformer, unique_tables:\n", self.unique_tables
        print "\nQuadratureTransformer, used_psi_tables:\n", self.used_psi_tables
        print "\nQuadratureTransformer, psi_tables_map:\n", self.psi_tables_map
        print "\nQuadratureTransformer, used_weights:\n", self.used_weights

    def component(self):
        "Return current component tuple."
        if len(self._components):
            return self._components.peek()
        return ()

    def derivatives(self):
        "Return all derivatives tuple."
        if len(self._derivatives):
            return tuple(self._derivatives[:])
        return ()

    # -------------------------------------------------------------------------
    # Start handling UFL classes.
    # -------------------------------------------------------------------------
    # Nothing in expr.py is handled. Can only handle children of these clases.
    def expr(self, o):
        print "\n\nVisiting basic Expr:", repr(o), "with operands:"
        error("This expression is not handled: " + repr(o))

    # Nothing in terminal.py is handled. Can only handle children of these clases.
    def terminal(self, o):
        print "\n\nVisiting basic Terminal:", repr(o), "with operands:"
        error("This terminal is not handled: " + repr(o))

    # -------------------------------------------------------------------------
    # Things which should not be here (after expansion etc.) from:
    # algebra.py, differentiation.py, finiteelement.py,
    # form.py, geometry.py, indexing.py, integral.py, tensoralgebra.py, variable.py.
    # -------------------------------------------------------------------------
    def algebra_operator(self, o, *operands):
        print "\n\nVisiting AlgebraOperator: ", repr(o)
        error("This type of AlgebraOperator should have been expanded!!" + repr(o))

    def derivative(self, o, *operands):
        print "\n\nVisiting Derivative: ", repr(o)
        error("All derivatives apart from Grad should have been expanded!!")

    def compound_tensor_operator(self, o):
        print "\n\nVisiting CompoundTensorOperator: ", repr(o)
        error("CompoundTensorOperator should have been expanded.")

    def label(self, o):
        print "\n\nVisiting Label: ", repr(o)
        error("What is a Lable doing in the integrand?")

    # -------------------------------------------------------------------------
    # Things which are not supported yet, from:
    # condition.py, constantvalue.py, function.py, geometry.py, lifting.py,
    # mathfunctions.py, restriction.py
    # -------------------------------------------------------------------------
    def condition(self, o):
        print "\n\nVisiting Condition:", repr(o)
        error("This type of Condition is not supported (yet).")

    def constant_value(self, o):
        print "\n\nVisiting ConstantValue:", repr(o)
        error("This type of ConstantValue is not supported (yet).")

    def index_annotated(self, o):
        print "\n\nVisiting IndexAnnotated:", repr(o)
        error("Only child classes of IndexAnnotated is supported.")

    def constant_base(self, o):
        print "\n\nVisiting ConstantBase:", repr(o)
        error("This type of ConstantBase is not supported (yet).")

    def geometric_quantity(self, o):
        print "\n\nVisiting GeometricQuantity:", repr(o)
        error("This type of GeometricQuantity is not supported (yet).")

    def math_function(self, o):
        print "\n\nVisiting MathFunction:", repr(o)
        error("This MathFunction is not supported (yet).")

    def atan_2_function(self, o):
        print "\n\nVisiting Atan2Function:", repr(o)
        error("Atan2Function is not implemented (yet).")

    def bessel_function(self, o):
        print "\n\nVisiting BesselFunction:", repr(o)
        error("BesselFunction is not implemented (yet).")

    def restricted(self, o):
        print "\n\nVisiting Restricted:", repr(o)
        error("This type of Restricted is not supported (only positive and negative are currently supported).")

    # -------------------------------------------------------------------------
    # Handlers that should be implemented by child classes.
    # -------------------------------------------------------------------------
    # -------------------------------------------------------------------------
    # AlgebraOperators (algebra.py).
    # -------------------------------------------------------------------------
    def sum(self, o, *operands):
        print "\n\nVisiting Sum: ", repr(o)
        error("This object should be implemented by the child class.")

    def product(self, o, *operands):
        print "\n\nVisiting Product: ", repr(o)
        error("This object should be implemented by the child class.")

    def division(self, o, *operands):
        print "\n\nVisiting Division: ", repr(o)
        error("This object should be implemented by the child class.")

    def power(self, o):
        print "\n\nVisiting Power: ", repr(o)
        error("This object should be implemented by the child class.")

    def abs(self, o, *operands):
        print "\n\nVisiting Abs: ", repr(o)
        error("This object should be implemented by the child class.")

    # -------------------------------------------------------------------------
    # FacetNormal, CellVolume, Circumradius (geometry.py).
    # -------------------------------------------------------------------------
    def reference_coordinate(self, o):
        error("This object should be implemented by the child class.")

    def reference_facet_coordinate(self, o):
        error("This object should be implemented by the child class.")

    def jacobian(self, o):
        error("This object should be implemented by the child class.")

    def jacobian_determinant(self, o):
        error("This object should be implemented by the child class.")

    def jacobian_inverse(self, o):
        error("This object should be implemented by the child class.")

    def facet_jacobian(self, o):
        error("This object should be implemented by the child class.")

    def facet_jacobian_determinant(self, o):
        error("This object should be implemented by the child class.")

    def facet_jacobian_inverse(self, o):
        error("This object should be implemented by the child class.")

    def reference_facet_jacobian(self, o):
        error("This object should be implemented by the child class.")

    #def cell_barycenter(self, o):
    #    error("This object should be implemented by the child class.")

    #def facet_barycenter(self, o):
    #    error("This object should be implemented by the child class.")

    #def cell_normal(self, o):
    #    error("This object should be implemented by the child class.")

    def facet_normal(self, o):
        error("This object should be implemented by the child class.")

    def cell_volume(self, o):
        error("This object should be implemented by the child class.")

    def circumradius(self, o):
        error("This object should be implemented by the child class.")

    #def cell_surface_area(self, o):
    #    error("This object should be implemented by the child class.")

    #def facet_diameter(self, o):
    #    error("This object should be implemented by the child class.")

    def facet_area(self, o):
        error("This object should be implemented by the child class.")

    def min_facet_edge_length(self, o):
        error("This object should be implemented by the child class.")

    def max_facet_edge_length(self, o):
        error("This object should be implemented by the child class.")

    # -------------------------------------------------------------------------
    # Things that can be handled by the base class.
    # -------------------------------------------------------------------------
    # -------------------------------------------------------------------------
    # Argument (basisfunction.py).
    # -------------------------------------------------------------------------
    def argument(self, o):
        #print("\nVisiting Argument:" + repr(o))

        # Create aux. info.
        components = self.component()
        derivatives = self.derivatives()

        # Check if basis is already in cache
        key = (o, components, derivatives, self.restriction, self.avg)
        basis = self.argument_cache.get(key, None)

        tdim = self.tdim # FIXME: o.domain().topological_dimension() ???

        # FIXME: Why does using a code dict from cache make the expression manipulations blow (MemoryError) up later?
        if basis is None or self.optimise_parameters["optimisation"]:
            # Get auxiliary variables to generate basis
            (component, local_elem, local_comp, local_offset,
             ffc_element, transformation, multiindices) = self._get_auxiliary_variables(o, components, derivatives)

            # Create mapping and code for basis function and add to dict.
            basis = self.create_argument(o, derivatives, component, local_comp,
                                         local_offset, ffc_element,
                                         transformation, multiindices,
                                         tdim, self.gdim, self.avg)
            self.argument_cache[key] = basis

        return basis

    # -------------------------------------------------------------------------
    # Constant values (constantvalue.py).
    # -------------------------------------------------------------------------
    def identity(self, o):
        #print "\n\nVisiting Identity: ", repr(o)

        # Get components
        i, j = self.component()

        # Only return a value if i==j
        if i == j:
            return self._format_scalar_value(1.0)
        else:
            return self._format_scalar_value(None)

    def scalar_value(self, o):
        "ScalarValue covers IntValue and FloatValue"
        #print "\n\nVisiting ScalarValue: ", repr(o)
        return self._format_scalar_value(o.value())

    def zero(self, o):
        #print "\n\nVisiting Zero:", repr(o)
        return self._format_scalar_value(None)

    # -------------------------------------------------------------------------
    # Grad (differentiation.py).
    # -------------------------------------------------------------------------
    def grad(self, o):
        #print("\n\nVisiting Grad: " + repr(o))

        # Get expression
        derivative_expr, = o.operands()

        # Get components
        components = self.component()

        en = derivative_expr.rank()
        cn = len(components)
        ffc_assert(o.rank() == cn, "Expecting rank of grad expression to match components length.")

        # Get direction of derivative
        if cn == en+1:
            der = components[en]
            self._components.push(components[:en])
        elif cn == en:
            # This happens in 1D, sligtly messy result of defining grad(f) == f.dx(0)
            der = 0
        else:
            error("Unexpected rank %d and component length %d in grad expression." % (en, cn))

        # Add direction to list of derivatives
        self._derivatives.append(der)

        # Visit children to generate the derivative code.
        code = self.visit(derivative_expr)

        # Remove the direction from list of derivatives
        self._derivatives.pop()
        if cn == en+1:
            self._components.pop()
        return code

    # -------------------------------------------------------------------------
    # Coefficient and Constants (function.py).
    # -------------------------------------------------------------------------
    def coefficient(self, o):
        #print("\nVisiting Coefficient: " + repr(o))

        # Map o to object with proper element and count
        o = self._function_replace_map[o]

        # Create aux. info.
        components = self.component()
        derivatives = self.derivatives()

        # Check if function is already in cache
        key = (o, components, derivatives, self.restriction, self.avg)
        function_code = self.function_cache.get(key)

        # FIXME: Why does using a code dict from cache make the expression manipulations blow (MemoryError) up later?
        if function_code is None or self.optimise_parameters["optimisation"]:
            # Get auxiliary variables to generate function
            (component, local_elem, local_comp, local_offset,
             ffc_element, transformation, multiindices) = self._get_auxiliary_variables(o, components, derivatives)

            # Check that we don't take derivatives of QuadratureElements.
            is_quad_element = local_elem.family() == "Quadrature"
            ffc_assert(not (derivatives and is_quad_element), \
                       "Derivatives of Quadrature elements are not supported: " + repr(o))

            tdim = self.tdim # FIXME: o.domain().topological_dimension() ???

            # Create code for function and add empty tuple to cache dict.
            function_code = {(): self.create_function(o, derivatives, component,
                                                      local_comp, local_offset, ffc_element, is_quad_element,
                                                      transformation, multiindices, tdim, self.gdim, self.avg)}

            self.function_cache[key] = function_code

        return function_code

    def constant(self, o):
        #print("\n\nVisiting Constant: " + repr(o))

        # Map o to object with proper element and count
        o = self._function_replace_map[o]

        # Safety checks.
        ffc_assert(len(self.component()) == 0, "Constant does not expect component indices: " + repr(self._components))
        ffc_assert(o.shape() == (), "Constant should not have a value shape: " + repr(o.shape()))

        # Component default is 0
        component = 0

        # No need to deal with restrictions for constants (same on both sides)
        # # Handle restriction.
        # if self.restriction == "-":
        #     component += 1

        # Let child class create constant symbol
        p_format = self.parameters["format"]
        coefficient = format["coefficient"][p_format](o.count(), component)
        iden = format["coefficient"][p_format](o.count(), [])
        return self._create_symbol(coefficient, CONST, [component, 0], _iden=iden)

    def vector_constant(self, o):
        #print("\n\nVisiting VectorConstant: " + repr(o))

        # Map o to object with proper element and count
        o = self._function_replace_map[o]

        # Get the component
        components = self.component()

        # Safety checks.
        ffc_assert(len(components) == 1, "VectorConstant expects 1 component index: " + repr(components))

        # We get one component.
        component = components[0]

        # No need to deal with restrictions for constants (same on both sides)
        # # Handle restriction.
        # if self.restriction == "-":
        #     component += o.shape()[0]

        # Let child class create constant symbol
        p_format = self.parameters["format"]
        coefficient = format["coefficient"][p_format](o.count(), component)
        iden = format["coefficient"][p_format](o.count(), [])
        return self._create_symbol(coefficient, CONST, [component, 0], _iden=iden)

    def tensor_constant(self, o):
        #print("\n\nVisiting TensorConstant: " + repr(o))

        # Map o to object with proper element and count
        o = self._function_replace_map[o]

        # Get the components
        components = self.component()

        # Safety checks.
        ffc_assert(len(components) == len(o.shape()), \
                   "The number of components '%s' must be equal to the number of shapes '%s' for TensorConstant." % (repr(components), repr(o.shape())))

        # Let the UFL element handle the component map.
        component = o.element()._sub_element_mapping[components]

        # No need to deal with restrictions for constants (same on both sides)
        # # Handle restriction (offset by value shape).
        # if self.restriction == "-":
        #     component += product(o.shape())

        # Let child class create constant symbol
        p_format = self.parameters["format"]
        coefficient = format["coefficient"][p_format](o.count(), component)
        iden = format["coefficient"][p_format](o.count(), [])
        return self._create_symbol(coefficient, CONST, [component, 0], _iden=iden)

    # -------------------------------------------------------------------------
    # SpatialCoordinate (geometry.py).
    # -------------------------------------------------------------------------
    def spatial_coordinate(self, o):
        #print "\n\nVisiting SpatialCoordinate:", repr(o)
        #print "\n\nVisiting SpatialCoordinate:", repr(operands)

        # Get the component.
        components = self.component()
        c, = components

        if self.vertex is not None:
            error("Spatial coordinates (x) not implemented for point measure (dP)") # TODO: Implement this, should be just the point.
        else:
            # Generate the appropriate coordinate and update tables.
            coordinate = format["ip coordinates"](self.points, c)
            self._generate_affine_map()
            return self._create_symbol(coordinate, IP)

    # -------------------------------------------------------------------------
    # Indexed (indexed.py).
    # -------------------------------------------------------------------------
    def indexed(self, o):
        #print("\n\nVisiting Indexed:" + repr(o))

        # Get indexed expression and index, map index to current value
        # and update components
        indexed_expr, index = o.operands()
        self._components.push(self.visit(index))

        # Visit expression subtrees and generate code.
        code = self.visit(indexed_expr)

        # Remove component again
        self._components.pop()

        return code

    # -------------------------------------------------------------------------
    # MultiIndex (indexing.py).
    # -------------------------------------------------------------------------
    def multi_index(self, o):
        #print("\n\nVisiting MultiIndex:" + repr(o))

        # Loop all indices in MultiIndex and get current values
        subcomp = []
        for i in o:
            if isinstance(i, FixedIndex):
                subcomp.append(i._value)
            elif isinstance(i, Index):
                subcomp.append(self._index2value[i])

        return tuple(subcomp)

    # -------------------------------------------------------------------------
    # IndexSum (indexsum.py).
    # -------------------------------------------------------------------------
    def index_sum(self, o):
        #print("\n\nVisiting IndexSum: " + str(tree_format(o)))

        # Get expression and index that we're summing over
        summand, multiindex = o.operands()
        index, = multiindex

        # Loop index range, update index/value dict and generate code
        ops = []
        for i in range(o.dimension()):
            self._index2value.push(index, i)
            ops.append(self.visit(summand))
            self._index2value.pop()

        # Call sum to generate summation
        code = self.sum(o, *ops)

        return code

    # -------------------------------------------------------------------------
    # MathFunctions (mathfunctions.py).
    # -------------------------------------------------------------------------
    def sqrt(self, o, *operands):
        #print("\n\nVisiting Sqrt: " + repr(o) + "with operands: " + "\n".join(map(repr,operands)))
        return self._math_function(operands, format["sqrt"][self.parameters["format"]])

    def exp(self, o, *operands):
        #print("\n\nVisiting Exp: " + repr(o) + "with operands: " + "\n".join(map(repr,operands)))
        return self._math_function(operands, format["exp"][self.parameters["format"]])

    def ln(self, o, *operands):
        #print("\n\nVisiting Ln: " + repr(o) + "with operands: " + "\n".join(map(repr,operands)))
        return self._math_function(operands, format["ln"][self.parameters["format"]])

    def cos(self, o, *operands):
        #print("\n\nVisiting Cos: " + repr(o) + "with operands: " + "\n".join(map(repr,operands)))
        return self._math_function(operands, format["cos"][self.parameters["format"]])

    def sin(self, o, *operands):
        #print("\n\nVisiting Sin: " + repr(o) + "with operands: " + "\n".join(map(repr,operands)))
        return self._math_function(operands, format["sin"][self.parameters["format"]])

    def tan(self, o, *operands):
        #print("\n\nVisiting Tan: " + repr(o) + "with operands: " + "\n".join(map(repr,operands)))
        return self._math_function(operands, format["tan"][self.parameters["format"]])

    def cosh(self, o, *operands):
        #print("\n\nVisiting Cosh: " + repr(o) + "with operands: " + "\n".join(map(repr,operands)))
        return self._math_function(operands, format["cosh"][self.parameters["format"]])

    def sinh(self, o, *operands):
        #print("\n\nVisiting Sinh: " + repr(o) + "with operands: " + "\n".join(map(repr,operands)))
        return self._math_function(operands, format["sinh"][self.parameters["format"]])

    def tanh(self, o, *operands):
        #print("\n\nVisiting Tanh: " + repr(o) + "with operands: " + "\n".join(map(repr,operands)))
        return self._math_function(operands, format["tanh"][self.parameters["format"]])

    def acos(self, o, *operands):
        #print("\n\nVisiting Acos: " + repr(o) + "with operands: " + "\n".join(map(repr,operands)))
        return self._math_function(operands, format["acos"][self.parameters["format"]])

    def asin(self, o, *operands):
        #print("\n\nVisiting Asin: " + repr(o) + "with operands: " + "\n".join(map(repr,operands)))
        return self._math_function(operands, format["asin"][self.parameters["format"]])

    def atan(self, o, *operands):
        #print("\n\nVisiting Atan: " + repr(o) + "with operands: " + "\n".join(map(repr,operands)))
        return self._math_function(operands, format["atan"][self.parameters["format"]])

    def atan_2(self, o, *operands):
        #print("\n\nVisiting Atan2: " + repr(o) + "with operands: " + "\n".join(map(repr,operands)))
        self.additional_includes_set.add("#include <cmath>")
        return self._atan_2_function(operands, format["atan_2"])

    def erf(self, o, *operands):
        #print("\n\nVisiting Erf: " + repr(o) + "with operands: " + "\n".join(map(repr,operands)))
        return self._math_function(operands, format["erf"][self.parameters["format"]])

    def bessel_i(self, o, *operands):
        #print("\n\nVisiting Bessel_I: " + repr(o) + "with operands: " + "\n".join(map(repr,operands)))
        #self.additional_includes_set.add("#include <tr1/cmath>")
        self.additional_includes_set.add("#include <boost/math/special_functions.hpp>")
        return self._bessel_function(operands, format["bessel_i"])

    def bessel_j(self, o, *operands):
        #print("\n\nVisiting Bessel_J: " + repr(o) + "with operands: " + "\n".join(map(repr,operands)))
        #self.additional_includes_set.add("#include <tr1/cmath>")
        self.additional_includes_set.add("#include <boost/math/special_functions.hpp>")
        return self._bessel_function(operands, format["bessel_j"])

    def bessel_k(self, o, *operands):
        #print("\n\nVisiting Bessel_K: " + repr(o) + "with operands: " + "\n".join(map(repr,operands)))
        #self.additional_includes_set.add("#include <tr1/cmath>")
        self.additional_includes_set.add("#include <boost/math/special_functions.hpp>")
        return self._bessel_function(operands, format["bessel_k"])

    def bessel_y(self, o, *operands):
        #print("\n\nVisiting Bessel_Y: " + repr(o) + "with operands: " + "\n".join(map(repr,operands)))
        #self.additional_includes_set.add("#include <tr1/cmath>")
        self.additional_includes_set.add("#include <boost/math/special_functions.hpp>")
        return self._bessel_function(operands, format["bessel_y"])

    # -------------------------------------------------------------------------
    # PositiveRestricted and NegativeRestricted (restriction.py).
    # -------------------------------------------------------------------------
    def positive_restricted(self, o):
        #print("\n\nVisiting PositiveRestricted: " + repr(o))

        # Just get the first operand, there should only be one.
        restricted_expr = o.operands()
        ffc_assert(len(restricted_expr) == 1, "Only expected one operand for restriction: " + repr(restricted_expr))
        ffc_assert(self.restriction is None, "Expression is restricted twice: " + repr(restricted_expr))

        # Set restriction, visit operand and reset restriction
        self.restriction = "+"
        code = self.visit(restricted_expr[0])
        self.restriction = None

        return code

    def negative_restricted(self, o):
        #print("\n\nVisiting NegativeRestricted: " + repr(o))

        # Just get the first operand, there should only be one.
        restricted_expr = o.operands()
        ffc_assert(len(restricted_expr) == 1, "Only expected one operand for restriction: " + repr(restricted_expr))
        ffc_assert(self.restriction is None, "Expression is restricted twice: " + repr(restricted_expr))

        # Set restriction, visit operand and reset restriction
        self.restriction = "-"
        code = self.visit(restricted_expr[0])
        self.restriction = None

        return code

    def cell_avg(self, o):
        ffc_assert(self.avg is None, "Not expecting nested averages.")

        # Just get the first operand, there should only be one.
        expr, = o.operands()

        # Set average marker, visit operand and reset marker
        self.avg = "cell"
        code = self.visit(expr)
        self.avg = None

        return code

    def facet_avg(self, o):
        ffc_assert(self.avg is None, "Not expecting nested averages.")
        ffc_assert(self.entity_type != "cell", "Cannot take facet_avg in a cell integral.")

        # Just get the first operand, there should only be one.
        expr, = o.operands()

        # Set average marker, visit operand and reset marker
        self.avg = "facet"
        code = self.visit(expr)
        self.avg = None

        return code

    # -------------------------------------------------------------------------
    # ComponentTensor (tensors.py).
    # -------------------------------------------------------------------------
    def component_tensor(self, o):
        #print("\n\nVisiting ComponentTensor:\n" + str(tree_format(o)))

        # Get expression and indices
        component_expr, indices = o.operands()

        # Get current component(s)
        components = self.component()

        ffc_assert(len(components) == len(indices), \
                   "The number of known components must be equal to the number of components of the ComponentTensor for this to work.")

        # Update the index dict (map index values of current known indices to
        # those of the component tensor)
        for i, v in izip(indices._indices, components):
            self._index2value.push(i, v)

        # Push an empty component tuple
        self._components.push(())

        # Visit expression subtrees and generate code.
        code = self.visit(component_expr)

        # Remove the index map from the StackDict
        for i in range(len(components)):
            self._index2value.pop()

        # Remove the empty component tuple
        self._components.pop()

        return code

    def list_tensor(self, o):
        #print("\n\nVisiting ListTensor: " + repr(o))

        # Get the component
        component = self.component()

        # Extract first and the rest of the components
        c0, c1 = component[0], component[1:]

        # Get first operand
        op = o.operands()[c0]

        # Evaluate subtensor with this subcomponent
        self._components.push(c1)
        code = self.visit(op)
        self._components.pop()

        return code

    # -------------------------------------------------------------------------
    # Variable (variable.py).
    # -------------------------------------------------------------------------
    def variable(self, o):
        #print("\n\nVisiting Variable: " + repr(o))
        # Just get the expression associated with the variable
        return self.visit(o.expression())

    # -------------------------------------------------------------------------
    # Generate terms for representation.
    # -------------------------------------------------------------------------
    def generate_terms(self, integrand, integral_type):
        "Generate terms for code generation."
        #print integrand
        #print tree_format(integrand, 0, False)
        # Get terms.
        terms = self.visit(integrand)

        f_nzc = format["nonzero columns"](0).split("0")[0]

        # Loop code and add weight and scale factor to value and sort after
        # loop ranges.
        new_terms = {}
        for key, val in terms.items():
            # If value was zero continue.
            if val is None:
                continue
            # Create data.
            value, ops, sets = self._create_entry_data(val, integral_type)
            # Extract nzc columns if any and add to sets.
            used_nzcs = set([int(k[1].split(f_nzc)[1].split("[")[0]) for k in key if f_nzc in k[1]])
            sets.append(used_nzcs)

            # Create loop information and entry from key info and insert into dict.
            loop, entry = self._create_loop_entry(key, f_nzc)
            if not loop in new_terms:
                sets.append({})
                new_terms[loop] = [sets, [(entry, value, ops)]]
            else:
                for i, s in enumerate(sets):
                    new_terms[loop][0][i].update(s)
                new_terms[loop][1].append((entry, value, ops))

        return new_terms

    def _create_loop_entry(self, key, f_nzc):

        indices = {0: format["first free index"],  1: format["second free index"]}

        # Whether we're generating PyOP2 code
        pyop2 = self.parameters["format"]=="pyop2"

        # Create appropriate entries.
        # FIXME: We only support rank 0, 1 and 2.
        entry = ""
        loop = ()
        if len(key) == 0:
            entry = "0"
        elif len(key) == 1:
            key = key[0]
            # Checking if the basis was a test function.
            # TODO: Make sure test function indices are always rearranged to 0.
            ffc_assert(key[0] == -2 or key[0] == 0, \
                        "Linear forms must be defined using test functions only: " + repr(key))
            index_j, entry, range_j, space_dim_j = key
            loop = ((indices[index_j], 0, range_j),)
            if range_j == 1 and self.optimise_parameters["ignore ones"] and not (f_nzc in entry):
                loop = ()
            if pyop2:
                entry = (entry, )
        elif len(key) == 2:
            # PyOP2 mixed element assembling a rank-1 form
            if key[0][0]==key[1][0]:
                key = (key[0], key[1])
                for k in key:
                    ffc_assert(key[0][0] == -2 or key[0][0] == 0, \
                    "Linear forms must be defined using test functions only: " + repr(key))

                index_j, entry_j, range_j, space_dim_j = key[0]
                index_r, entry_r, range_r, space_dim_r = key[1]
                entry = (entry_r)
                loop = ((entry_r, 0, range_r),)
            else:
                # Extract test and trial loops in correct order and check if for is legal.
                key0, key1 = (0, 0)
                for k in key:
                    ffc_assert(k[0] in indices, \
                    "Bilinear forms must be defined using test and trial functions (index -2, -1, 0, 1): " + repr(k))
                    if k[0] == -2 or k[0] == 0:
                        key0 = k
                    else:
                        key1 = k
                index_j, entry_j, range_j, space_dim_j = key0
                index_k, entry_k, range_k, space_dim_k = key1

                loop = []
                if not (range_j == 1 and self.optimise_parameters["ignore ones"]) or f_nzc in entry_j:
                    loop.append((indices[index_j], 0, range_j))
                if not (range_k == 1 and self.optimise_parameters["ignore ones"]) or f_nzc in entry_k:
                    loop.append((indices[index_k], 0, range_k))
                if pyop2:
                    entry = (entry_j, entry_k)
                else:
                    entry = format["add"]([format["mul"]([entry_j, str(space_dim_k)]), entry_k])
                loop = tuple(loop)
        elif len(key) == 4:
            # PyOP2 mixed element case only.
            key0, key1 = ([], [])
            for k in key:
                ffc_assert(k[0] in indices, \
                "Bilinear forms must be defined using test and trial functions (index -2, -1, 0, 1): " + repr(k))
                if k[0] == -2 or k[0] ==0:
                    key0.append(k)
                else:
                    key1.append(k)

            index_j, entry_j, range_j, space_dim_j = key0[0]
            index_r, entry_r, range_r, space_dim_r = key0[1]
            index_k, entry_k, range_k, space_dim_k = key1[0]
            index_s, entry_s, range_s, space_dim_s = key1[1]

            entry = (entry_r, entry_s)

            loop = ((entry_j, 0, range_j), (entry_r, 0, range_r), (entry_k, 0, range_k), (entry_s, 0, range_s))
        else:
            error("Only rank 0, 1 and 2 tensors are currently supported: " + repr(key))
        # Generate the code line for the entry.
        # Try to evaluate entry ("3*6 + 2" --> "20").
        try:
            entry = str(eval(entry))
        except:
            pass
        return loop, entry

    # -------------------------------------------------------------------------
    # Helper functions for transformation of UFL objects in base class
    # -------------------------------------------------------------------------
    def _create_symbol(self, symbol, domain):
        error("This function should be implemented by the child class.")

    def _create_product(self, symbols):
        error("This function should be implemented by the child class.")

    def _format_scalar_value(self, value):
        error("This function should be implemented by the child class.")

    def _math_function(self, operands, format_function):
        error("This function should be implemented by the child class.")

    def _atan_2_function(self, operands, format_function):
        error("This function should be implemented by the child class.")

    def _get_auxiliary_variables(self,
                                 ufl_function,
                                 component,
                                 derivatives):
        "Helper function for both Coefficient and Argument."

        # Get UFL element.
        ufl_element = ufl_function.element()

        # Get subelement and the relative (flattened) component (in case we have mixed elements).
        local_comp, local_elem = ufl_element.extract_component(component)
        ffc_assert(len(local_comp) <= 1, "Assuming there are no tensor-valued basic elements.")
        local_comp = local_comp[0] if local_comp else 0

        # Check that component != not () since the UFL component map will turn
        # it into 0, and () does not mean zeroth component in this context.
        if len(component):
            # Map component using component map from UFL. (TODO: inefficient use of this function)
            comp_map, comp_num = build_component_numbering(ufl_element.value_shape(), ufl_element.symmetry())
            component = comp_map[component]

            # Map physical components into reference components
            component, dummy = transform_component(component, 0, ufl_element)

            # Compute the local offset (needed for non-affine mappings).
            local_offset = component - local_comp
        else:
            # Compute the local offset (needed for non-affine mappings).
            local_offset = 0

        # Create FFC element.
        ffc_element = create_element(ufl_element)

        # Assuming that mappings for all basisfunctions are equal
        # (they should be).
        ffc_sub_element = create_element(local_elem)
        transformation = ffc_sub_element.mapping()[0]

        # Generate FFC multi index for derivatives.
        tdim = self.tdim # FIXME: ufl_element.domain().topological_dimension() ???
        multiindices = FFCMultiIndex([range(tdim)]*len(derivatives)).indices

        #print "in create_auxiliary"
        #print "component = ", component
        return (component, local_elem, local_comp, local_offset, ffc_element, transformation, multiindices)

    def _get_current_entity(self):
        if self.entity_type == "cell":
            # If we add macro cell integration, I guess the 'current cell number' would go here?
            return 0
<<<<<<< HEAD
        elif self.entitytype in ("facet", "horiz_facet", "vert_facet"):
=======
        elif self.entity_type == "facet":
>>>>>>> 11059859
            # Handle restriction through facet.
            return {"+": self.facet0, "-": self.facet1, None: self.facet0}[self.restriction]
        elif self.entity_type == "vertex":
            return self.vertex
        else:
            error("Unknown entity type %s." % self.entity_type)

    def _create_mapping_basis(self, component, deriv, avg, ufl_argument, ffc_element):
        "Create basis name and mapping from given basis_info."
        # Get string for integration points.
        f_ip = "0" if (avg or self.points == 1) else format["integration points"]
        generate_psi_name = format["psi name"]

        # Only support test and trial functions.
        indices = { 0: format["first free index"],
                    1: format["second free index"]}

        index2map = {-2: 0, -1: 1, 0: 0, 1: 1}

        # Check that we have a basis function.
        ffc_assert(ufl_argument.number() in indices,
                   "Currently, Argument number must be either 0 or 1: " + repr(ufl_argument))
        ffc_assert(ufl_argument.part() is None,
                   "Currently, Argument part is not supporte: " + repr(ufl_argument))

        # Get element counter and loop index.
        element_counter = self.element_map[1 if avg else self.points][ufl_argument.element()]
        loop_index = indices[ufl_argument.number()]

        # Offset element space dimension in case of negative restriction,
        # need to use the complete element for offset in case of mixed element.
        space_dim = ffc_element.space_dimension()
        offset = {"+": "", "-": str(space_dim), None: ""}[self.restriction]

        # If we are in PyOP2 mode with mixed elements on interior facets, the
        # offsets are different; see below for fuller explanation
        self.mixed_elt_int_facet_mode = self.parameters["pyop2-ir"] and \
            isinstance(ffc_element, MixedElement) and \
            self.restriction in ["+", "-"]

        if self.mixed_elt_int_facet_mode:
            # Exposition: see below
            loop_index_range = [e.space_dimension() for e in ffc_element._elements]
            if self.restriction == "+":
                offset = ["0"]  # needs to be "0" rather than "", since we won't
                                # try to eval the string below
                cur = 0
                for e in ffc_element._elements:
                    cur += 2*e.space_dimension()
                    offset.append(str(cur))
                offset.pop()
            if self.restriction == "-":
                offset = []
                cur = 0
                for e in ffc_element._elements:
                    cur += e.space_dimension()
                    offset.append(str(cur))
                    cur += e.space_dimension()

        # Create basis access, we never need to map the entry in the basis table
        # since we will either loop the entire space dimension or the non-zeros.
        # NOT TRUE FOR MIXED-ELT-INT-FACET MODE
        if self.mixed_elt_int_facet_mode:
            index_calc = []
            cur = 0
            for e in ffc_element._elements:
                index_calc.append(format["add"]([loop_index, str(cur)]))
                cur += e.space_dimension()
            basis_access = [format["component"]("", [f_ip, bi]) for bi in index_calc]
        else:
            if self.points == 1:
                f_ip = "0"
            index_calc = loop_index
            basis_access = format["component"]("", [f_ip, index_calc])

        # If we have a restricted function multiply space_dim by two.
        if self.restriction == "+" or self.restriction == "-":
            space_dim *= 2

        # Get current cell entity, with current restriction considered
        entity = self._get_current_entity()

        name = generate_psi_name(element_counter, self.entity_type, entity, component, deriv, avg)
        name, non_zeros, zeros, ones = self.name_map[name]
        # don't overwrite this if we set it already
        if not self.mixed_elt_int_facet_mode:
            loop_index_range = shape(self.unique_tables[name])[1]

        basis = ""
        # Ignore zeros if applicable
        if zeros and (self.optimise_parameters["ignore zero tables"] or self.optimise_parameters["remove zero terms"]):
            basis = self._format_scalar_value(None)[()]
        # If the loop index range is one we can look up the first component
        # in the psi array. If we only have ones we don't need the basis.
        elif self.optimise_parameters["ignore ones"] and loop_index_range == 1 and ones:
            loop_index = "0"
            basis = self._format_scalar_value(1.0)[()]
        else:
            # Add basis name to the psi tables map for later use.
            if self.mixed_elt_int_facet_mode:
                basis = [self._create_symbol(name + ba, BASIS, [f_ip, ic], _iden=name)[()] for ba, ic in zip(basis_access, index_calc)]
                for ba in basis:
                    self.psi_tables_map[ba] = name
            else:
                basis = self._create_symbol(name + basis_access, BASIS, [f_ip, index_calc], _iden=name)[()]
                self.psi_tables_map[basis] = name

        # Create the correct mapping of the basis function into the local element tensor.
        basis_map = loop_index
        if non_zeros and basis_map == "0":
            basis_map = str(non_zeros[1][0])
        elif non_zeros:
            basis_map = format["component"](format["nonzero columns"](non_zeros[0]), basis_map)
        if offset:
            if self.mixed_elt_int_facet_mode:
                basis_map = [format["grouping"](format["add"]([basis_map, o])) for o in offset]
            else:
                basis_map = format["grouping"](format["add"]([basis_map, offset]))

        # Try to evaluate basis map ("3 + 2" --> "5").
        try:
            basis_map = str(eval(basis_map))
        except:
            pass

        # Create mapping (index, map, loop_range, space_dim).
        # Example dx and ds: (0, j, 3, 3)
        # Example dS: (0, (j + 3), 3, 6), 6=2*space_dim
        # Example dS optimised: (0, (nz2[j] + 3), 2, 6), 6=2*space_dim
        if self.mixed_elt_int_facet_mode:
            mapping = [((ufl_argument.number(), bm, lir, space_dim),) for bm, lir in zip(basis_map, loop_index_range)]
        else:
            mapping = ((ufl_argument.number(), basis_map, loop_index_range, space_dim),)

        return (mapping, basis)

    def _create_function_name(self, component, deriv, avg, is_quad_element, ufl_function, ffc_element):
        ffc_assert(ufl_function in self._function_replace_values,
                   "Expecting ufl_function to have been mapped prior to this call.")

        # Get format
        p_format = self.parameters["format"]

        # Get string for integration points.
        f_ip = "0" if (avg or self.points == 1) else format["integration points"]

        # Get the element counter.
        element_counter = self.element_map[1 if avg else self.points][ufl_function.element()]

        # Get current cell entity, with current restriction considered
        entity = self._get_current_entity()

        # Set to hold used nonzero columns
        used_nzcs = set()

        # Create basis name and map to correct basis and get info.
        generate_psi_name = format["psi name"]
        psi_name = generate_psi_name(element_counter, self.entity_type, entity, component, deriv, avg)
        psi_name, non_zeros, zeros, ones = self.name_map[psi_name]

        # If all basis are zero we just return None.
        if zeros and self.optimise_parameters["ignore zero tables"]:
            return self._format_scalar_value(None)[()]

        # Get the index range of the loop index.
        loop_index_range = shape(self.unique_tables[psi_name])[1]
        if loop_index_range > 1:
            # Pick first free index of secondary type
            # (could use primary indices, but it's better to avoid confusion).
            loop_index = format["free indices"][0]

        # If we have a quadrature element we can use the ip number to look
        # up the value directly. Need to add offset in case of components.
        if is_quad_element:
            quad_offset = 0
            if component:
                # FIXME: Should we add a member function elements() to FiniteElement?
                if isinstance(ffc_element, MixedElement):
                    for i in range(component):
                        quad_offset += ffc_element.elements()[i].space_dimension()
                elif component != 1:
                    error("Can't handle components different from 1 if we don't have a MixedElement.")
                else:
                    quad_offset += ffc_element.space_dimension()
            if quad_offset:
                coefficient_access = format["add"]([f_ip, str(quad_offset)])
            else:
                if non_zeros and f_ip == "0":
                    # If we have non zero column mapping but only one value just pick it.
                    # MSA: This should be an exact refactoring of the previous logic,
                    #      but I'm not sure if these lines were originally intended
                    #      here in the quad_element section, or what this even does:
                    coefficient_access = str(non_zeros[1][0])
                else:
                    coefficient_access = f_ip

        elif non_zeros:
            if loop_index_range == 1:
                # If we have non zero column mapping but only one value just pick it.
                coefficient_access = str(non_zeros[1][0])
            else:
                used_nzcs.add(non_zeros[0])
                coefficient_access = format["component"](format["nonzero columns"](non_zeros[0]), loop_index)

        elif loop_index_range == 1:
            # If the loop index range is one we can look up the first component
            # in the coefficient array.
            coefficient_access = "0"

        else:
            # Or just set default coefficient access.
            coefficient_access = loop_index

        # Offset by element space dimension in case of negative restriction.
        offset = {"+": "", "-": str(ffc_element.space_dimension()), None: ""}[self.restriction]

        # If we are in PyOP2 mode with mixed elements on interior facets, the
        # offsets are totally different, since the coefficient passed in to the
        # kernel contains data for both cells, interleaved. This means we need
        # to splat the offset and loop_index_range variables and replace them
        # with something appropriate for our data layout.
        self.mixed_elt_int_facet_mode = self.parameters["pyop2-ir"] and \
            isinstance(ffc_element, MixedElement) and \
            self.restriction in ["+", "-"]

        if self.mixed_elt_int_facet_mode:
            # Exposition: suppose our mixed element has 6 dofs in the first
            # sub-element, 3 in the second, and 4 in the third.  The data looks
            # like 0-5 | 6-11 | 12-14 | 15-17 | 18-21 | 22-25
            # If restriction is "+", we want the offsets to be 0, 12, 18
            # If restriction is "-", we want the offsets to be 6, 15, 22
            loop_index_range = [e.space_dimension() for e in ffc_element._elements]
            if self.restriction == "+":
                offset = ["0"]  # needs to be "0" rather than "", since we won't
                                # try to eval the string below
                cur = 0
                for e in ffc_element._elements:
                    cur += 2*e.space_dimension()
                    offset.append(str(cur))
                offset.pop()
            if self.restriction == "-":
                offset = []
                cur = 0
                for e in ffc_element._elements:
                    cur += e.space_dimension()
                    offset.append(str(cur))
                    cur += e.space_dimension()

        if self.mixed_elt_int_facet_mode:
            coefficient_access = [format["add"]([coefficient_access, o]) for o in offset]
        else:
            if offset:
                coefficient_access = format["add"]([coefficient_access, offset])

        # Try to evaluate coefficient access ("3 + 2" --> "5").
        try:
            coefficient_access = str(eval(coefficient_access))
            C_ACCESS = GEO
        except:
            # Guaranteed to fail in "borkmode", i.e. mixed_elt_int_facet_mode
            C_ACCESS = IP

        # Format coefficient access
        if self.mixed_elt_int_facet_mode:
            coefficient = [format["coefficient"][p_format](str(ufl_function.count()), ca) for ca in coefficient_access]
        else:
            coefficient = format["coefficient"][p_format](str(ufl_function.count()), coefficient_access)

        # Build and cache some function data only if we need the basis
        # MSA: I don't understand the mix of loop index range check and ones check here, but that's how it was.
        if is_quad_element or (loop_index_range == 1 and ones and self.optimise_parameters["ignore ones"]):
            # If we only have ones or if we have a quadrature element we don't need the basis.
            function_symbol_name = coefficient
            F_ACCESS = C_ACCESS

        else:
            # Add basis name to set of used tables and add matrix access.
            # TODO: We should first add this table if the function is used later
            # in the expressions. If some term is multiplied by zero and it falls
            # away there is no need to compute the function value
            self.used_psi_tables.add(psi_name)

            # Create basis access, we never need to map the entry in the basis
            # table since we will either loop the entire space dimension or the
            # non-zeros.
            # Edit: unfortunately this is not true if we are in m_e_i_f_mode!
            if self.mixed_elt_int_facet_mode:
                basis_index = []
                cur = 0
                for e in ffc_element._elements:
                    basis_index.append(format["add"]([loop_index, str(cur)]))
                    cur += e.space_dimension()
                basis_access = [format["component"]("", [f_ip, bi]) for bi in basis_index]
                basis_name = [psi_name + ba for ba in basis_access]
            else:
                basis_index = "0" if loop_index_range == 1 else loop_index
                basis_access = format["component"]("", [f_ip, basis_index])
                basis_name = psi_name + basis_access
            # Try to set access to the outermost possible loop
            if f_ip == "0" and basis_access == "0":
                B_ACCESS = GEO
                F_ACCESS = C_ACCESS
            else:
                B_ACCESS = IP
                F_ACCESS = IP

            # Format expression for function
            if self.mixed_elt_int_facet_mode:
                function_expr = [self._create_product(\
                            [self._create_symbol(bn, B_ACCESS, _iden=bn)[()], \
                             self._create_symbol(co, C_ACCESS, _iden=co)[()]]) \
                             for bn, co in zip(basis_name, coefficient)]
            else:
                function_expr = self._create_product(\
                            [self._create_symbol(basis_name, B_ACCESS, _iden=basis_name)[()], \
                             self._create_symbol(coefficient, C_ACCESS, _iden=coefficient)[()]])
             
            # Check if the expression to compute the function value is already in
            # the dictionary of used function. If not, generate a new name and add.
            if self.mixed_elt_int_facet_mode:
                function_count = len(self.function_data)
                for fe, lir in zip(function_expr, loop_index_range):
                    data = self.function_data.get(fe)
                    if data is None:
                        data = (function_count, lir,
                                self._count_operations(fe),
                                psi_name, used_nzcs, ufl_function.element())
                        self.function_data[fe] = data
            else:
                data = self.function_data.get(function_expr)
                if data is None:
                    function_count = len(self.function_data)
                    data = (function_count, loop_index_range,
                            self._count_operations(function_expr),
                            psi_name, used_nzcs, ufl_function.element())
                    self.function_data[function_expr] = data

            function_symbol_name = format["function value"](data[0])

        # TODO: This access stuff was changed subtly during my refactoring, the
        # X_ACCESS vars is an attempt at making it right, make sure it is correct now!
        return self._create_symbol(function_symbol_name, F_ACCESS, _iden=function_symbol_name)[()]

    def _generate_affine_map(self):
        """Generate psi table for affine map, used by spatial coordinate to map
        integration point to physical element."""

        # TODO: KBO: Perhaps it is better to create a fiat element and tabulate
        # the values at the integration points?
        f_FEA = format["affine map table"]
        f_ip  = format["integration points"]

        affine_map = {1: lambda x: [1.0 - x[0],               x[0]],
                      2: lambda x: [1.0 - x[0] - x[1],        x[0], x[1]],
                      3: lambda x: [1.0 - x[0] - x[1] - x[2], x[0], x[1], x[2]]}

        num_ip = self.points
        w, points = self.quad_weights[num_ip]

        if self.facet0 is not None:
            points = map_facet_points(points, self.facet0, self.entity_type)
            name = f_FEA(num_ip, self.facet0)
        elif self.vertex is not None:
            error("Spatial coordinates (x) not implemented for point measure (dP)") # TODO: Implement this, should be just the point.
            #name = f_FEA(num_ip, self.vertex)
        else:
            name = f_FEA(num_ip, 0)

        if name not in self.unique_tables:
            self.unique_tables[name] = array([affine_map[len(p)](p) for p in points])

        if self.coordinate is None:
            ip = f_ip if num_ip > 1 else 0
            r = None if self.facet1 is None else "+"
            self.coordinate = [name, self.gdim, ip, r]

    # -------------------------------------------------------------------------
    # Helper functions for code_generation()
    # -------------------------------------------------------------------------
    def _count_operations(self, expression):
        error("This function should be implemented by the child class.")

    def _create_entry_data(self, val):
        error("This function should be implemented by the child class.")<|MERGE_RESOLUTION|>--- conflicted
+++ resolved
@@ -120,11 +120,7 @@
         self.conditionals = {}
 
     def update_facets(self, facet0, facet1):
-<<<<<<< HEAD
-        ffc_assert(self.entitytype in ("facet", "horiz_facet", "vert_facet"), "Not expecting update_facets on a %s." % self.entitytype)
-=======
-        ffc_assert(self.entity_type == "facet", "Not expecting update_facet on a %s." % self.entity_type)
->>>>>>> 11059859
+        ffc_assert(self.entity_type in ("facet", "horiz_facet", "vert_facet"), "Not expecting update_facets on a %s." % self.entity_type)
         self.facet0 = facet0
         self.facet1 = facet1
         self.vertex = None
@@ -1023,11 +1019,7 @@
         if self.entity_type == "cell":
             # If we add macro cell integration, I guess the 'current cell number' would go here?
             return 0
-<<<<<<< HEAD
-        elif self.entitytype in ("facet", "horiz_facet", "vert_facet"):
-=======
-        elif self.entity_type == "facet":
->>>>>>> 11059859
+        elif self.entity_type in ("facet", "horiz_facet", "vert_facet"):
             # Handle restriction through facet.
             return {"+": self.facet0, "-": self.facet1, None: self.facet0}[self.restriction]
         elif self.entity_type == "vertex":
