"""QuadratureTransformerBase, a common class for quadrature
transformers to translate UFL expressions."""

# Copyright (C) 2009-2013 Kristian B. Oelgaard
#
# This file is part of FFC.
#
# FFC is free software: you can redistribute it and/or modify
# it under the terms of the GNU Lesser General Public License as published by
# the Free Software Foundation, either version 3 of the License, or
# (at your option) any later version.
#
# FFC is distributed in the hope that it will be useful,
# but WITHOUT ANY WARRANTY; without even the implied warranty of
# MERCHANTABILITY or FITNESS FOR A PARTICULAR PURPOSE. See the
# GNU Lesser General Public License for more details.
#
# You should have received a copy of the GNU Lesser General Public License
# along with FFC. If not, see <http://www.gnu.org/licenses/>.
#
# Modified by Martin Alnaes, 2013
# Modified by Garth N. Wells, 2013
#
# First added:  2009-10-13
# Last changed: 2014-06-09

# Python modules.
from six.moves import zip
from numpy import shape, array

# UFL Classes.
from ufl.classes import FixedIndex, Index
from ufl.common import StackDict, Stack, product
from ufl.permutation import build_component_numbering

# UFL Algorithms.
from ufl.algorithms import Transformer

# FFC modules.
from ffc.log import ffc_assert, error, info
from ffc.fiatinterface import create_element, map_facet_points
from ffc.mixedelement import MixedElement
from ffc.cpp import format

# FFC tensor modules.
from ffc.tensor.multiindex import MultiIndex as FFCMultiIndex
from ffc.representationutils import transform_component

# Utility and optimisation functions for quadraturegenerator.
from ffc.quadrature.quadratureutils import create_psi_tables
from ffc.quadrature.symbolics import BASIS, IP, GEO, CONST


class EmptyIntegrandError(RuntimeError):
    pass


class QuadratureTransformerBase(Transformer):
    "Transform UFL representation to quadrature code."

    def __init__(self,
                 psi_tables,
                 quad_weights,
                 gdim,
                 tdim,
                 entity_type,
                 function_replace_map,
                 optimise_parameters,
                 parameters):

        Transformer.__init__(self)

        # Save optimise_parameters, weights and fiat_elements_map.
        self.optimise_parameters = optimise_parameters

        # Save parameters
        self.parameters = parameters

        # Map from original functions with possibly incomplete elements
        # to functions with properly completed elements
        self._function_replace_map = function_replace_map
        self._function_replace_values = set(function_replace_map.values()) # For assertions

        # Create containers and variables.
        self.used_psi_tables = set()
        self.psi_tables_map = {}
        self.used_weights = set()
        self.quad_weights = quad_weights
        self.used_nzcs = set()
        self.ip_consts = {}
        self.trans_set = set()
        self.function_data = {}
        self.tdim = tdim
        self.gdim = gdim
        self.entity_type = entity_type
        self.points = 0
        self.facet0 = None
        self.facet1 = None
        self.vertex = None
        self.restriction = None
        self.avg = None
        self.coordinate = None
        self.conditionals = {}
        self.additional_includes_set = set()
        self.__psi_tables = psi_tables # TODO: Unused? Remove?

        # Stacks.
        self._derivatives = []
        self._index2value = StackDict()
        self._components = Stack()

        self.element_map, self.name_map, self.unique_tables =\
            create_psi_tables(psi_tables, self.optimise_parameters["eliminate zeros"], self.entity_type)

        # Cache.
        self.argument_cache = {}
        self.function_cache = {}

    def update_cell(self):
        ffc_assert(self.entity_type == "cell", "Not expecting update_cell on a %s." % self.entity_type)
        self.facet0 = None
        self.facet1 = None
        self.vertex = None
        self.coordinate = None
        self.conditionals = {}

    def update_facets(self, facet0, facet1):
        ffc_assert(self.entity_type in ("facet", "horiz_facet", "vert_facet"), "Not expecting update_facets on a %s." % self.entity_type)
        self.facet0 = facet0
        self.facet1 = facet1
        self.vertex = None
        self.coordinate = None
        self.conditionals = {}

    def update_vertex(self, vertex):
        ffc_assert(self.entity_type == "vertex", "Not expecting update_vertex on a %s." % self.entity_type)
        self.facet0 = None
        self.facet1 = None
        self.vertex = vertex
        self.coordinate = None
        self.conditionals = {}

    def update_points(self, points):
        self.points = points
        self.coordinate = None
        # Reset functions everytime we move to a new quadrature loop
        self.conditionals = {}
        self.function_data = {}

        # Reset cache
        self.argument_cache = {}
        self.function_cache = {}

    def disp(self):
        print("\n\n **** Displaying QuadratureTransformer ****")
        print("\nQuadratureTransformer, element_map:\n", self.element_map)
        print("\nQuadratureTransformer, name_map:\n", self.name_map)
        print("\nQuadratureTransformer, unique_tables:\n", self.unique_tables)
        print("\nQuadratureTransformer, used_psi_tables:\n", self.used_psi_tables)
        print("\nQuadratureTransformer, psi_tables_map:\n", self.psi_tables_map)
        print("\nQuadratureTransformer, used_weights:\n", self.used_weights)

    def component(self):
        "Return current component tuple."
        if len(self._components):
            return self._components.peek()
        return ()

    def derivatives(self):
        "Return all derivatives tuple."
        if len(self._derivatives):
            return tuple(self._derivatives[:])
        return ()

    # -------------------------------------------------------------------------
    # Start handling UFL classes.
    # -------------------------------------------------------------------------
    # Nothing in expr.py is handled. Can only handle children of these clases.
    def expr(self, o):
        print("\n\nVisiting basic Expr:", repr(o), "with operands:")
        error("This expression is not handled: " + repr(o))

    # Nothing in terminal.py is handled. Can only handle children of these clases.
    def terminal(self, o):
        print("\n\nVisiting basic Terminal:", repr(o), "with operands:")
        error("This terminal is not handled: " + repr(o))

    # -------------------------------------------------------------------------
    # Things which should not be here (after expansion etc.) from:
    # algebra.py, differentiation.py, finiteelement.py,
    # form.py, geometry.py, indexing.py, integral.py, tensoralgebra.py, variable.py.
    # -------------------------------------------------------------------------
    def derivative(self, o, *operands):
        print("\n\nVisiting Derivative: ", repr(o))
        error("All derivatives apart from Grad should have been expanded!!")

    def compound_tensor_operator(self, o):
        print("\n\nVisiting CompoundTensorOperator: ", repr(o))
        error("CompoundTensorOperator should have been expanded.")

    def label(self, o):
        print("\n\nVisiting Label: ", repr(o))
        error("What is a Lable doing in the integrand?")

    # -------------------------------------------------------------------------
    # Things which are not supported yet, from:
    # condition.py, constantvalue.py, function.py, geometry.py, lifting.py,
    # mathfunctions.py, restriction.py
    # -------------------------------------------------------------------------
    def condition(self, o):
        print("\n\nVisiting Condition:", repr(o))
        error("This type of Condition is not supported (yet).")

    def constant_value(self, o):
        print("\n\nVisiting ConstantValue:", repr(o))
        error("This type of ConstantValue is not supported (yet).")

    def geometric_quantity(self, o):
        print("\n\nVisiting GeometricQuantity:", repr(o))
        error("This type of GeometricQuantity is not supported (yet).")

    def math_function(self, o):
        print("\n\nVisiting MathFunction:", repr(o))
        error("This MathFunction is not supported (yet).")

    def atan_2_function(self, o):
        print("\n\nVisiting Atan2Function:", repr(o))
        error("Atan2Function is not implemented (yet).")

    def bessel_function(self, o):
        print("\n\nVisiting BesselFunction:", repr(o))
        error("BesselFunction is not implemented (yet).")

    def restricted(self, o):
        print("\n\nVisiting Restricted:", repr(o))
        error("This type of Restricted is not supported (only positive and negative are currently supported).")

    # -------------------------------------------------------------------------
    # Handlers that should be implemented by child classes.
    # -------------------------------------------------------------------------
    # -------------------------------------------------------------------------
    # AlgebraOperators (algebra.py).
    # -------------------------------------------------------------------------
    def sum(self, o, *operands):
        print("\n\nVisiting Sum: ", repr(o))
        error("This object should be implemented by the child class.")

    def product(self, o, *operands):
        print("\n\nVisiting Product: ", repr(o))
        error("This object should be implemented by the child class.")

    def division(self, o, *operands):
        print("\n\nVisiting Division: ", repr(o))
        error("This object should be implemented by the child class.")

    def power(self, o):
        print("\n\nVisiting Power: ", repr(o))
        error("This object should be implemented by the child class.")

    def abs(self, o, *operands):
        print("\n\nVisiting Abs: ", repr(o))
        error("This object should be implemented by the child class.")

    # -------------------------------------------------------------------------
    # FacetNormal, CellVolume, Circumradius (geometry.py).
    # -------------------------------------------------------------------------
    def cell_coordinate(self, o):
        error("This object should be implemented by the child class.")

    def facet_coordinate(self, o):
        error("This object should be implemented by the child class.")

    def cell_origin(self, o):
        error("This object should be implemented by the child class.")

    def facet_origin(self, o):
        error("This object should be implemented by the child class.")

    def cell_facet_origin(self, o):
        error("This object should be implemented by the child class.")

    def jacobian(self, o):
        error("This object should be implemented by the child class.")

    def jacobian_determinant(self, o):
        error("This object should be implemented by the child class.")

    def jacobian_inverse(self, o):
        error("This object should be implemented by the child class.")

    def facet_jacobian(self, o):
        error("This object should be implemented by the child class.")

    def facet_jacobian_determinant(self, o):
        error("This object should be implemented by the child class.")

    def facet_jacobian_inverse(self, o):
        error("This object should be implemented by the child class.")

    def cell_facet_jacobian(self, o):
        error("This object should be implemented by the child class.")

    def cell_facet_jacobian_determinant(self, o):
        error("This object should be implemented by the child class.")

    def cell_facet_jacobian_inverse(self, o):
        error("This object should be implemented by the child class.")

    def facet_normal(self, o):
        error("This object should be implemented by the child class.")

    def cell_normal(self, o):
        error("This object should be implemented by the child class.")

    def cell_volume(self, o):
        error("This object should be implemented by the child class.")

    def circumradius(self, o):
        error("This object should be implemented by the child class.")

    def facet_area(self, o):
        error("This object should be implemented by the child class.")

    def min_facet_edge_length(self, o):
        error("This object should be implemented by the child class.")

    def max_facet_edge_length(self, o):
        error("This object should be implemented by the child class.")

    def cell_orientation(self, o):
        error("This object should be implemented by the child class.")

    def quadrature_weight(self, o):
        error("This object should be implemented by the child class.")

    # -------------------------------------------------------------------------
    # Things that can be handled by the base class.
    # -------------------------------------------------------------------------
    # -------------------------------------------------------------------------
    # Argument (basisfunction.py).
    # -------------------------------------------------------------------------
    def argument(self, o):
        #print("\nVisiting Argument:" + repr(o))

        # Create aux. info.
        components = self.component()
        derivatives = self.derivatives()

        # Check if basis is already in cache
        key = (o, components, derivatives, self.restriction, self.avg)
        basis = self.argument_cache.get(key, None)

        tdim = self.tdim # FIXME: o.domain().topological_dimension() ???

        # FIXME: Why does using a code dict from cache make the expression manipulations blow (MemoryError) up later?
        # PyOP2 format always uses optimised quadrature transformer,
        # hence we must take this route
        if basis is None or self.parameters["format"] == "pyop2" or self.optimise_parameters["optimisation"]:
            # Get auxiliary variables to generate basis
            (component, local_elem, local_comp, local_offset,
             ffc_element, transformation, multiindices) = self._get_auxiliary_variables(o, components, derivatives)

            # Create mapping and code for basis function and add to dict.
            basis = self.create_argument(o, derivatives, component, local_comp,
                                         local_offset, ffc_element,
                                         transformation, multiindices,
                                         tdim, self.gdim, self.avg)
            self.argument_cache[key] = basis

        return basis

    # -------------------------------------------------------------------------
    # Constant values (constantvalue.py).
    # -------------------------------------------------------------------------
    def identity(self, o):
        #print "\n\nVisiting Identity: ", repr(o)

        # Get components
        i, j = self.component()

        # Only return a value if i==j
        if i == j:
            return self._format_scalar_value(1.0)
        else:
            return self._format_scalar_value(None)

    def scalar_value(self, o):
        "ScalarValue covers IntValue and FloatValue"
        #print "\n\nVisiting ScalarValue: ", repr(o)
        return self._format_scalar_value(o.value())

    def zero(self, o):
        #print "\n\nVisiting Zero:", repr(o)
        return self._format_scalar_value(None)

    # -------------------------------------------------------------------------
    # Grad (differentiation.py).
    # -------------------------------------------------------------------------
    def grad(self, o):
        #print("\n\nVisiting Grad: " + repr(o))

        # Get expression
        derivative_expr, = o.ufl_operands

        # Get components
        components = self.component()

        en = derivative_expr.rank()
        cn = len(components)
        ffc_assert(o.rank() == cn, "Expecting rank of grad expression to match components length.")

        # Get direction of derivative
        if cn == en+1:
            der = components[en]
            self._components.push(components[:en])
        elif cn == en:
            # This happens in 1D, sligtly messy result of defining grad(f) == f.dx(0)
            der = 0
        else:
            error("Unexpected rank %d and component length %d in grad expression." % (en, cn))

        # Add direction to list of derivatives
        self._derivatives.append(der)

        # Visit children to generate the derivative code.
        code = self.visit(derivative_expr)

        # Remove the direction from list of derivatives
        self._derivatives.pop()
        if cn == en+1:
            self._components.pop()
        return code

    # -------------------------------------------------------------------------
    # Coefficient and Constants (function.py).
    # -------------------------------------------------------------------------
    def coefficient(self, o):
        #print("\nVisiting Coefficient: " + repr(o))

        # Map o to object with proper element and count
        o = self._function_replace_map[o]

        # Create aux. info.
        components = self.component()
        derivatives = self.derivatives()

        # Check if function is already in cache
        key = (o, components, derivatives, self.restriction, self.avg)
        function_code = self.function_cache.get(key)

        # FIXME: Why does using a code dict from cache make the expression manipulations blow (MemoryError) up later?
        # PyOP2 format always uses optimised quadrature transformer,
        # hence we must take this route
        if function_code is None or self.parameters["format"] == "pyop2" or self.optimise_parameters["optimisation"]:
            # Get auxiliary variables to generate function
            (component, local_elem, local_comp, local_offset,
             ffc_element, transformation, multiindices) = self._get_auxiliary_variables(o, components, derivatives)

            # Check that we don't take derivatives of QuadratureElements.
            is_quad_element = local_elem.family() == "Quadrature"
            ffc_assert(not (derivatives and is_quad_element), \
                       "Derivatives of Quadrature elements are not supported: " + repr(o))

            tdim = self.tdim # FIXME: o.domain().topological_dimension() ???

            # Create code for function and add empty tuple to cache dict.
            function_code = {(): self.create_function(o, derivatives, component,
                                                      local_comp, local_offset, ffc_element, is_quad_element,
                                                      transformation, multiindices, tdim, self.gdim, self.avg)}

            self.function_cache[key] = function_code

        return function_code

    def constant(self, o):
        #print("\n\nVisiting Constant: " + repr(o))

        # Map o to object with proper element and count
        o = self._function_replace_map[o]

        # Safety checks.
        ffc_assert(len(self.component()) == 0, "Constant does not expect component indices: " + repr(self._components))
        ffc_assert(o.shape() == (), "Constant should not have a value shape: " + repr(o.shape()))

        # Component default is 0
        component = 0

        # No need to deal with restrictions for constants (same on both sides)
        # # Handle restriction.
        # if self.restriction == "-":
        #     component += 1

        # Let child class create constant symbol
        p_format = self.parameters["format"]
        coefficient = format["coefficient"][p_format](o.count(), component)
        iden = format["coefficient"][p_format](o.count(), [])
        return self._create_symbol(coefficient, CONST, [component, 0], _iden=iden)

    def vector_constant(self, o):
        #print("\n\nVisiting VectorConstant: " + repr(o))

        # Map o to object with proper element and count
        o = self._function_replace_map[o]

        # Get the component
        components = self.component()

        # Safety checks.
        ffc_assert(len(components) == 1, "VectorConstant expects 1 component index: " + repr(components))

        # We get one component.
        component = components[0]

        # No need to deal with restrictions for constants (same on both sides)
        # # Handle restriction.
        # if self.restriction == "-":
        #     component += o.shape()[0]

        # Let child class create constant symbol
        p_format = self.parameters["format"]
        coefficient = format["coefficient"][p_format](o.count(), component)
        iden = format["coefficient"][p_format](o.count(), [])
        return self._create_symbol(coefficient, CONST, [component, 0], _iden=iden)

    def tensor_constant(self, o):
        #print("\n\nVisiting TensorConstant: " + repr(o))

        # Map o to object with proper element and count
        o = self._function_replace_map[o]

        # Get the components
        components = self.component()

        # Safety checks.
        ffc_assert(len(components) == len(o.shape()), \
                   "The number of components '%s' must be equal to the number of shapes '%s' for TensorConstant." % (repr(components), repr(o.shape())))

        # Let the UFL element handle the component map.
        component = o.element()._sub_element_mapping[components]

        # No need to deal with restrictions for constants (same on both sides)
        # # Handle restriction (offset by value shape).
        # if self.restriction == "-":
        #     component += product(o.shape())

        # Let child class create constant symbol
        p_format = self.parameters["format"]
        coefficient = format["coefficient"][p_format](o.count(), component)
        iden = format["coefficient"][p_format](o.count(), [])
        return self._create_symbol(coefficient, CONST, [component, 0], _iden=iden)

    # -------------------------------------------------------------------------
    # SpatialCoordinate (geometry.py).
    # -------------------------------------------------------------------------
    def spatial_coordinate(self, o):
        #print "\n\nVisiting SpatialCoordinate:", repr(o)
        #print "\n\nVisiting SpatialCoordinate:", repr(operands)

        # Get the component.
        components = self.component()
        c, = components

        if self.vertex is not None:
            error("Spatial coordinates (x) not implemented for point measure (dP)") # TODO: Implement this, should be just the point.
        else:
            # Generate the appropriate coordinate and update tables.
            coordinate = format["ip coordinates"](self.points, c)
            self._generate_affine_map()
            return self._create_symbol(coordinate, IP)

    # -------------------------------------------------------------------------
    # Indexed (indexed.py).
    # -------------------------------------------------------------------------
    def indexed(self, o):
        #print("\n\nVisiting Indexed:" + repr(o))

        # Get indexed expression and index, map index to current value
        # and update components
        indexed_expr, index = o.ufl_operands
        self._components.push(self.visit(index))

        # Visit expression subtrees and generate code.
        code = self.visit(indexed_expr)

        # Remove component again
        self._components.pop()

        return code

    # -------------------------------------------------------------------------
    # MultiIndex (indexing.py).
    # -------------------------------------------------------------------------
    def multi_index(self, o):
        #print("\n\nVisiting MultiIndex:" + repr(o))

        # Loop all indices in MultiIndex and get current values
        subcomp = []
        for i in o:
            if isinstance(i, FixedIndex):
                subcomp.append(i._value)
            elif isinstance(i, Index):
                subcomp.append(self._index2value[i])

        return tuple(subcomp)

    # -------------------------------------------------------------------------
    # IndexSum (indexsum.py).
    # -------------------------------------------------------------------------
    def index_sum(self, o):
        #print("\n\nVisiting IndexSum: " + str(tree_format(o)))

        # Get expression and index that we're summing over
        summand, multiindex = o.ufl_operands
        index, = multiindex

        # Loop index range, update index/value dict and generate code
        ops = []
        for i in range(o.dimension()):
            self._index2value.push(index, i)
            ops.append(self.visit(summand))
            self._index2value.pop()

        # Call sum to generate summation
        code = self.sum(o, *ops)

        return code

    # -------------------------------------------------------------------------
    # MathFunctions (mathfunctions.py).
    # -------------------------------------------------------------------------
    def sqrt(self, o, *operands):
        #print("\n\nVisiting Sqrt: " + repr(o) + "with operands: " + "\n".join(map(repr,operands)))
        return self._math_function(operands, format["sqrt"][self.parameters["format"]])

    def exp(self, o, *operands):
        #print("\n\nVisiting Exp: " + repr(o) + "with operands: " + "\n".join(map(repr,operands)))
        return self._math_function(operands, format["exp"][self.parameters["format"]])

    def ln(self, o, *operands):
        #print("\n\nVisiting Ln: " + repr(o) + "with operands: " + "\n".join(map(repr,operands)))
        return self._math_function(operands, format["ln"][self.parameters["format"]])

    def cos(self, o, *operands):
        #print("\n\nVisiting Cos: " + repr(o) + "with operands: " + "\n".join(map(repr,operands)))
        return self._math_function(operands, format["cos"][self.parameters["format"]])

    def sin(self, o, *operands):
        #print("\n\nVisiting Sin: " + repr(o) + "with operands: " + "\n".join(map(repr,operands)))
        return self._math_function(operands, format["sin"][self.parameters["format"]])

    def tan(self, o, *operands):
        #print("\n\nVisiting Tan: " + repr(o) + "with operands: " + "\n".join(map(repr,operands)))
        return self._math_function(operands, format["tan"][self.parameters["format"]])

    def cosh(self, o, *operands):
        #print("\n\nVisiting Cosh: " + repr(o) + "with operands: " + "\n".join(map(repr,operands)))
        return self._math_function(operands, format["cosh"][self.parameters["format"]])

    def sinh(self, o, *operands):
        #print("\n\nVisiting Sinh: " + repr(o) + "with operands: " + "\n".join(map(repr,operands)))
        return self._math_function(operands, format["sinh"][self.parameters["format"]])

    def tanh(self, o, *operands):
        #print("\n\nVisiting Tanh: " + repr(o) + "with operands: " + "\n".join(map(repr,operands)))
        return self._math_function(operands, format["tanh"][self.parameters["format"]])

    def acos(self, o, *operands):
        #print("\n\nVisiting Acos: " + repr(o) + "with operands: " + "\n".join(map(repr,operands)))
        return self._math_function(operands, format["acos"][self.parameters["format"]])

    def asin(self, o, *operands):
        #print("\n\nVisiting Asin: " + repr(o) + "with operands: " + "\n".join(map(repr,operands)))
        return self._math_function(operands, format["asin"][self.parameters["format"]])

    def atan(self, o, *operands):
        #print("\n\nVisiting Atan: " + repr(o) + "with operands: " + "\n".join(map(repr,operands)))
        return self._math_function(operands, format["atan"][self.parameters["format"]])

    def atan_2(self, o, *operands):
        #print("\n\nVisiting Atan2: " + repr(o) + "with operands: " + "\n".join(map(repr,operands)))
        self.additional_includes_set.add("#include <cmath>")
        return self._atan_2_function(operands, format["atan_2"])

    def erf(self, o, *operands):
        #print("\n\nVisiting Erf: " + repr(o) + "with operands: " + "\n".join(map(repr,operands)))
        return self._math_function(operands, format["erf"][self.parameters["format"]])

    def bessel_i(self, o, *operands):
        #print("\n\nVisiting Bessel_I: " + repr(o) + "with operands: " + "\n".join(map(repr,operands)))
        #self.additional_includes_set.add("#include <tr1/cmath>")
        self.additional_includes_set.add("#include <boost/math/special_functions.hpp>")
        return self._bessel_function(operands, format["bessel_i"])

    def bessel_j(self, o, *operands):
        #print("\n\nVisiting Bessel_J: " + repr(o) + "with operands: " + "\n".join(map(repr,operands)))
        #self.additional_includes_set.add("#include <tr1/cmath>")
        self.additional_includes_set.add("#include <boost/math/special_functions.hpp>")
        return self._bessel_function(operands, format["bessel_j"])

    def bessel_k(self, o, *operands):
        #print("\n\nVisiting Bessel_K: " + repr(o) + "with operands: " + "\n".join(map(repr,operands)))
        #self.additional_includes_set.add("#include <tr1/cmath>")
        self.additional_includes_set.add("#include <boost/math/special_functions.hpp>")
        return self._bessel_function(operands, format["bessel_k"])

    def bessel_y(self, o, *operands):
        #print("\n\nVisiting Bessel_Y: " + repr(o) + "with operands: " + "\n".join(map(repr,operands)))
        #self.additional_includes_set.add("#include <tr1/cmath>")
        self.additional_includes_set.add("#include <boost/math/special_functions.hpp>")
        return self._bessel_function(operands, format["bessel_y"])

    # -------------------------------------------------------------------------
    # PositiveRestricted and NegativeRestricted (restriction.py).
    # -------------------------------------------------------------------------
    def positive_restricted(self, o):
        #print("\n\nVisiting PositiveRestricted: " + repr(o))

        # Just get the first operand, there should only be one.
        restricted_expr = o.ufl_operands
        ffc_assert(len(restricted_expr) == 1, "Only expected one operand for restriction: " + repr(restricted_expr))
        ffc_assert(self.restriction is None, "Expression is restricted twice: " + repr(restricted_expr))

        # Set restriction, visit operand and reset restriction
        self.restriction = "+"
        code = self.visit(restricted_expr[0])
        self.restriction = None

        return code

    def negative_restricted(self, o):
        #print("\n\nVisiting NegativeRestricted: " + repr(o))

        # Just get the first operand, there should only be one.
        restricted_expr = o.ufl_operands
        ffc_assert(len(restricted_expr) == 1, "Only expected one operand for restriction: " + repr(restricted_expr))
        ffc_assert(self.restriction is None, "Expression is restricted twice: " + repr(restricted_expr))

        # Set restriction, visit operand and reset restriction
        self.restriction = "-"
        code = self.visit(restricted_expr[0])
        self.restriction = None

        return code

    def cell_avg(self, o):
        ffc_assert(self.avg is None, "Not expecting nested averages.")

        # Just get the first operand, there should only be one.
        expr, = o.ufl_operands

        # Set average marker, visit operand and reset marker
        self.avg = "cell"
        code = self.visit(expr)
        self.avg = None

        return code

    def facet_avg(self, o):
        ffc_assert(self.avg is None, "Not expecting nested averages.")
        ffc_assert(self.entity_type != "cell", "Cannot take facet_avg in a cell integral.")

        # Just get the first operand, there should only be one.
        expr, = o.ufl_operands

        # Set average marker, visit operand and reset marker
        self.avg = "facet"
        code = self.visit(expr)
        self.avg = None

        return code

    # -------------------------------------------------------------------------
    # ComponentTensor (tensors.py).
    # -------------------------------------------------------------------------
    def component_tensor(self, o):
        #print("\n\nVisiting ComponentTensor:\n" + str(tree_format(o)))

        # Get expression and indices
        component_expr, indices = o.ufl_operands

        # Get current component(s)
        components = self.component()

        ffc_assert(len(components) == len(indices), \
                   "The number of known components must be equal to the number of components of the ComponentTensor for this to work.")

        # Update the index dict (map index values of current known indices to
        # those of the component tensor)
        for i, v in zip(indices._indices, components):
            self._index2value.push(i, v)

        # Push an empty component tuple
        self._components.push(())

        # Visit expression subtrees and generate code.
        code = self.visit(component_expr)

        # Remove the index map from the StackDict
        for i in range(len(components)):
            self._index2value.pop()

        # Remove the empty component tuple
        self._components.pop()

        return code

    def list_tensor(self, o):
        #print("\n\nVisiting ListTensor: " + repr(o))

        # Get the component
        component = self.component()

        # Extract first and the rest of the components
        c0, c1 = component[0], component[1:]

        # Get first operand
        op = o.ufl_operands[c0]

        # Evaluate subtensor with this subcomponent
        self._components.push(c1)
        code = self.visit(op)
        self._components.pop()

        return code

    # -------------------------------------------------------------------------
    # Variable (variable.py).
    # -------------------------------------------------------------------------
    def variable(self, o):
        #print("\n\nVisiting Variable: " + repr(o))
        # Just get the expression associated with the variable
        return self.visit(o.expression())

    # -------------------------------------------------------------------------
    # Generate terms for representation.
    # -------------------------------------------------------------------------
    def generate_terms(self, integrand, integral_type):
        "Generate terms for code generation."

        # Set domain type
        self.integral_type = integral_type

        # Get terms
        terms = self.visit(integrand)

        # Get formatting
        f_nzc = format["nonzero columns"](0).split("0")[0]

        # Loop code and add weight and scale factor to value and sort after
        # loop ranges.
        new_terms = {}
<<<<<<< HEAD
        if len(terms) == 0 and self.parameters["format"] == "pyop2":
            # Integrand simplified to zero (i.e. empty) so raise
            # exception (Firedrake catches this later)
            raise EmptyIntegrandError('Integrand %s is empty' % integrand)
        for key, val in terms.items():
=======
        for key, val in sorted(terms.items()):
>>>>>>> 7377598a
            # If value was zero continue.
            if val is None or (self.parameters["format"] == "pyop2" and val.val == 0.0):
                continue
            # Create data.
            value, ops, sets = self._create_entry_data(val, integral_type)
            # Extract nzc columns if any and add to sets.
            used_nzcs = set([int(k[1].split(f_nzc)[1].split("[")[0]) for k in key if f_nzc in k[1]])
            sets.append(used_nzcs)

            # Create loop information and entry from key info and insert into dict.
            loop, entry = self._create_loop_entry(key, f_nzc)
            if not loop in new_terms:
                sets.append({})
                new_terms[loop] = [sets, [(entry, value, ops)]]
            else:
                for i, s in enumerate(sets):
                    new_terms[loop][0][i].update(s)
                new_terms[loop][1].append((entry, value, ops))

        if len(new_terms) == 0 and self.parameters["format"] == "pyop2":
            # Integrand simplified to zero (i.e. empty) so raise
            # exception (Firedrake catches this later)
            raise EmptyIntegrandError('Integrand %s is empty' % integrand)
        return new_terms

    def _create_loop_entry(self, key, f_nzc):

        indices = {0: format["first free index"],  1: format["second free index"]}

        # Create appropriate entries.
        # FIXME: We only support rank 0, 1 and 2.
        entry = ""
        loop = ()
        if len(key) == 0:
            entry = "0"
        elif len(key) == 1:
            key = key[0]
            # Checking if the basis was a test function.
            # TODO: Make sure test function indices are always rearranged to 0.
            ffc_assert(key[0] == -2 or key[0] == 0, \
                        "Linear forms must be defined using test functions only: " + repr(key))
            index_j, entry, range_j, space_dim_j = key
            loop = ((indices[index_j], 0, range_j),)
            if range_j == 1 and self.optimise_parameters["ignore ones"] and not (f_nzc in entry):
                loop = ()
            if self.parameters["format"] == "pyop2":
                entry = (entry, )
        elif len(key) == 2:
            # PyOP2 mixed element assembling a rank-1 form
            if key[0][0]==key[1][0]:
                key = (key[0], key[1])
                for k in key:
                    ffc_assert(key[0][0] == -2 or key[0][0] == 0, \
                    "Linear forms must be defined using test functions only: " + repr(key))

                index_j, entry_j, range_j, space_dim_j = key[0]
                index_r, entry_r, range_r, space_dim_r = key[1]
                entry = (entry_r)
                loop = ((entry_r, 0, range_r),)
            else:
                # Extract test and trial loops in correct order and check if for is legal.
                key0, key1 = (0, 0)
                for k in key:
                    ffc_assert(k[0] in indices, \
                    "Bilinear forms must be defined using test and trial functions (index -2, -1, 0, 1): " + repr(k))
                    if k[0] == -2 or k[0] == 0:
                        key0 = k
                    else:
                        key1 = k
                index_j, entry_j, range_j, space_dim_j = key0
                index_k, entry_k, range_k, space_dim_k = key1

                loop = []
                if not (range_j == 1 and self.optimise_parameters["ignore ones"]) or f_nzc in entry_j:
                    loop.append((indices[index_j], 0, range_j))
                if not (range_k == 1 and self.optimise_parameters["ignore ones"]) or f_nzc in entry_k:
                    loop.append((indices[index_k], 0, range_k))
                if self.parameters["format"] == "pyop2":
                    entry = (entry_j, entry_k)
                else:
                    entry = format["add"]([format["mul"]([entry_j, str(space_dim_k)]), entry_k])
                loop = tuple(loop)
        elif len(key) == 4:
            # PyOP2 mixed element case only.
            key0, key1 = ([], [])
            for k in key:
                ffc_assert(k[0] in indices, \
                "Bilinear forms must be defined using test and trial functions (index -2, -1, 0, 1): " + repr(k))
                if k[0] == -2 or k[0] == 0:
                    key0.append(k)
                else:
                    key1.append(k)

            index_j, entry_j, range_j, space_dim_j = key0[0]
            index_r, entry_r, range_r, space_dim_r = key0[1]
            index_k, entry_k, range_k, space_dim_k = key1[0]
            index_s, entry_s, range_s, space_dim_s = key1[1]

            entry = (entry_r, entry_s)

            loop = ((entry_j, 0, range_j), (entry_r, 0, range_r), (entry_k, 0, range_k), (entry_s, 0, range_s))
        else:
            error("Only rank 0, 1 and 2 tensors are currently supported: " + repr(key))
        # Generate the code line for the entry.
        # Try to evaluate entry ("3*6 + 2" --> "20").
        try:
            entry = str(eval(entry))
        except:
            pass
        return loop, entry

    # -------------------------------------------------------------------------
    # Helper functions for transformation of UFL objects in base class
    # -------------------------------------------------------------------------
    def _create_symbol(self, symbol, domain):
        error("This function should be implemented by the child class.")

    def _create_product(self, symbols):
        error("This function should be implemented by the child class.")

    def _format_scalar_value(self, value):
        error("This function should be implemented by the child class.")

    def _math_function(self, operands, format_function):
        error("This function should be implemented by the child class.")

    def _atan_2_function(self, operands, format_function):
        error("This function should be implemented by the child class.")

    def _get_auxiliary_variables(self,
                                 ufl_function,
                                 component,
                                 derivatives):
        "Helper function for both Coefficient and Argument."

        # Get UFL element.
        ufl_element = ufl_function.element()

        # Get subelement and the relative (flattened) component (in case we have mixed elements).
        local_comp, local_elem = ufl_element.extract_component(component)
        ffc_assert(len(local_comp) <= 1, "Assuming there are no tensor-valued basic elements.")
        local_comp = local_comp[0] if local_comp else 0

        # Check that component != not () since the UFL component map will turn
        # it into 0, and () does not mean zeroth component in this context.
        if len(component):
            # Map component using component map from UFL. (TODO: inefficient use of this function)
            comp_map, comp_num = build_component_numbering(ufl_element.value_shape(), ufl_element.symmetry())
            component = comp_map[component]

            # Map physical components into reference components
            component, dummy = transform_component(component, 0, ufl_element)

            # Compute the local offset (needed for non-affine mappings).
            local_offset = component - local_comp
        else:
            # Compute the local offset (needed for non-affine mappings).
            local_offset = 0

        # Create FFC element.
        ffc_element = create_element(ufl_element)

        # Assuming that mappings for all basisfunctions are equal
        ffc_sub_element = create_element(local_elem)
        transformation = ffc_sub_element.mapping()[0]
        ffc_assert(all(transformation == mapping for mapping in ffc_sub_element.mapping()),
                   "Assuming subelement mappings are equal but they differ.")

        # Generate FFC multi index for derivatives.
        tdim = self.tdim # FIXME: ufl_element.domain().topological_dimension() ???
        multiindices = FFCMultiIndex([list(range(tdim))]*len(derivatives)).indices

        return (component, local_elem, local_comp, local_offset, ffc_element, transformation, multiindices)

    def _get_current_entity(self):
        if self.entity_type == "cell":
            # If we add macro cell integration, I guess the 'current cell number' would go here?
            return 0
        elif self.entity_type in ("facet", "horiz_facet", "vert_facet"):
            # Handle restriction through facet.
            return {"+": self.facet0, "-": self.facet1, None: self.facet0}[self.restriction]
        elif self.entity_type == "vertex":
            return self.vertex
        else:
            error("Unknown entity type %s." % self.entity_type)

    def _create_mapping_basis(self, component, deriv, avg, ufl_argument, ffc_element):
        "Create basis name and mapping from given basis_info."

        # Get string for integration points.
        f_ip = "0" if (avg or self.points == 1) else format["integration points"]
        generate_psi_name = format["psi name"]

        # Only support test and trial functions.
        indices = {0: format["first free index"],
                   1: format["second free index"]}

        # Check that we have a basis function.
        ffc_assert(ufl_argument.number() in indices,
                   "Currently, Argument number must be either 0 or 1: " + repr(ufl_argument))
        ffc_assert(ufl_argument.part() is None,
                   "Currently, Argument part is not supporte: " + repr(ufl_argument))

        # Get element counter and loop index.
        element_counter = self.element_map[1 if avg else self.points][ufl_argument.element()]
        loop_index = indices[ufl_argument.number()]

        # Offset element space dimension in case of negative restriction,
        # need to use the complete element for offset in case of mixed element.
        space_dim = ffc_element.space_dimension()
        offset = {"+": "", "-": str(space_dim), None: ""}[self.restriction]

        # If we are in PyOP2 mode with mixed elements on interior facets, the
        # offsets are different; see below for fuller explanation
        self.mixed_elt_int_facet_mode = self.parameters["pyop2-ir"] and \
            isinstance(ffc_element, MixedElement) and \
            self.restriction in ["+", "-"]

        if self.mixed_elt_int_facet_mode:
            # Exposition: see below
            loop_index_range = [e.space_dimension() for e in ffc_element._elements]
            if self.restriction == "+":
                offset = ["0"]  # needs to be "0" rather than "", since we won't
                                # try to eval the string below
                cur = 0
                for e in ffc_element._elements:
                    cur += 2*e.space_dimension()
                    offset.append(str(cur))
                offset.pop()
            if self.restriction == "-":
                offset = []
                cur = 0
                for e in ffc_element._elements:
                    cur += e.space_dimension()
                    offset.append(str(cur))
                    cur += e.space_dimension()

        # If we have a restricted function multiply space_dim by two.
        if self.restriction in ("+", "-"):
            space_dim *= 2

        # Create basis access, we never need to map the entry in the basis table
        # since we will either loop the entire space dimension or the non-zeros.
        # NOT TRUE FOR MIXED-ELT-INT-FACET MODE
        if self.mixed_elt_int_facet_mode:
            index_calc = []
            cur = 0
            for e in ffc_element._elements:
                index_calc.append(format["add"]([loop_index, str(cur)]))
                cur += e.space_dimension()
            basis_access = [format["component"]("", [f_ip, bi]) for bi in index_calc]
        else:
            if self.points == 1:
                f_ip = "0"
            index_calc = loop_index
            if self.restriction in ("+", "-") and self.integral_type == "custom" and offset != "":
                # Special case access for custom integrals (all basis functions stored in flattened array)
                basis_access = format["component"]("", [f_ip, format["add"]([loop_index, offset])])
            else:
                # Normal basis function access
                basis_access = format["component"]("", [f_ip, loop_index])

        # Get current cell entity, with current restriction considered
        entity = self._get_current_entity()
        name = generate_psi_name(element_counter, self.entity_type, entity, component, deriv, avg)
        name, non_zeros, zeros, ones = self.name_map[name]
        # don't overwrite this if we set it already
        if not self.mixed_elt_int_facet_mode:
            loop_index_range = shape(self.unique_tables[name])[1]

        # If domain type is custom, then special-case set loop index
        # range since table is empty
        if self.integral_type == "custom":
            loop_index_range = ffc_element.space_dimension() # different from `space_dimension`...

        basis = ""
        # Ignore zeros if applicable
        if zeros and (self.optimise_parameters["ignore zero tables"] or self.optimise_parameters["remove zero terms"]):
            basis = self._format_scalar_value(None)[()]
        # If the loop index range is one we can look up the first component
        # in the psi array. If we only have ones we don't need the basis.
        elif self.optimise_parameters["ignore ones"] and loop_index_range == 1 and ones:
            loop_index = "0"
            basis = self._format_scalar_value(1.0)[()]
        else:
            # Add basis name to the psi tables map for later use.
            if self.mixed_elt_int_facet_mode:
                basis = [self._create_symbol(name + ba, BASIS, [f_ip, ic], _iden=name)[()] for ba, ic in zip(basis_access, index_calc)]
                for ba in basis:
                    self.psi_tables_map[ba] = name
            else:
                basis = self._create_symbol(name + basis_access, BASIS, [f_ip, index_calc], _iden=name)[()]
                self.psi_tables_map[basis] = name

        # Create the correct mapping of the basis function into the local element tensor.
        basis_map = loop_index
        if non_zeros and basis_map == "0":
            basis_map = str(non_zeros[1][0])
        elif non_zeros:
            basis_map = format["component"](format["nonzero columns"](non_zeros[0]), basis_map)
        if offset:
            if self.mixed_elt_int_facet_mode:
                basis_map = [format["grouping"](format["add"]([basis_map, o])) for o in offset]
            else:
                basis_map = format["grouping"](format["add"]([basis_map, offset]))

        # Try to evaluate basis map ("3 + 2" --> "5").
        try:
            basis_map = str(eval(basis_map))
        except:
            pass

        # Create mapping (index, map, loop_range, space_dim).
        # Example dx and ds: (0, j, 3, 3)
        # Example dS: (0, (j + 3), 3, 6), 6=2*space_dim
        # Example dS optimised: (0, (nz2[j] + 3), 2, 6), 6=2*space_dim
        if self.mixed_elt_int_facet_mode:
            mapping = [((ufl_argument.number(), bm, lir, space_dim),) for bm, lir in zip(basis_map, loop_index_range)]
        else:
            mapping = ((ufl_argument.number(), basis_map, loop_index_range, space_dim),)

        return (mapping, basis)

    def _create_function_name(self, component, deriv, avg, is_quad_element, ufl_function, ffc_element):
        ffc_assert(ufl_function in self._function_replace_values,
                   "Expecting ufl_function to have been mapped prior to this call.")

        # Get format
        p_format = self.parameters["format"]

        # Get string for integration points.
        f_ip = "0" if (avg or self.points == 1) else format["integration points"]

        # Get the element counter.
        element_counter = self.element_map[1 if avg else self.points][ufl_function.element()]

        # Get current cell entity, with current restriction considered
        entity = self._get_current_entity()

        # Set to hold used nonzero columns
        used_nzcs = set()

        # Create basis name and map to correct basis and get info.
        generate_psi_name = format["psi name"]
        psi_name = generate_psi_name(element_counter, self.entity_type, entity, component, deriv, avg)
        psi_name, non_zeros, zeros, ones = self.name_map[psi_name]

        # If all basis are zero we just return None.
        if zeros and self.optimise_parameters["ignore zero tables"]:
            return self._format_scalar_value(None)[()]

        # Get the index range of the loop index.
        loop_index_range = shape(self.unique_tables[psi_name])[1]
        if loop_index_range > 1:
            # Pick first free index of secondary type
            # (could use primary indices, but it's better to avoid confusion).
            loop_index = format["free indices"][0]

        # If we have a quadrature element we can use the ip number to look
        # up the value directly. Need to add offset in case of components.
        if is_quad_element:
            quad_offset = 0
            if component:
                # FIXME: Should we add a member function elements() to FiniteElement?
                if isinstance(ffc_element, MixedElement):
                    for i in range(component):
                        quad_offset += ffc_element.elements()[i].space_dimension()
                elif component != 1:
                    error("Can't handle components different from 1 if we don't have a MixedElement.")
                else:
                    quad_offset += ffc_element.space_dimension()
            if quad_offset:
                coefficient_access = format["add"]([f_ip, str(quad_offset)])
            else:
                if non_zeros and f_ip == "0":
                    # If we have non zero column mapping but only one value just pick it.
                    # MSA: This should be an exact refactoring of the previous logic,
                    #      but I'm not sure if these lines were originally intended
                    #      here in the quad_element section, or what this even does:
                    coefficient_access = str(non_zeros[1][0])
                else:
                    coefficient_access = f_ip

        elif non_zeros:
            if loop_index_range == 1:
                # If we have non zero column mapping but only one value just pick it.
                coefficient_access = str(non_zeros[1][0])
            else:
                used_nzcs.add(non_zeros[0])
                coefficient_access = format["component"](format["nonzero columns"](non_zeros[0]), loop_index)

        elif loop_index_range == 1:
            # If the loop index range is one we can look up the first component
            # in the coefficient array.
            coefficient_access = "0"

        else:
            # Or just set default coefficient access.
            coefficient_access = loop_index

        # Offset by element space dimension in case of negative restriction.
        offset = {"+": "", "-": str(ffc_element.space_dimension()), None: ""}[self.restriction]

        # If we are in PyOP2 mode with mixed elements on interior facets, the
        # offsets are totally different, since the coefficient passed in to the
        # kernel contains data for both cells, interleaved. This means we need
        # to splat the offset and loop_index_range variables and replace them
        # with something appropriate for our data layout.
        self.mixed_elt_int_facet_mode = self.parameters["pyop2-ir"] and \
            isinstance(ffc_element, MixedElement) and \
            self.restriction in ["+", "-"]

        if self.mixed_elt_int_facet_mode:
            # Exposition: suppose our mixed element has 6 dofs in the first
            # sub-element, 3 in the second, and 4 in the third.  The data looks
            # like 0-5 | 6-11 | 12-14 | 15-17 | 18-21 | 22-25
            # If restriction is "+", we want the offsets to be 0, 12, 18
            # If restriction is "-", we want the offsets to be 6, 15, 22
            loop_index_range = [e.space_dimension() for e in ffc_element._elements]
            if self.restriction == "+":
                offset = ["0"]  # needs to be "0" rather than "", since we won't
                                # try to eval the string below
                cur = 0
                for e in ffc_element._elements:
                    cur += 2*e.space_dimension()
                    offset.append(str(cur))
                offset.pop()
            if self.restriction == "-":
                offset = []
                cur = 0
                for e in ffc_element._elements:
                    cur += e.space_dimension()
                    offset.append(str(cur))
                    cur += e.space_dimension()

        if self.mixed_elt_int_facet_mode:
            coefficient_access = [format["add"]([coefficient_access, o]) for o in offset]
        else:
            if offset:
                coefficient_access = format["add"]([coefficient_access, offset])

        # Try to evaluate coefficient access ("3 + 2" --> "5").
        try:
            coefficient_access = str(eval(coefficient_access))
            C_ACCESS = GEO
        except:
            # Guaranteed to fail in "borkmode", i.e. mixed_elt_int_facet_mode
            C_ACCESS = IP

        # Format coefficient access
        if self.mixed_elt_int_facet_mode:
            coefficient = [format["coefficient"][p_format](str(ufl_function.count()), ca) for ca in coefficient_access]
        else:
            coefficient = format["coefficient"][p_format](str(ufl_function.count()), coefficient_access)
            coefficient_name = format["coefficient"][p_format](str(ufl_function.count()))
            coefficient_li = [coefficient_access, 0] 

        # Build and cache some function data only if we need the basis
        # MSA: I don't understand the mix of loop index range check and ones check here, but that's how it was.
        if is_quad_element or (loop_index_range == 1 and ones and self.optimise_parameters["ignore ones"]):
            # If we only have ones or if we have a quadrature element we don't need the basis.
            function_symbol_name = coefficient
            F_ACCESS = C_ACCESS

        else:
            # Add basis name to set of used tables and add matrix access.
            # TODO: We should first add this table if the function is used later
            # in the expressions. If some term is multiplied by zero and it falls
            # away there is no need to compute the function value
            self.used_psi_tables.add(psi_name)

            # Create basis access, we never need to map the entry in the basis
            # table since we will either loop the entire space dimension or the
            # non-zeros.
            # Edit: unfortunately this is not true if we are in m_e_i_f_mode!
            if self.mixed_elt_int_facet_mode:
                basis_index = []
                cur = 0
                for e in ffc_element._elements:
                    basis_index.append(format["add"]([loop_index, str(cur)]))
                    cur += e.space_dimension()
                basis_access = [format["component"]("", [f_ip, bi]) for bi in basis_index]
                basis_name = [psi_name + ba for ba in basis_access]
            else:
                basis_index = "0" if loop_index_range == 1 else loop_index
                basis_itvars = [f_ip, basis_index]
                basis_access = format["component"]("", basis_itvars)
                basis_name = psi_name + basis_access
            # Try to set access to the outermost possible loop
            if f_ip == "0" and basis_access == "0":
                B_ACCESS = GEO
                F_ACCESS = C_ACCESS
            else:
                B_ACCESS = IP
                F_ACCESS = IP

            # Format expression for function
            if self.mixed_elt_int_facet_mode:
                function_expr = [self._create_product(\
                            [self._create_symbol(bn, B_ACCESS, _iden=bn)[()], \
                             self._create_symbol(co, C_ACCESS, _iden=co)[()]]) \
                             for bn, co in zip(basis_name, coefficient)]
            else:
                function_expr = self._create_product(\
                            [self._create_symbol(basis_name, B_ACCESS, _iden=psi_name,
                                                 _loop_index=basis_itvars)[()], \
                             self._create_symbol(coefficient, C_ACCESS, _iden=coefficient_name,
                                                 _loop_index=coefficient_li)[()]])
             
            # Check if the expression to compute the function value is already in
            # the dictionary of used function. If not, generate a new name and add.
            if self.mixed_elt_int_facet_mode:
                function_count = len(self.function_data)
                for fe, lir in zip(function_expr, loop_index_range):
                    data = self.function_data.get(fe)
                    if data is None:
                        data = (function_count, lir,
                                self._count_operations(fe),
                                psi_name, used_nzcs, ufl_function.element())
                        self.function_data[fe] = data
            else:
                data = self.function_data.get(function_expr)
                if data is None:
                    function_count = len(self.function_data)
                    data = (function_count, loop_index_range,
                            self._count_operations(function_expr),
                            psi_name, used_nzcs, ufl_function.element())
                    self.function_data[function_expr] = data

            function_symbol_name = format["function value"](data[0])

        # TODO: This access stuff was changed subtly during my refactoring, the
        # X_ACCESS vars is an attempt at making it right, make sure it is correct now!
        return self._create_symbol(function_symbol_name, F_ACCESS, _iden=function_symbol_name)[()]

    def _generate_affine_map(self):
        """Generate psi table for affine map, used by spatial coordinate to map
        integration point to physical element."""

        # TODO: KBO: Perhaps it is better to create a fiat element and tabulate
        # the values at the integration points?
        f_FEA = format["affine map table"]
        f_ip  = format["integration points"]

        affine_map = {1: lambda x: [1.0 - x[0],               x[0]],
                      2: lambda x: [1.0 - x[0] - x[1],        x[0], x[1]],
                      3: lambda x: [1.0 - x[0] - x[1] - x[2], x[0], x[1], x[2]]}

        num_ip = self.points
        w, points = self.quad_weights[num_ip]

        if self.facet0 is not None:
            points = map_facet_points(points, self.facet0, self.entity_type)
            name = f_FEA(num_ip, self.facet0)
        elif self.vertex is not None:
            error("Spatial coordinates (x) not implemented for point measure (dP)") # TODO: Implement this, should be just the point.
            #name = f_FEA(num_ip, self.vertex)
        else:
            name = f_FEA(num_ip, 0)

        if name not in self.unique_tables:
            self.unique_tables[name] = array([affine_map[len(p)](p) for p in points])

        if self.coordinate is None:
            ip = f_ip if num_ip > 1 else 0
            r = None if self.facet1 is None else "+"
            self.coordinate = [name, self.gdim, ip, r]

    # -------------------------------------------------------------------------
    # Helper functions for code_generation()
    # -------------------------------------------------------------------------
    def _count_operations(self, expression):
        error("This function should be implemented by the child class.")

    def _create_entry_data(self, val):
        error("This function should be implemented by the child class.")<|MERGE_RESOLUTION|>--- conflicted
+++ resolved
@@ -849,15 +849,11 @@
         # Loop code and add weight and scale factor to value and sort after
         # loop ranges.
         new_terms = {}
-<<<<<<< HEAD
         if len(terms) == 0 and self.parameters["format"] == "pyop2":
             # Integrand simplified to zero (i.e. empty) so raise
             # exception (Firedrake catches this later)
             raise EmptyIntegrandError('Integrand %s is empty' % integrand)
-        for key, val in terms.items():
-=======
         for key, val in sorted(terms.items()):
->>>>>>> 7377598a
             # If value was zero continue.
             if val is None or (self.parameters["format"] == "pyop2" and val.val == 0.0):
                 continue
