--- conflicted
+++ resolved
@@ -1036,33 +1036,9 @@
 
         # Get format
         p_format = self.parameters["format"]
-        pyop2_mixed_element = isinstance(ffc_element, MixedElement) and p_format=="pyop2"
 
         # Get string for integration points.
-<<<<<<< HEAD
-        f_ip = format["integration points"]
-        generate_psi_name = format["psi name"]
-
-        # Pick first free index of secondary type
-        # (could use primary indices, but it's better to avoid confusion).
-        if pyop2_mixed_element:
-            idx0, idx1 = format["free indices"][0], format["free indices"][1]
-            loop_index = "%s*%s+%s" % (ffc_element.elements()[0].space_dimension(), idx1, idx0)
-        else:
-            loop_index = format["free indices"][0]
-
-        # Create basis access, we never need to map the entry in the basis
-        # table since we will either loop the entire space dimension or the
-        # non-zeros.
-        if self.points == 1:
-            f_ip = "0"
-        basis_access = format["component"]("", [f_ip, loop_index])
-
-        # Handle restriction through facet.
-        facet = {"+": self.facet0, "-": self.facet1, None: self.facet0}[self.restriction]
-=======
         f_ip = "0" if self.points == 1 else format["integration points"]
->>>>>>> 66fc9251
 
         # Get the element counter.
         element_counter = self.element_map[self.points][ufl_function.element()]
@@ -1083,36 +1059,11 @@
             return self._format_scalar_value(None)[()]
 
         # Get the index range of the loop index.
-<<<<<<< HEAD
-        if pyop2_mixed_element:
-            loop_index_range = tuple([ e.space_dimension() \
-                                       for e in ffc_element.elements()])
-        else:
-            loop_index_range = shape(self.unique_tables[psi_name])[1]
-
-        # Set default coefficient access.
-        coefficient_access = loop_index
-
-        # If the loop index range is one we can look up the first component
-        # in the coefficient array. If we only have ones we don't need the basis.
-        basis_name = psi_name
-        if self.optimise_parameters["ignore ones"] and loop_index_range == 1 and ones:
-            coefficient_access = "0"
-            basis_name = ""
-        elif not quad_element:
-            # Add basis name to set of used tables and add matrix access.
-            # TODO: We should first add this table if the function is used later
-            # in the expressions. If some term is multiplied by zero and it falls
-            # away there is no need to compute the function value
-            self.used_psi_tables.add(psi_name)
-            basis_name += basis_access
-=======
         loop_index_range = shape(self.unique_tables[psi_name])[1]
         if loop_index_range > 1:
             # Pick first free index of secondary type
             # (could use primary indices, but it's better to avoid confusion).
             loop_index = format["free indices"][0]
->>>>>>> 66fc9251
 
         # If we have a quadrature element we can use the ip number to look
         # up the value directly. Need to add offset in case of components.
@@ -1139,21 +1090,6 @@
                 else:
                     coefficient_access = f_ip
 
-<<<<<<< HEAD
-        # If we are computing a vector-valued function in PyOP2 then we need to
-        #  access the coefficient through two indices
-        if pyop2_mixed_element:
-            idx0, idx1 = format["free indices"][0], format["free indices"][1]
-            coefficient_access = [idx0, idx1]
-
-        # If we have non zero column mapping but only one value just pick it.
-        used_nzcs = set()
-        if non_zeros and coefficient_access == "0":
-            coefficient_access = str(non_zeros[1][0])
-        elif non_zeros and not quad_element:
-            used_nzcs.add(non_zeros[0])
-            coefficient_access = format["component"](format["nonzero columns"](non_zeros[0]), coefficient_access)
-=======
         elif non_zeros:
             if loop_index_range == 1:
                 # If we have non zero column mapping but only one value just pick it.
@@ -1173,7 +1109,6 @@
 
         # Offset by element space dimension in case of negative restriction.
         offset = {"+": "", "-": str(ffc_element.space_dimension()), None: ""}[self.restriction]
->>>>>>> 66fc9251
         if offset:
             coefficient_access = format["add"]([coefficient_access, offset])
 
@@ -1182,23 +1117,9 @@
             coefficient_access = str(eval(coefficient_access))
             C_ACCESS = GEO
         except:
-<<<<<<< HEAD
-            pass
-
-        p_format = self.parameters["format"]
-        coefficient = format["coefficient"][p_format](str(ufl_function.count()), coefficient_access)
-        function_expr = self._create_symbol(coefficient, ACCESS)[()]
-        if basis_name:
-            function_expr = self._create_product([self._create_symbol(basis_name, ACCESS)[()],
-                                                  self._create_symbol(coefficient, ACCESS)[()]])
-
-        # If we have a quadrature element (or if basis was deleted) we don't need the basis.
-        if quad_element or not basis_name:
-            function_name = self._create_symbol(coefficient, ACCESS)[()]
-=======
             C_ACCESS = IP
         # Format coefficient access
-        coefficient = format["coefficient"](str(ufl_function.count()), coefficient_access)
+        coefficient = format["coefficient"][p_format](str(ufl_function.count()), coefficient_access)
 
         # Build and cache some function data only if we need the basis
         # MSA: I don't understand the mix of loop index range check and ones check here, but that's how it was.
@@ -1207,7 +1128,6 @@
             function_symbol_name = coefficient
             F_ACCESS = C_ACCESS
 
->>>>>>> 66fc9251
         else:
             # Add basis name to set of used tables and add matrix access.
             # TODO: We should first add this table if the function is used later
