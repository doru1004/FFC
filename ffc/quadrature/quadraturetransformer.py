"QuadratureTransformer for quadrature code generation to translate UFL expressions."

# Copyright (C) 2009-2011 Kristian B. Oelgaard
#
# This file is part of FFC.
#
# FFC is free software: you can redistribute it and/or modify
# it under the terms of the GNU Lesser General Public License as published by
# the Free Software Foundation, either version 3 of the License, or
# (at your option) any later version.
#
# FFC is distributed in the hope that it will be useful,
# but WITHOUT ANY WARRANTY; without even the implied warranty of
# MERCHANTABILITY or FITNESS FOR A PARTICULAR PURPOSE. See the
# GNU Lesser General Public License for more details.
#
# You should have received a copy of the GNU Lesser General Public License
# along with FFC. If not, see <http://www.gnu.org/licenses/>.
#
# Modified by Peter Brune 2009
# Modified by Anders Logg 2009, 2013
#
# First added:  2009-02-09
# Last changed: 2014-04-02

# Python modules.
from numpy import shape

# UFL common.
from ufl.common import product, StackDict, Stack

# UFL Classes.
from ufl.classes import FixedIndex
from ufl.classes import IntValue
from ufl.classes import FloatValue
from ufl.classes import Coefficient
from ufl.classes import Operator

# UFL Algorithms.
from ufl.algorithms.printing import tree_format

# FFC modules.
from ffc.log import info, debug, error, ffc_assert
from ffc.cpp import format

# Utility and optimisation functions for quadraturegenerator.
from quadraturetransformerbase import QuadratureTransformerBase
from quadratureutils import create_permutations
from reduce_operations import operation_count
from symbolics import IP

class QuadratureTransformer(QuadratureTransformerBase):
    "Transform UFL representation to quadrature code."

    def __init__(self, *args):

        # Initialise base class.
        QuadratureTransformerBase.__init__(self, *args)

    # -------------------------------------------------------------------------
    # Start handling UFL classes.
    # -------------------------------------------------------------------------
    # -------------------------------------------------------------------------
    # AlgebraOperators (algebra.py).
    # -------------------------------------------------------------------------
    def sum(self, o, *operands):
        #print("Visiting Sum: " + "\noperands: \n" + "\n".join(map(repr, operands)))

        # Prefetch formats to speed up code generation.
        f_group  = format["grouping"]
        f_add    = format["add"]
        f_mult   = format["multiply"]
        f_float  = format["floating point"]
        code = {}

        # Loop operands that has to be summed and sort according to map (j,k).
        for op in operands:
            # If entries does already exist we can add the code, otherwise just
            # dump them in the element tensor.
            for key, val in op.items():
                if key in code:
                    code[key].append(val)
                else:
                    code[key] = [val]

        # Add sums and group if necessary.
        for key, val in code.items():

            # Exclude all zero valued terms from sum
            value = [v for v in val if not v is None]

            if len(value) > 1:
                # NOTE: Since we no longer call expand_indices, the following
                # is needed to prevent the code from exploding for forms like
                # HyperElasticity
                duplications = {}
                for val in value:
                    if val in duplications:
                        duplications[val] += 1
                        continue
                    duplications[val] = 1

                # Add a product for each term that has duplicate code
                expressions = []
                for expr, num_occur in duplications.items():
                    if num_occur > 1:
                        # Pre-multiply expression with number of occurrences
                        expressions.append(f_mult([f_float(num_occur), expr]))
                        continue
                    # Just add expression if there is only one
                    expressions.append(expr)
                ffc_assert(expressions, "Where did the expressions go?")

                if len(expressions) > 1:
                    code[key] = f_group(f_add(expressions))
                    continue
                code[key] = expressions[0]
            else:
                # Check for zero valued sum and delete from code
                # This might result in returning an empty dict, but that should
                # be interpreted as zero by other handlers.
                if not value:
                    del code[key]
                    continue
                code[key] = value[0]

        return code

    def product(self, o, *operands):
        #print("Visiting Product with operands: \n" + "\n".join(map(repr,operands)))

        # Prefetch formats to speed up code generation.
        f_mult = format["multiply"]
        permute = []
        not_permute = []

        # Sort operands in objects that needs permutation and objects that does not.
        for op in operands:
            # If we get an empty dict, something was zero and so is the product.
            if not op:
                return {}
            if len(op) > 1 or (op and op.keys()[0] != ()):
                permute.append(op)
            elif op and op.keys()[0] == ():
                not_permute.append(op[()])

        # Create permutations.
        #print("\npermute: " + repr(permute))
        #print("\nnot_permute: " + repr(not_permute))
        permutations = create_permutations(permute)
        #print("\npermutations: " + repr(permutations))

        # Create code.
        code ={}
        if permutations:
            for key, val in permutations.items():
                # Sort key in order to create a unique key.
                l = list(key)
                l.sort()

                # Loop products, don't multiply by '1' and if we encounter a None the product is zero.
                # TODO: Need to find a way to remove and J_inv00 terms that might
                # disappear as a consequence of eliminating a zero valued term
                value = []
                zero = False
                for v in val + not_permute:
                    if v is None:
                        ffc_assert(tuple(l) not in code, "This key should not be in the code.")
                        code[tuple(l)] = None
                        zero = True
                        break
                    elif not v:
                        print "v: '%s'" % repr(v)
                        error("should not happen")
                    elif v == "1":
                        pass
                    else:
                        value.append(v)

                if not value:
                    value = ["1"]
                if zero:
                    code[tuple(l)] = None
                else:
                    code[tuple(l)] = f_mult(value)
        else:
            # Loop products, don't multiply by '1' and if we encounter a None the product is zero.
            # TODO: Need to find a way to remove terms from 'used sets' that might
            # disappear as a consequence of eliminating a zero valued term
            value = []
            for v in not_permute:
                if v is None:
                    code[()] = None
                    return code
                elif not v:
                    error("should not happen: %s" % str("v: '%s'" % repr(v)))
                elif v == "1":
                    pass
                else:
                    value.append(v)
            # We did have values, but they might have been all ones.
            if value == [] and not_permute != []:
                code[()] = f_mult(["1"])
            else:
                code[()] = f_mult(value)
        return code

    def division(self, o, *operands):
        #print("Visiting Division with operands: \n" + "\n".join(map(repr,operands)))

        # Prefetch formats to speed up code generation.
        f_div      = format["div"]
        f_grouping = format["grouping"]

        ffc_assert(len(operands) == 2, \
                   "Expected exactly two operands (numerator and denominator): " + repr(operands))

        # Get the code from the operands.
        numerator_code, denominator_code = operands

        # TODO: Are these safety checks needed? Need to check for None?
        ffc_assert(() in denominator_code and len(denominator_code) == 1, \
                   "Only support function type denominator: " + repr(denominator_code))

        code = {}
        # Get denominator and create new values for the numerator.
        denominator = denominator_code[()]
        ffc_assert(denominator is not None, "Division by zero!")

        for key, val in numerator_code.items():
            # If numerator is None the fraction is also None
            if val is None:
                code[key] = None
            # If denominator is '1', just return numerator
            elif denominator == "1":
                code[key] = val
            # Create fraction and add to code
            else:
                code[key] = f_div(val, f_grouping(denominator))

        return code

    def power(self, o):
        #print("\n\nVisiting Power: " + repr(o))

        # Get base and exponent.
        base, expo = o.operands()

        # Visit base to get base code.
        base_code = self.visit(base)

        # TODO: Are these safety checks needed? Need to check for None?
        ffc_assert(() in base_code and len(base_code) == 1, "Only support function type base: " + repr(base_code))

        # Get the base code.
        val = base_code[()]

        # Handle different exponents
        if isinstance(expo, IntValue):
            return {(): format["power"](val, expo.value())}
        elif isinstance(expo, FloatValue):
            return {(): format["std power"](val, format["floating point"](expo.value()))}
        elif isinstance(expo, (Coefficient, Operator)):
            exp = self.visit(expo)
            return {(): format["std power"](val, exp[()])}
        else:
            error("power does not support this exponent: " + repr(expo))

    def abs(self, o, *operands):
        #print("\n\nVisiting Abs: " + repr(o) + "with operands: " + "\n".join(map(repr,operands)))

        # Prefetch formats to speed up code generation.
        f_abs = format["absolute value"]

        # TODO: Are these safety checks needed? Need to check for None?
        ffc_assert(len(operands) == 1 and () in operands[0] and len(operands[0]) == 1, \
                   "Abs expects one operand of function type: " + repr(operands))

        # Take absolute value of operand.
        return {():f_abs(operands[0][()])}

    # -------------------------------------------------------------------------
    # Condition, Conditional (conditional.py).
    # -------------------------------------------------------------------------
    def not_condition(self, o, *operands):
        # This is a Condition but not a BinaryCondition, and the operand will be another Condition
        # Get condition expression and do safety checks.
        # Might be a bit too strict?
        cond, = operands
        ffc_assert(len(cond) == 1 and cond.keys()[0] == (),\
            "Condition for NotCondition should only be one function: " + repr(cond))
        return {(): format["not"](cond[()])}

    def binary_condition(self, o, *operands):

        # Get LHS and RHS expressions and do safety checks.
        # Might be a bit too strict?
        lhs, rhs = operands
        ffc_assert(len(lhs) == 1 and lhs.keys()[0] == (),\
            "LHS of Condition should only be one function: " + repr(lhs))
        ffc_assert(len(rhs) == 1 and rhs.keys()[0] == (),\
            "RHS of Condition should only be one function: " + repr(rhs))

        # Map names from UFL to cpp.py.
        name_map = {"==":"is equal", "!=":"not equal",\
                    "<":"less than", ">":"greater than",\
                    "<=":"less equal", ">=":"greater equal",\
                    "&&":"and", "||": "or"}

        # Get values and test for None
        l_val = lhs[()]
        r_val = rhs[()]
        if l_val is None:
            l_val = format["float"](0.0)
        if r_val is None:
            r_val = format["float"](0.0)

        return {(): format["grouping"](l_val + format[name_map[o._name]] + r_val)}

    def conditional(self, o, *operands):

        # Get condition and return values; and do safety check.
        cond, true, false = operands
        ffc_assert(len(cond) == 1 and cond.keys()[0] == (),\
            "Condtion should only be one function: " + repr(cond))
        ffc_assert(len(true) == 1 and true.keys()[0] == (),\
            "True value of Condtional should only be one function: " + repr(true))
        ffc_assert(len(false) == 1 and false.keys()[0] == (),\
            "False value of Condtional should only be one function: " + repr(false))

        # Get values and test for None
        t_val = true[()]
        f_val = false[()]
        if t_val is None:
            t_val = format["float"](0.0)
        if f_val is None:
            f_val = format["float"](0.0)

        # Create expression for conditional
        expr = format["evaluate conditional"](cond[()], t_val, f_val)
        num = len(self.conditionals)
        name = format["conditional"](num)
        if not expr in self.conditionals:
            self.conditionals[expr] = (IP, operation_count(expr, format), num)
        else:
            num = self.conditionals[expr][2]
            name = format["conditional"](num)
        return {():name}

    # -------------------------------------------------------------------------
    # FacetNormal, CellVolume, Circumradius, FacetArea (geometry.py).
    # -------------------------------------------------------------------------
    def reference_coordinate(self, o):
        error("This object should be implemented by the child class.") # FIXME

    def reference_facet_coordinate(self, o):
        error("This object should be implemented by the child class.") # FIXME

    def jacobian(self, o):
        error("This object should be implemented by the child class.") # FIXME

    def jacobian_determinant(self, o):
        error("This object should be implemented by the child class.") # FIXME

    def jacobian_inverse(self, o):
        error("This object should be implemented by the child class.") # FIXME

    def facet_jacobian(self, o):
        error("This object should be implemented by the child class.") # FIXME

    def facet_jacobian_determinant(self, o):
        error("This object should be implemented by the child class.") # FIXME

    def facet_jacobian_inverse(self, o):
        error("This object should be implemented by the child class.") # FIXME

    def reference_facet_jacobian(self, o):
        error("This object should be implemented by the child class.") # FIXME

    #def cell_barycenter(self, o):
    #    error("This object should be implemented by the child class.") # FIXME

    #def facet_barycenter(self, o):
    #    error("This object should be implemented by the child class.") # FIXME

    #def cell_normal(self, o):
    #    error("This object should be implemented by the child class.") # FIXME

    #def cell_surface_area(self, o):
    #    error("This object should be implemented by the child class.") # FIXME

    #def facet_diameter(self, o):
    #    error("This object should be implemented by the child class.") # FIXME

    def facet_normal(self, o):
        #print("Visiting FacetNormal:")

        # Get the component
        components = self.component()

        # Safety check.
        ffc_assert(len(components) == 1, "FacetNormal expects 1 component index: " + repr(components))

        # Handle 1D as a special case.
        # FIXME: KBO: This has to change for mD elements in R^n : m < n
        if self.gdim == 1: # FIXME: MSA: UFL uses shape (1,) now, can we remove the special case here then?
            normal_component = format["normal component"](self.restriction, "")
        else:
            normal_component = format["normal component"](self.restriction, components[0])
        self.trans_set.add(normal_component)

        return {():normal_component}

    def cell_volume(self, o):
        # FIXME: KBO: This has to change for higher order elements
        volume = format["cell volume"](self.restriction)
        self.trans_set.add(volume)

        return {():volume}

    def circumradius(self, o):
        # FIXME: KBO: This has to change for higher order elements
        circumradius = format["circumradius"](self.restriction)
        self.trans_set.add(circumradius)

        return {():circumradius}

    def facet_area(self, o):
        # FIXME: KBO: This has to change for higher order elements
        # NOTE: Omitting restriction because the area of a facet is the same
        # on both sides.
        # FIXME: Since we use the scale factor, facet area has no meaning
        # for cell integrals. (Need check in FFC or UFL).
        area = format["facet area"]
        self.trans_set.add(area)

        return {():area}

    def min_facet_edge_length(self, o):
        # FIXME: this has no meaning for cell integrals. (Need check in FFC or UFL).

        tdim = self.tdim # FIXME: o.domain().topological_dimension()
        if tdim < 3:
            return self.facet_area(o)

        edgelen = format["min facet edge length"](self.restriction)
        self.trans_set.add(edgelen)

        return {():edgelen}

    def max_facet_edge_length(self, o):
        # FIXME: this has no meaning for cell integrals. (Need check in FFC or UFL).

        tdim = self.tdim # FIXME: o.domain().topological_dimension()
        if tdim < 3:
            return self.facet_area(o)

        edgelen = format["max facet edge length"](self.restriction)
        self.trans_set.add(edgelen)

        return {():edgelen}

    # -------------------------------------------------------------------------

    def create_argument(self, ufl_argument, derivatives, component, local_comp,
                        local_offset, ffc_element, transformation, multiindices,
                        tdim, gdim, avg):
        "Create code for basis functions, and update relevant tables of used basis."

        # Prefetch formats to speed up code generation.
        f_group         = format["grouping"]
        f_add           = format["add"]
        f_mult          = format["multiply"]
        f_transform     = format["transform"]
        f_detJ          = format["det(J)"]
        f_inv           = format["inverse"]

        # Reset code
        code = {}

        # Handle affine mappings.
        if transformation == "affine":

            # Loop derivatives and get multi indices.
            for multi in multiindices:
                deriv = [multi.count(i) for i in range(tdim)]
                if not any(deriv):
                    deriv = []

                # Create mapping and basis name.
                #print "component = ", component
                mapping, basis = self._create_mapping_basis(component, deriv, avg, ufl_argument, ffc_element)
                if not mapping in code:
                    code[mapping] = []

                if basis is not None:
                    # Add transformation
                    print "Skipping"
                    code[mapping].append(self.__apply_transform(basis, derivatives, multi, tdim, gdim))

        # Handle non-affine mappings.
        else:
            ffc_assert(avg is None, "Taking average is not supported for non-affine mappings.")

            # Loop derivatives and get multi indices.
            for multi in multiindices:
                deriv = [multi.count(i) for i in range(tdim)]
                if not any(deriv):
                    deriv = []

                for c in range(tdim):
                    # Create mapping and basis name.
                    mapping, basis = self._create_mapping_basis(c + local_offset, deriv, avg, ufl_argument, ffc_element)
                    if not mapping in code:
                        code[mapping] = []

                    if basis is not None:
                        # Multiply basis by appropriate transform.
                        if transformation == "covariant piola":
                            dxdX = f_transform("JINV", c, local_comp, tdim, gdim, self.restriction)
                            self.trans_set.add(dxdX)
                            basis = f_mult([dxdX, basis])
                        elif transformation == "contravariant piola":
                            self.trans_set.add(f_detJ(self.restriction))
                            detJ = f_inv(f_detJ(self.restriction))
                            dXdx = f_transform("J", local_comp, c, gdim, tdim, self.restriction)
                            self.trans_set.add(dXdx)
                            basis = f_mult([detJ, dXdx, basis])
                        else:
                            error("Transformation is not supported: " + repr(transformation))

                        # Add transformation if needed.
                        code[mapping].append(self.__apply_transform(basis, derivatives, multi, tdim, gdim))

        # Add sums and group if necessary.
        for key, val in code.items():
            if len(val) > 1:
                code[key] = f_group(f_add(val))
            elif val:
                code[key] = val[0]
            else:
                # Return a None (zero) because val == []
                code[key] = None

        return code

    def create_function(self, ufl_function, derivatives, component, local_comp,
                        local_offset, ffc_element, is_quad_element,
                        transformation, multiindices, tdim, gdim, avg):
        "Create code for basis functions, and update relevant tables of used basis."
        ffc_assert(ufl_function in self._function_replace_values, "Expecting ufl_function to have been mapped prior to this call.")

        # Prefetch formats to speed up code generation.
        f_mult          = format["multiply"]
        f_transform     = format["transform"]
        f_detJ          = format["det(J)"]
        f_inv           = format["inverse"]

        # Reset code
        code = []

        # Handle affine mappings.
        if transformation == "affine":
            # Loop derivatives and get multi indices.
            for multi in multiindices:
                deriv = [multi.count(i) for i in range(tdim)]
                if not any(deriv):
                    deriv = []

                # Create function name.
                function_name = self._create_function_name(component, deriv, avg, is_quad_element, ufl_function, ffc_element)
                if function_name:
                    # Add transformation if needed.
                    code.append(self.__apply_transform(function_name, derivatives, multi, tdim, gdim))

        # Handle non-affine mappings.
        else:
            ffc_assert(avg is None, "Taking average is not supported for non-affine mappings.")

            # Loop derivatives and get multi indices.
            for multi in multiindices:
                deriv = [multi.count(i) for i in range(tdim)]
                if not any(deriv):
                    deriv = []

                for c in range(tdim):
                    function_name = self._create_function_name(c + local_offset, deriv, avg, is_quad_element, ufl_function, ffc_element)
                    if function_name:
                        # Multiply basis by appropriate transform.
                        if transformation == "covariant piola":
                            dxdX = f_transform("JINV", c, local_comp, tdim, gdim, self.restriction)
                            self.trans_set.add(dxdX)
                            function_name = f_mult([dxdX, function_name])
                        elif transformation == "contravariant piola":
                            self.trans_set.add(f_detJ(self.restriction))
                            detJ = f_inv(f_detJ(self.restriction))
                            dXdx = f_transform("J", local_comp, c, gdim, tdim, self.restriction)
                            self.trans_set.add(dXdx)
                            function_name = f_mult([detJ, dXdx, function_name])
                        else:
                            error("Transformation is not supported: ", repr(transformation))

                        # Add transformation if needed.
                        code.append(self.__apply_transform(function_name, derivatives, multi, tdim, gdim))

        if not code:
            return None
        elif len(code) > 1:
            code = format["grouping"](format["add"](code))
        else:
            code = code[0]

        return code

    # -------------------------------------------------------------------------
    # Helper functions for Argument and Coefficient
    # -------------------------------------------------------------------------
    def __apply_transform(self, function, derivatives, multi, tdim, gdim): # XXX UFLACS REUSE
        "Apply transformation (from derivatives) to basis or function."
        f_mult          = format["multiply"]
        f_transform     = format["transform"]

        # Add transformation if needed.
        transforms = []
        if not self.domain_type == "custom":
            for i, direction in enumerate(derivatives):
                ref = multi[i]
                t = f_transform("JINV", ref, direction, tdim, gdim, self.restriction)
                self.trans_set.add(t)
                transforms.append(t)

        # Only multiply by basis if it is present.
        if function:
            prods = transforms + [function]
        else:
            prods = transforms

        return format["multiply"](prods)

    # -------------------------------------------------------------------------
    # Helper functions for transformation of UFL objects in base class
    # -------------------------------------------------------------------------
    def _create_symbol(self, symbol, domain):
        return {():symbol}

    def _create_product(self, symbols):
        return format["multiply"](symbols)

    def _format_scalar_value(self, value):
        #print("format_scalar_value: %d" % value)
        if value is None:
            return {():None}
        # TODO: Handle value < 0 better such that we don't have + -2 in the code.
        return {():format["floating point"](value)}

    def _math_function(self, operands, format_function):
        # TODO: Are these safety checks needed?
        ffc_assert(len(operands) == 1 and () in operands[0] and len(operands[0]) == 1, \
                   "MathFunctions expect one operand of function type: " + repr(operands))
        # Use format function on value of operand.
        new_operand = {}
        operand = operands[0]
        for key, val in operand.items():
            new_operand[key] = format_function(val)
        return new_operand

    def _atan_2_function(self, operands, format_function):
        x1,x2 = operands
        x1,x2 = x1.values()[0],x2.values()[0]
        return {():format_function(x1, x2)}

    def _bessel_function(self, operands, format_function):
        # TODO: Are these safety checks needed?
        ffc_assert(len(operands) == 2,\
          "BesselFunctions expect two operands of function type: " + repr(operands))
        nu, x = operands
        ffc_assert(len(nu) == 1 and () in nu,\
          "Expecting one operand of function type as first argument to BesselFunction : " + repr(nu))
        ffc_assert(len(x) == 1 and () in x,\
          "Expecting one operand of function type as second argument to BesselFunction : " + repr(x))
        nu = nu[()]
        x = x[()]
        if nu is None:
            nu = format["floating point"](0.0)
        if x is None:
            x = format["floating point"](0.0)

        # Use format function on arguments.
        # NOTE: Order of nu and x is reversed compared to the UFL and C++
        # function calls because of how Symbol treats exponents.
        # this will change once quadrature optimisations has been cleaned up.
        return {():format_function(x, nu)}

    # -------------------------------------------------------------------------
    # Helper functions for code_generation()
    # -------------------------------------------------------------------------
    def _count_operations(self, expression):
        return operation_count(expression, format)

    def _create_entry_data(self, val, integral_type):
        # Multiply value by weight and determinant
        # Create weight and scale factor.

        weight = format["weight"](self.points)
        if self.points is None or self.points > 1:
            weight += format["component"]("", format["integration points"])

        # Update sets of used variables.
<<<<<<< HEAD
        if domain_type in ("point", "custom"):
=======
        if integral_type == "point":
>>>>>>> fbbadf52
            trans_set = set()
            value = format["mul"]([val, weight])
        else:
            f_scale_factor = format["scale factor"]
            trans_set = set([f_scale_factor])
            value = format["mul"]([val, weight, f_scale_factor])

        trans_set.update(self.trans_set)
        used_points = set([self.points])
        ops = self._count_operations(value)
        used_psi_tables = set([v for k, v in self.psi_tables_map.items()])

        return (value, ops, [trans_set, used_points, used_psi_tables])<|MERGE_RESOLUTION|>--- conflicted
+++ resolved
@@ -193,7 +193,8 @@
                     code[()] = None
                     return code
                 elif not v:
-                    error("should not happen: %s" % str("v: '%s'" % repr(v)))
+                    print "v: '%s'" % repr(v)
+                    error("should not happen")
                 elif v == "1":
                     pass
                 else:
@@ -495,7 +496,6 @@
 
                 if basis is not None:
                     # Add transformation
-                    print "Skipping"
                     code[mapping].append(self.__apply_transform(basis, derivatives, multi, tdim, gdim))
 
         # Handle non-affine mappings.
@@ -706,11 +706,7 @@
             weight += format["component"]("", format["integration points"])
 
         # Update sets of used variables.
-<<<<<<< HEAD
-        if domain_type in ("point", "custom"):
-=======
-        if integral_type == "point":
->>>>>>> fbbadf52
+        if integral_type in ("point", "custom"):
             trans_set = set()
             value = format["mul"]([val, weight])
         else:
