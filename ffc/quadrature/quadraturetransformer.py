--- conflicted
+++ resolved
@@ -362,13 +362,7 @@
 
         # Handle 1D as a special case.
         # FIXME: KBO: This has to change for mD elements in R^n : m < n
-<<<<<<< HEAD
-        if self.gdim == 1:
-            # Safety check.
-            ffc_assert(len(components) == 0, "FacetNormal in 1D does not expect a component index: " + repr(components))
-=======
-        if self.geo_dim == 1: # FIXME: MSA: UFL uses shape (1,) now, can we remove the special case here then?
->>>>>>> 3acb4118
+        if self.g_dim == 1: # FIXME: MSA: UFL uses shape (1,) now, can we remove the special case here then?
             normal_component = format["normal component"](self.restriction, "")
         else:
             normal_component = format["normal component"](self.restriction, components[0])
@@ -506,8 +500,10 @@
         # Figure out dimension of Jacobian
         m = tdim + 1
         n = gdim
-
+	
+		# Reset code
         code = []
+
         # Handle affine mappings.
         if transformation == "affine":
             # Loop derivatives and get multi indices.
