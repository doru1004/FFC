"QuadratureTransformer (optimised) for quadrature code generation to translate UFL expressions."

# Copyright (C) 2009-2011 Kristian B. Oelgaard
#
# This file is part of FFC.
#
# FFC is free software: you can redistribute it and/or modify
# it under the terms of the GNU Lesser General Public License as published by
# the Free Software Foundation, either version 3 of the License, or
# (at your option) any later version.
#
# FFC is distributed in the hope that it will be useful,
# but WITHOUT ANY WARRANTY; without even the implied warranty of
# MERCHANTABILITY or FITNESS FOR A PARTICULAR PURPOSE. See the
# GNU Lesser General Public License for more details.
#
# You should have received a copy of the GNU Lesser General Public License
# along with FFC. If not, see <http://www.gnu.org/licenses/>.
#
# Modified by Anders Logg, 2009

# Python modules.
from numpy import shape

from six import iteritems, iterkeys
from six.moves import xrange as range
from six import advance_iterator as next
def firstkey(d):
    return next(iterkeys(d))

# UFL common.
from ufl.common import product
from ufl.utils.sorting import sorted_by_key

# UFL Classes.
from ufl.classes import FixedIndex
from ufl.classes import IntValue
from ufl.classes import FloatValue
from ufl.classes import Coefficient
from ufl.classes import Operator

# UFL Algorithms.
from ufl.algorithms.printing import tree_format

# FFC modules.
from ffc.log import info, debug, error, ffc_assert
from ffc.cpp import format
from ffc.quadrature.quadraturetransformerbase import QuadratureTransformerBase
from ffc.quadrature.quadratureutils import create_permutations

# Symbolics functions
#from symbolics import set_format
from ffc.quadrature.symbolics import create_float, create_symbol, create_product,\
                                     create_sum, create_fraction, BASIS, IP, GEO, CONST
                                     
from ffc.cpp import _choose_map

class QuadratureTransformerOpt(QuadratureTransformerBase):
    "Transform UFL representation to quadrature code."

    def __init__(self, *args):

        # Initialise base class.
        QuadratureTransformerBase.__init__(self, *args)
#        set_format(format)

    # -------------------------------------------------------------------------
    # Start handling UFL classes.
    # -------------------------------------------------------------------------
    # -------------------------------------------------------------------------
    # AlgebraOperators (algebra.py).
    # -------------------------------------------------------------------------
    def sum(self, o, *operands):
        #print("Visiting Sum: " + repr(o) + "\noperands: " + "\n".join(map(repr, operands)))

        code = {}
        # Loop operands that has to be summend.
        for op in operands:
            # If entries does already exist we can add the code, otherwise just
            # dump them in the element tensor.
            for key, val in sorted(op.items()):
                if key in code:
                    code[key].append(val)
                else:
                    code[key] = [val]

        # Add sums and group if necessary.
        for key, val in sorted_by_key(code):
            if len(val) > 1:
                code[key] = create_sum(val)
            elif val:
                code[key] = val[0]
            else:
                error("Where did the values go?")
            # If value is zero just ignore it.
            if abs(code[key].val) < format["epsilon"]:
                del code[key]

        return code

    def product(self, o, *operands):
        #print("\n\nVisiting Product:\n" + str(tree_format(o)))

        permute = []
        not_permute = []

        # Sort operands in objects that needs permutation and objects that does not.
        for op in operands:
            # If we get an empty dict, something was zero and so is the product.
            if not op:
                return {}
            if len(op) > 1 or (op and firstkey(op) != ()):
                permute.append(op)
            elif op and firstkey(op) == ():
                not_permute.append(op[()])

        # Create permutations.
        # TODO: After all indices have been expanded I don't think that we'll
        # ever get more than a list of entries and values.
        #print("\npermute: " + repr(permute))
        #print("\nnot_permute: " + repr(not_permute))
        permutations = create_permutations(permute)
        #print("\npermutations: " + repr(permutations))

        # Create code.
        code ={}
        if permutations:
            for key, val in permutations.items():
                # Sort key in order to create a unique key.
                l = sorted(key)

                # TODO: I think this check can be removed for speed since we
                # just have a list of objects we should never get any conflicts here.
                ffc_assert(tuple(l) not in code, "This key should not be in the code.")

                code[tuple(l)] = create_product(val + not_permute)
        else:
            return {():create_product(not_permute)}
        return code

    def division(self, o, *operands):
        #print("\n\nVisiting Division: " + repr(o) + "with operands: " + "\n".join(map(repr,operands)))

        ffc_assert(len(operands) == 2, "Expected exactly two operands (numerator and denominator): " + repr(operands))

        # Get the code from the operands.
        numerator_code, denominator_code = operands

        # TODO: Are these safety checks needed?
        ffc_assert(() in denominator_code and len(denominator_code) == 1, \
                   "Only support function type denominator: " + repr(denominator_code))

        code = {}
        # Get denominator and create new values for the numerator.
        denominator = denominator_code[()]
        for key, val in numerator_code.items():
            code[key] = create_fraction(val, denominator)

        return code

    def power(self, o):
        #print("\n\nVisiting Power: " + repr(o))

        # Get base and exponent.
        base, expo = o.ufl_operands

        # Visit base to get base code.
        base_code = self.visit(base)

        # TODO: Are these safety checks needed?
        ffc_assert(() in base_code and len(base_code) == 1, "Only support function type base: " + repr(base_code))

        # Get the base code and create power.
        val = base_code[()]

        # Handle different exponents
        if isinstance(expo, IntValue):
            return {(): create_product([val]*expo.value())}
        elif isinstance(expo, FloatValue):
            exp = format["floating point"](expo.value())
            var = format["std power"][self.parameters["format"]](str(val), exp)
            sym = create_symbol(var, val.t, val, 1, iden=var)
            return {(): sym}
        elif isinstance(expo, (Coefficient, Operator)):
            exp = self.visit(expo)[()]
#            print "pow exp: ", exp
#            print "pow val: ", val
            var = format["std power"][self.parameters["format"]](str(val), exp)
            sym = create_symbol(var, val.t, val, 1, iden=var)
            return {(): sym}
        else:
            error("power does not support this exponent: " + repr(expo))

    def abs(self, o, *operands):
        #print("\n\nVisiting Abs: " + repr(o) + "with operands: " + "\n".join(map(repr,operands)))

        # TODO: Are these safety checks needed?
        ffc_assert(len(operands) == 1 and () in operands[0] and len(operands[0]) == 1, \
                   "Abs expects one operand of function type: " + repr(operands))

        # Take absolute value of operand.
        val = operands[0][()]
        var = format["absolute value"][self.parameters["format"]](str(val))
        new_val = create_symbol(var, val.t, val, 1, iden=var)
        return {():new_val}

    def min_value(self, o, *operands):
        # FIXME: I don't know how to implement this the optimized way
        f_min = format["min value"]
        return {():f_min(operands[0][()], operands[1][()])}

    def max_value(self, o, *operands):
        # FIXME: I don't know how to implement this the optimized way
        f_max = format["max value"]
        return {():f_max(operands[0][()], operands[1][()])}

    # -------------------------------------------------------------------------
    # Condition, Conditional (conditional.py).
    # -------------------------------------------------------------------------
    def not_condition(self, o, *operands):
        # This is a Condition but not a BinaryCondition, and the operand will be another Condition
        # Get condition expression and do safety checks.
        # Might be a bit too strict?
        c, = operands
        ffc_assert(len(c) == 1 and firstkey(c) == (),\
            "Condition for NotCondition should only be one function: " + repr(c))
        var = format["not"](str(c[()]))
        sym = create_symbol(var, c[()].t, base_op=c[()].ops()+1, iden=var)
        return {(): sym}

    def binary_condition(self, o, *operands):

        # Get LHS and RHS expressions and do safety checks.
        # Might be a bit too strict?
        lhs, rhs = operands
        ffc_assert(len(lhs) == 1 and firstkey(lhs) == (),\
            "LHS of Condtion should only be one function: " + repr(lhs))
        ffc_assert(len(rhs) == 1 and firstkey(rhs) == (),\
            "RHS of Condtion should only be one function: " + repr(rhs))

        # Map names from UFL to cpp.py.
        name_map = {"==":"is equal", "!=":"not equal",\
                    "<":"less than", ">":"greater than",\
                    "<=":"less equal", ">=":"greater equal",\
                    "&&": "and", "||": "or"}

        # Get the minimum type
        t = min(lhs[()].t, rhs[()].t)
        ops = lhs[()].ops() + rhs[()].ops() + 1
        cond = str(lhs[()])+format[name_map[o._name]]+str(rhs[()])
        var = format["grouping"](cond)
        sym = create_symbol(var, t, base_op=ops, iden=var)
        return {(): sym}

    def conditional(self, o, *operands):
        # Get condition and return values; and do safety check.
        cond, true, false = operands
        ffc_assert(len(cond) == 1 and firstkey(cond) == (),\
            "Condtion should only be one function: " + repr(cond))
        ffc_assert(len(true) == 1 and firstkey(true) == (),\
            "True value of Condtional should only be one function: " + repr(true))
        ffc_assert(len(false) == 1 and firstkey(false) == (),\
            "False value of Condtional should only be one function: " + repr(false))

        # Get values and test for None
        t_val = true[()]
        f_val = false[()]

        # Get the minimum type and number of operations
        # TODO: conditionals are currently always located inside the ip loop,
        # therefore the type has to be at least IP (fix bug #1082048). This can
        # be optimised.
        t = min([cond[()].t, t_val.t, f_val.t, IP])
        ops = sum([cond[()].ops(), t_val.ops(), f_val.ops()])

        # Create expression for conditional
        # TODO: Handle this differently to expose the variables which are used
        # to create the expressions.
        var = format["evaluate conditional"](cond[()], t_val, f_val)
        expr = create_symbol(var, t, iden=var)
        num = len(self.conditionals)
        var = format["conditional"](num)
        name = create_symbol(var, t, iden=var)
        if not expr in self.conditionals:
            self.conditionals[expr] = (t, ops, num)
        else:
            num = self.conditionals[expr][2]
            var = format["conditional"](num)
            name = create_symbol(var, t, iden=var)
        return {():name}

    # -------------------------------------------------------------------------
    # FacetNormal, CellVolume, Circumradius, FacetArea (geometry.py).
    # -------------------------------------------------------------------------
    def cell_coordinate(self, o): # FIXME
        error("This object should be implemented by the child class.")

    def facet_coordinate(self, o): # FIXME
        error("This object should be implemented by the child class.")

    def cell_origin(self, o): # FIXME
        error("This object should be implemented by the child class.")

    def facet_origin(self, o): # FIXME
        error("This object should be implemented by the child class.")

    def cell_facet_origin(self, o): # FIXME
        error("This object should be implemented by the child class.")

    def jacobian(self, o): # FIXME
        error("This object should be implemented by the child class.")

    def jacobian_determinant(self, o): # FIXME
        error("This object should be implemented by the child class.")

    def jacobian_inverse(self, o): # FIXME
        error("This object should be implemented by the child class.")

    def facet_jacobian(self, o): # FIXME
        error("This object should be implemented by the child class.")

    def facet_jacobian_determinant(self, o): # FIXME
        error("This object should be implemented by the child class.")

    def facet_jacobian_inverse(self, o): # FIXME
        error("This object should be implemented by the child class.")

    def cell_facet_jacobian(self, o): # FIXME
        error("This object should be implemented by the child class.")

    def cell_facet_jacobian_determinant(self, o): # FIXME
        error("This object should be implemented by the child class.")

    def cell_facet_jacobian_inverse(self, o): # FIXME
        error("This object should be implemented by the child class.")

    def facet_normal(self, o):
        components = self.component()

        # Safety check.
        ffc_assert(len(components) == 1,
                   "FacetNormal expects 1 component index: " + repr(components))

        # Handle 1D as a special case.
        # FIXME: KBO: This has to change for mD elements in R^n : m < n
        if self.gdim == 1: # FIXME: MSA UFL uses shape (1,) now, can we remove the special case here then?
            normal_component = format["normal component"](self.restriction, "")
        else:
            normal_component = format["normal component"](self.restriction, components[0])
        self.trans_set.add(normal_component)

        return {(): create_symbol(normal_component, GEO, iden=normal_component)}

    def cell_normal(self, o): # FIXME
        error("This object should be implemented by the child class.")

    def cell_volume(self, o):
        # FIXME: KBO: This has to change for higher order elements
        #detJ = format["det(J)"](self.restriction)
        #volume = format["absolute value"](detJ)
        #self.trans_set.add(detJ)

        volume = format["cell volume"](self.restriction)
        self.trans_set.add(volume)

        return {():create_symbol(volume, GEO, iden=volume)}

    def circumradius(self, o):
        # FIXME: KBO: This has to change for higher order elements
        circumradius = format["circumradius"](self.restriction)
        self.trans_set.add(circumradius)

        return {():create_symbol(circumradius, GEO, iden=circumradius)}

    def facet_area(self, o):
        # FIXME: KBO: This has to change for higher order elements
        # NOTE: Omitting restriction because the area of a facet is the same
        # on both sides.
        # FIXME: Since we use the scale factor, facet area has no meaning
        # for cell integrals. (Need check in FFC or UFL).
        area = format["facet area"]
        self.trans_set.add(area)

        return {():create_symbol(area, GEO, iden=area)}

    def min_facet_edge_length(self, o):
        # FIXME: this has no meaning for cell integrals. (Need check in FFC or UFL).

        tdim = self.tdim # FIXME: o.domain().topological_dimension() ???
        if tdim < 3:
            return self.facet_area(o)

        edgelen = format["min facet edge length"](self.restriction)
        self.trans_set.add(edgelen)

        return {():create_symbol(edgelen, GEO, iden=edgelen)}

    def max_facet_edge_length(self, o):
        # FIXME: this has no meaning for cell integrals. (Need check in FFC or UFL).

        tdim = self.tdim # FIXME: o.domain().topological_dimension() ???
        if tdim < 3:
            return self.facet_area(o)

        edgelen = format["max facet edge length"](self.restriction)
        self.trans_set.add(edgelen)

        return {():create_symbol(edgelen, GEO, iden=edgelen)}

    def cell_orientation(self, o): # FIXME
        error("This object should be implemented by the child class.")

    def quadrature_weight(self, o): # FIXME
        error("This object should be implemented by the child class.")

    # -------------------------------------------------------------------------

    def create_argument(self, ufl_argument, derivatives, component, local_comp,
                        local_offset, ffc_element, transformation, multiindices,
                        tdim, gdim, avg):
        "Create code for basis functions, and update relevant tables of used basis."

        # Prefetch formats to speed up code generation.
        f_transform     = format["transform"]
        f_detJ          = format["det(J)"]

        # Reset code
        code = {}

        # Affine mapping
        if transformation == "affine":
            # Loop derivatives and get multi indices.
            for multi in multiindices:
                deriv = [multi.count(i) for i in range(tdim)]
                if not any(deriv):
                    deriv = []

                # Create mapping and basis name.
                mapping, basis = self._create_mapping_basis(component, deriv, avg, ufl_argument, ffc_element)
                if isinstance(mapping, list):
                    for ma, ba in zip(mapping, basis):
                        if not ma in code:
                            code[ma] = []
                        if basis is not None:
                            # Add transformation if needed.
                            code[ma].append(self.__apply_transform(ba, derivatives, multi, tdim, gdim))
                else:
                    if not mapping in code:
                        code[mapping] = []
                    if basis is not None:
                        # Add transformation if needed.
                        code[mapping].append(self.__apply_transform(basis, derivatives, multi, tdim, gdim))

        # Handle non-affine mappings.
        else:
            ffc_assert(avg is None, "Taking average is not supported for non-affine mappings.")

            # Loop derivatives and get multi indices.
            for multi in multiindices:
                deriv = [multi.count(i) for i in range(tdim)]
                if not any(deriv):
                    deriv = []

                for c in range(tdim):
                    # Create mapping and basis name.
                    mapping, basis = self._create_mapping_basis(c + local_offset, deriv, avg, ufl_argument, ffc_element)
                    if not mapping in code:
                        code[mapping] = []

                    if basis is not None:
                        # Multiply basis by appropriate transform.
                        if transformation == "covariant piola":
                            dxdX = create_symbol(f_transform("JINV", c, local_comp, tdim, gdim, self.restriction), GEO,
                                                 loop_index=[c*gdim + local_comp], iden="K%s" % _choose_map(self.restriction))
                            basis = create_product([dxdX, basis])
                        elif transformation == "contravariant piola":
                            detJ = create_fraction(create_float(1), \
                                        create_symbol(f_detJ(self.restriction), GEO, iden=f_detJ(self.restriction)))
                            dXdx = create_symbol(f_transform("J", local_comp, c, gdim, tdim, self.restriction), GEO, \
                                        loop_index=[local_comp*tdim + c], iden="J%s" % _choose_map(self.restriction))
                            basis = create_product([detJ, dXdx, basis])
                        else:
                            error("Transformation is not supported: " + repr(transformation))

                        # Add transformation if needed.
                        code[mapping].append(self.__apply_transform(basis, derivatives, multi, tdim, gdim))

        # Add sums and group if necessary.
        for key, val in list(code.items()):
            if len(val) > 1:
                code[key] = create_sum(val)
            else:
                code[key] = val[0]

        return code

    def create_function(self, ufl_function, derivatives, component, local_comp,
                       local_offset, ffc_element, is_quad_element, transformation, multiindices,
                       tdim, gdim, avg):
        "Create code for basis functions, and update relevant tables of used basis."
        ffc_assert(ufl_function in self._function_replace_values, "Expecting ufl_function to have been mapped prior to this call.")

        # Prefetch formats to speed up code generation.
        f_transform     = format["transform"]
        f_detJ          = format["det(J)"]

        # Reset code
        code = []

        # Handle affine mappings.
        if transformation == "affine":
            # Loop derivatives and get multi indices.
            for multi in multiindices:
                deriv = [multi.count(i) for i in range(tdim)]
                if not any(deriv):
                    deriv = []

                # Create function name.
                function_name = self._create_function_name(component, deriv, avg, is_quad_element, ufl_function, ffc_element)
                if function_name:
                    # Add transformation if needed.
                    code.append(self.__apply_transform(function_name, derivatives, multi, tdim, gdim))

        # Handle non-affine mappings.
        else:
            ffc_assert(avg is None, "Taking average is not supported for non-affine mappings.")

            # Loop derivatives and get multi indices.
            for multi in multiindices:
                deriv = [multi.count(i) for i in range(tdim)]
                if not any(deriv):
                    deriv = []

                for c in range(tdim):
                    function_name = self._create_function_name(c + local_offset, deriv, avg, is_quad_element, ufl_function, ffc_element)
                    if function_name:
                        # Multiply basis by appropriate transform.
                        if transformation == "covariant piola":
                            dxdX = create_symbol(f_transform("JINV", c, local_comp, tdim, gdim, self.restriction), GEO,
                                                 loop_index=[c*gdim + local_comp], iden="K%s" % _choose_map(self.restriction))
                            function_name = create_product([dxdX, function_name])
                        elif transformation == "contravariant piola":
                            detJ = create_fraction(create_float(1), create_symbol(f_detJ(self.restriction), GEO, iden=f_detJ(self.restriction)))
                            dXdx = create_symbol(f_transform("J", local_comp, c, gdim, tdim, self.restriction), GEO, \
                                        loop_index=[local_comp*tdim + c], iden="J%s" % _choose_map(self.restriction))
                            function_name = create_product([detJ, dXdx, function_name])
                        else:
                            error("Transformation is not supported: ", repr(transformation))

                        # Add transformation if needed.
                        code.append(self.__apply_transform(function_name, derivatives, multi, tdim, gdim))

        if not code:
            return create_float(0.0)
        elif len(code) > 1:
            code = create_sum(code)
        else:
            code = code[0]

        return code

    # -------------------------------------------------------------------------
    # Helper functions for Argument and Coefficient
    # -------------------------------------------------------------------------
    def __apply_transform(self, function, derivatives, multi, tdim, gdim):
        "Apply transformation (from derivatives) to basis or function."
        f_transform     = format["transform"]

        # Add transformation if needed.
        transforms = []
        if not self.integral_type == "custom":
            for i, direction in enumerate(derivatives):
                ref = multi[i]
                t = f_transform("JINV", ref, direction, tdim, gdim, self.restriction)
                transforms.append(create_symbol(t, GEO, iden=t))

        transforms.append(function)
        return create_product(transforms)

    # -------------------------------------------------------------------------
    # Helper functions for transformation of UFL objects in base class
    # -------------------------------------------------------------------------
    def _create_symbol(self, symbol, domain, _loop_index=[], _iden=None):
        return {():create_symbol(symbol, domain, loop_index=_loop_index, iden=_iden)}

    def _create_product(self, symbols):
        return create_product(symbols)

    def _format_scalar_value(self, value):
        #print("format_scalar_value: %d" % value)
        if value is None:
            return {():create_float(0.0)}
        return {():create_float(value)}

    def _math_function(self, operands, format_function):
        #print("Calling _math_function() of optimisedquadraturetransformer.")
        # TODO: Are these safety checks needed?
        ffc_assert(len(operands) == 1 and () in operands[0] and len(operands[0]) == 1, \
                   "MathFunctions expect one operand of function type: " + repr(operands))
        # Use format function on value of operand.
        operand = operands[0]
<<<<<<< HEAD
        for key, val in operand.items():
            sym_name = format_function(str(val))
            new_val = create_symbol(sym_name, val.t, val, 1, iden=sym_name)
=======
        for key, val in list(operand.items()):
            new_val = create_symbol(format_function(str(val)), val.t, val, 1)
>>>>>>> 7377598a
            operand[key] = new_val
        return operand

    def _bessel_function(self, operands, format_function):
        # TODO: Are these safety checks needed?
        # TODO: work on reference instead of copies? (like math_function)
        ffc_assert(len(operands) == 2,\
          "BesselFunctions expect two operands of function type: " + repr(operands))
        nu, x = operands
        ffc_assert(len(nu) == 1 and () in nu,\
          "Expecting one operand of function type as first argument to BesselFunction : " + repr(nu))
        ffc_assert(len(x) == 1 and () in x,\
          "Expecting one operand of function type as second argument to BesselFunction : " + repr(x))
        nu = nu[()]
        x = x[()]
        if nu is None:
            nu = format["floating point"](0.0)
        if x is None:
            x = format["floating point"](0.0)

        sym = create_symbol(format_function(x,nu), x.t, x, 1)
        return {():sym}

    # -------------------------------------------------------------------------
    # Helper functions for code_generation()
    # -------------------------------------------------------------------------
    def _count_operations(self, expression):
        return expression.ops()

    def _create_entry_data(self, val, integral_type):
#        zero = False
        # Multiply value by weight and determinant
        ACCESS = GEO
        weight = format["weight"](self.points)
        iden = weight
        loop_index = ()
        if self.points > 1:
            weight += format["component"]("", format["integration points"])
            ACCESS = IP
            loop_index = [format["integration points"]]
        weight = self._create_symbol(weight, ACCESS, _loop_index=loop_index, _iden=iden)[()]
        # Create value.
        if integral_type in ("point", "custom"):
            trans_set = set()
            value = create_product([val, weight])
        else:
            f_scale_factor = format["scale factor"]
            trans_set = set([f_scale_factor])
            value = create_product([val, weight,
                                    create_symbol(f_scale_factor, GEO, iden=f_scale_factor)])

        # Update sets of used variables (if they will not be used because of
        # optimisations later, they will be reset).
        trans_set.update([str(x) for x in value.get_unique_vars(GEO)])
        used_points = set([self.points])
        ops = self._count_operations(value)
        used_psi_tables = set([self.psi_tables_map[b]
                               for b in value.get_unique_vars(BASIS)])

        return (value, ops, [trans_set, used_points, used_psi_tables])<|MERGE_RESOLUTION|>--- conflicted
+++ resolved
@@ -599,14 +599,9 @@
                    "MathFunctions expect one operand of function type: " + repr(operands))
         # Use format function on value of operand.
         operand = operands[0]
-<<<<<<< HEAD
-        for key, val in operand.items():
+        for key, val in list(operand.items()):
             sym_name = format_function(str(val))
             new_val = create_symbol(sym_name, val.t, val, 1, iden=sym_name)
-=======
-        for key, val in list(operand.items()):
-            new_val = create_symbol(format_function(str(val)), val.t, val, 1)
->>>>>>> 7377598a
             operand[key] = new_val
         return operand
 
