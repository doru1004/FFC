"QuadratureTransformer (optimised) for quadrature code generation to translate UFL expressions."

# Copyright (C) 2009-2011 Kristian B. Oelgaard
#
# This file is part of FFC.
#
# FFC is free software: you can redistribute it and/or modify
# it under the terms of the GNU Lesser General Public License as published by
# the Free Software Foundation, either version 3 of the License, or
# (at your option) any later version.
#
# FFC is distributed in the hope that it will be useful,
# but WITHOUT ANY WARRANTY; without even the implied warranty of
# MERCHANTABILITY or FITNESS FOR A PARTICULAR PURPOSE. See the
# GNU Lesser General Public License for more details.
#
# You should have received a copy of the GNU Lesser General Public License
# along with FFC. If not, see <http://www.gnu.org/licenses/>.
#
# Modified by Anders Logg, 2009
#
# First added:  2009-03-18
# Last changed: 2011-11-22

# Python modules.
from numpy import shape

# UFL common.
from ufl.common import product

# UFL Classes.
from ufl.classes import FixedIndex
from ufl.classes import IntValue
from ufl.classes import FloatValue
from ufl.classes import Coefficient
from ufl.classes import Operator

# UFL Algorithms.
from ufl.algorithms.printing import tree_format

# FFC modules.
from ffc.log import info, debug, error, ffc_assert
from ffc.cpp import format
from ffc.quadrature.quadraturetransformerbase import QuadratureTransformerBase
from ffc.quadrature.quadratureutils import create_permutations

# Symbolics functions
#from symbolics import set_format
from ffc.quadrature.symbolics import create_float, create_symbol, create_product,\
                                     create_sum, create_fraction, BASIS, IP, GEO, CONST

class QuadratureTransformerOpt(QuadratureTransformerBase):
    "Transform UFL representation to quadrature code."

    def __init__(self, *args):

        # Initialise base class.
        QuadratureTransformerBase.__init__(self, *args)
#        set_format(format)

    # -------------------------------------------------------------------------
    # Start handling UFL classes.
    # -------------------------------------------------------------------------
    # -------------------------------------------------------------------------
    # AlgebraOperators (algebra.py).
    # -------------------------------------------------------------------------
    def sum(self, o, *operands):
        #print("Visiting Sum: " + repr(o) + "\noperands: " + "\n".join(map(repr, operands)))

        code = {}
        # Loop operands that has to be summend.
        for op in operands:
            # If entries does already exist we can add the code, otherwise just
            # dump them in the element tensor.
            for key, val in op.items():
                if key in code:
                    code[key].append(val)
                else:
                    code[key] = [val]

        # Add sums and group if necessary.
        for key, val in code.items():
            if len(val) > 1:
                code[key] = create_sum(val)
            elif val:
                code[key] = val[0]
            else:
                error("Where did the values go?")
            # If value is zero just ignore it.
            if abs(code[key].val) < format["epsilon"]:
                del code[key]

        return code

    def product(self, o, *operands):
        #print("\n\nVisiting Product:\n" + str(tree_format(o)))

        permute = []
        not_permute = []

        # Sort operands in objects that needs permutation and objects that does not.
        for op in operands:
            # If we get an empty dict, something was zero and so is the product.
            if not op:
                return {}
            if len(op) > 1 or (op and op.keys()[0] != ()):
                permute.append(op)
            elif op and op.keys()[0] == ():
                not_permute.append(op[()])

        # Create permutations.
        # TODO: After all indices have been expanded I don't think that we'll
        # ever get more than a list of entries and values.
        #print("\npermute: " + repr(permute))
        #print("\nnot_permute: " + repr(not_permute))
        permutations = create_permutations(permute)
        #print("\npermutations: " + repr(permutations))

        # Create code.
        code ={}
        if permutations:
            for key, val in permutations.items():
                # Sort key in order to create a unique key.
                l = list(key)
                l.sort()

                # TODO: I think this check can be removed for speed since we
                # just have a list of objects we should never get any conflicts here.
                ffc_assert(tuple(l) not in code, "This key should not be in the code.")

                code[tuple(l)] = create_product(val + not_permute)
        else:
            return {():create_product(not_permute)}
        return code

    def division(self, o, *operands):
        #print("\n\nVisiting Division: " + repr(o) + "with operands: " + "\n".join(map(repr,operands)))

        ffc_assert(len(operands) == 2, "Expected exactly two operands (numerator and denominator): " + repr(operands))

        # Get the code from the operands.
        numerator_code, denominator_code = operands

        # TODO: Are these safety checks needed?
        ffc_assert(() in denominator_code and len(denominator_code) == 1, \
                   "Only support function type denominator: " + repr(denominator_code))

        code = {}
        # Get denominator and create new values for the numerator.
        denominator = denominator_code[()]
        for key, val in numerator_code.items():
            code[key] = create_fraction(val, denominator)

        return code

    def power(self, o):
        #print("\n\nVisiting Power: " + repr(o))

        # Get base and exponent.
        base, expo = o.operands()

        # Visit base to get base code.
        base_code = self.visit(base)

        # TODO: Are these safety checks needed?
        ffc_assert(() in base_code and len(base_code) == 1, "Only support function type base: " + repr(base_code))

        # Get the base code and create power.
        val = base_code[()]

        # Handle different exponents
        if isinstance(expo, IntValue):
            return {(): create_product([val]*expo.value())}
        elif isinstance(expo, FloatValue):
            exp = format["floating point"](expo.value())
#            sym = create_symbol(format["std power"](str(val), exp), val.t)
#            sym.base_expr = val
#            sym.base_op = 1 # Add one operation for the pow() function.
            sym = create_symbol(format["std power"], val.t, val, 1, exp)
            return {(): sym}
        elif isinstance(expo, (Coefficient, Operator)):
            exp = self.visit(expo)[()]
#            sym = create_symbol(format["std power"](str(val), exp[()]), val.t)
#            sym.base_expr = val
#            sym.base_op = 1 # Add one operation for the pow() function.
            sym = create_symbol(format["std power"], val.t, val, 1, exp)
            return {(): sym}
        else:
            error("power does not support this exponent: " + repr(expo))

    def abs(self, o, *operands):
        #print("\n\nVisiting Abs: " + repr(o) + "with operands: " + "\n".join(map(repr,operands)))

        # TODO: Are these safety checks needed?
        ffc_assert(len(operands) == 1 and () in operands[0] and len(operands[0]) == 1, \
                   "Abs expects one operand of function type: " + repr(operands))

        # Take absolute value of operand.
        val = operands[0][()]
#        new_val = create_symbol(format["absolute value"](str(val)), val.t)
#        new_val.base_expr = val
#        new_val.base_op = 1 # Add one operation for taking the absolute value.
        new_val = create_symbol(format["absolute value"], val.t, val, 1)
        return {():new_val}

    # -------------------------------------------------------------------------
    # Condition, Conditional (conditional.py).
    # -------------------------------------------------------------------------
    def not_condition(self, o, *operands):
        # This is a Condition but not a BinaryCondition, and the operand will be another Condition
        # Get condition expression and do safety checks.
        # Might be a bit too strict?
        c, = operands
        ffc_assert(len(c) == 1 and c.keys()[0] == (),\
            "Condition for NotCondition should only be one function: " + repr(c))
        sym = create_symbol("", c[()].t, cond=(c[()], format["not"]))
        return {(): sym}

    def binary_condition(self, o, *operands):

        # Get LHS and RHS expressions and do safety checks.
        # Might be a bit too strict?
        lhs, rhs = operands
        ffc_assert(len(lhs) == 1 and lhs.keys()[0] == (),\
            "LHS of Condtion should only be one function: " + repr(lhs))
        ffc_assert(len(rhs) == 1 and rhs.keys()[0] == (),\
            "RHS of Condtion should only be one function: " + repr(rhs))

        # Map names from UFL to cpp.py.
        name_map = {"==":"is equal", "!=":"not equal",\
                    "<":"less than", ">":"greater than",\
                    "<=":"less equal", ">=":"greater equal",\
                    "&&": "and", "||": "or"}

        # Get the minimum type
        t = min(lhs[()].t, rhs[()].t)
        sym = create_symbol("", t, cond=(lhs[()], format[name_map[o._name]], rhs[()]))
        return {(): sym}

    def conditional(self, o, *operands):

        # Get condition and return values; and do safety check.
        cond, true, false = operands
        ffc_assert(len(cond) == 1 and cond.keys()[0] == (),\
            "Condtion should only be one function: " + repr(cond))
        ffc_assert(len(true) == 1 and true.keys()[0] == (),\
            "True value of Condtional should only be one function: " + repr(true))
        ffc_assert(len(false) == 1 and false.keys()[0] == (),\
            "False value of Condtional should only be one function: " + repr(false))

        # Get values and test for None
        t_val = true[()]
        f_val = false[()]

        # Get the minimum type and number of operations
        # TODO: conditionals are currently always located inside the ip loop,
        # therefore the type has to be at least IP (fix bug #1082048). This can
        # be optimised.
        t = min([cond[()].t, t_val.t, f_val.t, IP])
        ops = sum([cond[()].ops(), t_val.ops(), f_val.ops()])

        # Create expression for conditional
        # TODO: Handle this differently to expose the variables which are used
        # to create the expressions.
        expr = create_symbol(format["evaluate conditional"](cond[()], t_val, f_val), t)
        num = len(self.conditionals)
        name = create_symbol(format["conditional"](num), t)
        if not expr in self.conditionals:
            self.conditionals[expr] = (t, ops, num)
        else:
            num = self.conditionals[expr][2]
            name = create_symbol(format["conditional"](num), t)
        return {():name}

    # -------------------------------------------------------------------------
    # FacetNormal, CellVolume, Circumradius, FacetArea (geometry.py).
    # -------------------------------------------------------------------------
    def facet_normal(self, o,  *operands):
        #print("Visiting FacetNormal:")

        # Get the component
        components = self.component()

        # Safety check.
        ffc_assert(not operands, "Didn't expect any operands for FacetNormal: " + repr(operands))
        ffc_assert(len(components) == 1,
                   "FacetNormal expects 1 component index: " + repr(components))

        # Handle 1D as a special case.
        # FIXME: KBO: This has to change for mD elements in R^n : m < n
<<<<<<< HEAD
        if self.gdim == 1:
            # Safety check.
            ffc_assert(len(components) == 0, "FacetNormal in 1D does not expect a component index: " + repr(components))
=======
        if self.geo_dim == 1: # FIXME: MSA UFL uses shape (1,) now, can we remove the special case here then?
>>>>>>> 3acb4118
            normal_component = format["normal component"](self.restriction, "")
        else:
            normal_component = format["normal component"](self.restriction, components[0])
        self.trans_set.add(normal_component)

        return {(): create_symbol(normal_component, GEO)}

    def cell_volume(self, o,  *operands):
        # Safety check.
        ffc_assert(not operands, "Didn't expect any operands for FacetNormal: " + repr(operands))

        # FIXME: KBO: This has to change for higher order elements
#        detJ = format["det(J)"](self.restriction)
#        volume = format["absolute value"](detJ)
#        self.trans_set.add(detJ)

        volume = format["cell volume"](self.restriction)
        self.trans_set.add(volume)

        return {():create_symbol(volume, GEO)}

    def circumradius(self, o,  *operands):
        # Safety check.
        ffc_assert(not operands, "Didn't expect any operands for Circumradius: " + repr(operands))

        # FIXME: KBO: This has to change for higher order elements
        circumradius = format["circumradius"](self.restriction)
        self.trans_set.add(circumradius)

        return {():create_symbol(circumradius, GEO)}

    def facet_area(self, o,  *operands):
        # Safety check.
        ffc_assert(not operands, "Didn't expect any operands for FacetArea: " + repr(operands))

        # FIXME: KBO: This has to change for higher order elements
        # NOTE: Omitting restriction because the area of a facet is the same
        # on both sides.
        # FIXME: Since we use the scale factor, facet area has no meaning
        # for cell integrals. (Need check in FFC or UFL).
        area = format["facet area"]
        self.trans_set.add(area)

        return {():create_symbol(area, GEO)}

    # -------------------------------------------------------------------------

    def create_argument(self, ufl_argument, derivatives, component, local_comp,
                  local_offset, ffc_element, transformation, multiindices,
                  tdim, gdim):
        "Create code for basis functions, and update relevant tables of used basis."

        # Prefetch formats to speed up code generation.
        f_transform     = format["transform"]
        f_detJ          = format["det(J)"]

        # Figure out dimension of Jacobian
        m = tdim + 1
        n = gdim

        # Reset code
        code = {}

        # Affine mapping
        if transformation == "affine":
            # Loop derivatives and get multi indices.
            for multi in multiindices:
                deriv = [multi.count(i) for i in range(self.tdim)]
                if not any(deriv):
                    deriv = []

                # Call function to create mapping and basis name.
                mapping, basis = self._create_mapping_basis(component, deriv, ufl_argument, ffc_element)

                # Add transformation if needed.
                if mapping in code:
                    code[mapping].append(self.__apply_transform(basis, derivatives, multi, m, n))
                else:
                    code[mapping] = [self.__apply_transform(basis, derivatives, multi, m, n)]

        # Handle non-affine mappings.
        else:
            # Loop derivatives and get multi indices.
            for multi in multiindices:
                deriv = [multi.count(i) for i in range(self.tdim)]
                if not any(deriv):
                    deriv = []
                for c in range(self.tdim):
                    # Call function to create mapping and basis name.
                    mapping, basis = self._create_mapping_basis(c + local_offset, deriv, ufl_argument, ffc_element)

                    # Multiply basis by appropriate transform.
                    if transformation == "covariant piola":
                        dxdX = create_symbol(f_transform("JINV", c, local_comp, m, n, self.restriction), GEO)
                        basis = create_product([dxdX, basis])
                    elif transformation == "contravariant piola":
                        detJ = create_fraction(create_float(1), create_symbol(f_detJ(self.restriction), GEO))
                        dXdx = create_symbol(f_transform("J", local_comp, c, m, n, self.restriction), GEO)
                        basis = create_product([detJ, dXdx, basis])
                    else:
                        error("Transformation is not supported: " + repr(transformation))

                    # Add transformation if needed.
                    if mapping in code:
                        code[mapping].append(self.__apply_transform(basis, derivatives, multi, m, n))
                    else:
                        code[mapping] = [self.__apply_transform(basis, derivatives, multi, m, n)]

        # Add sums and group if necessary.
        for key, val in code.items():
            if len(val) > 1:
                code[key] = create_sum(val)
            else:
                code[key] = val[0]

        return code

    def create_function(self, ufl_function, derivatives, component, local_comp,
                  local_offset, ffc_element, quad_element, transformation, multiindices,
                  tdim, gdim):
        "Create code for basis functions, and update relevant tables of used basis."

        # Prefetch formats to speed up code generation.
        f_transform     = format["transform"]
        f_detJ          = format["det(J)"]

        # Figure out dimension of Jacobian
        m = tdim + 1
        n = gdim

        # Reset code
        code = []

        # Handle affine mappings.
        if transformation == "affine":
            # Loop derivatives and get multi indices.
            for multi in multiindices:
                deriv = [multi.count(i) for i in range(self.tdim)]
                if not any(deriv):
                    deriv = []
                # Call other function to create function name.
                function_name = self._create_function_name(component, deriv, quad_element, ufl_function, ffc_element)
                if not function_name:
                    continue

                # Add transformation if needed.
                code.append(self.__apply_transform(function_name, derivatives, multi, m, n))

        # Handle non-affine mappings.
        else:
            # Loop derivatives and get multi indices.
            for multi in multiindices:
                deriv = [multi.count(i) for i in range(self.tdim)]
                if not any(deriv):
                    deriv = []
                for c in range(self.tdim):
                    function_name = self._create_function_name(c + local_offset, deriv, quad_element, ufl_function, ffc_element)

                    # Multiply basis by appropriate transform.
                    if transformation == "covariant piola":
                        dxdX = create_symbol(f_transform("JINV", c, local_comp, m, n, self.restriction), GEO)
                        function_name = create_product([dxdX, function_name])
                    elif transformation == "contravariant piola":
                        detJ = create_fraction(create_float(1), create_symbol(f_detJ(self.restriction), GEO))
                        dXdx = create_symbol(f_transform("J", local_comp, c, m, n, self.restriction), GEO)
                        function_name = create_product([detJ, dXdx, function_name])
                    else:
                        error("Transformation is not supported: ", repr(transformation))

                    # Add transformation if needed.
                    code.append(self.__apply_transform(function_name, derivatives, multi, m, n))
        if not code:
            return create_float(0.0)
        elif len(code) > 1:
            code = create_sum(code)
        else:
            code = code[0]

        return code

    # -------------------------------------------------------------------------
    # Helper functions for Argument and Coefficient
    # -------------------------------------------------------------------------
    def __apply_transform(self, function, derivatives, multi, m, n):
        "Apply transformation (from derivatives) to basis or function."
        f_transform     = format["transform"]

        # Add transformation if needed.
        transforms = []
        for i, direction in enumerate(derivatives):
            ref = multi[i]
            t = f_transform("JINV", ref, direction, m, n, self.restriction)
            transforms.append(create_symbol(t, GEO))
        transforms.append(function)
        return create_product(transforms)

    # -------------------------------------------------------------------------
    # Helper functions for transformation of UFL objects in base class
    # -------------------------------------------------------------------------
    def _create_symbol(self, symbol, domain):
        return {():create_symbol(symbol, domain)}

    def _create_product(self, symbols):
        return create_product(symbols)

    def _format_scalar_value(self, value):
        #print("format_scalar_value: %d" % value)
        if value is None:
            return {():create_float(0.0)}
        return {():create_float(value)}

    def _math_function(self, operands, format_function):
        #print("Calling _math_function() of optimisedquadraturetransformer.")
        # TODO: Are these safety checks needed?
        ffc_assert(len(operands) == 1 and () in operands[0] and len(operands[0]) == 1, \
                   "MathFunctions expect one operand of function type: " + repr(operands))
        # Use format function on value of operand.
        operand = operands[0]
        for key, val in operand.items():
#            new_val = create_symbol(format_function(str(val)), val.t)
#            new_val.base_expr = val
#            new_val.base_op = 1 # Add one operation for the math function.
            new_val = create_symbol(format_function, val.t, val, 1)
            operand[key] = new_val
        return operand

    def _bessel_function(self, operands, format_function):
        # TODO: Are these safety checks needed?
        # TODO: work on reference instead of copies? (like math_function)
        ffc_assert(len(operands) == 2,\
          "BesselFunctions expect two operands of function type: " + repr(operands))
        nu, x = operands
        ffc_assert(len(nu) == 1 and () in nu,\
          "Expecting one operand of function type as first argument to BesselFunction : " + repr(nu))
        ffc_assert(len(x) == 1 and () in x,\
          "Expecting one operand of function type as second argument to BesselFunction : " + repr(x))
        nu = nu[()]
        x = x[()]
        if nu is None:
            nu = format["floating point"](0.0)
        if x is None:
            x = format["floating point"](0.0)

        sym = create_symbol(format_function, x.t, x, 1, nu)
        return {():sym}

    # -------------------------------------------------------------------------
    # Helper functions for code_generation()
    # -------------------------------------------------------------------------
    def _count_operations(self, expression):
        return expression.ops()

    def _create_entry_data(self, val, domain_type):
#        zero = False
        # Multiply value by weight and determinant
        ACCESS = GEO
        weight = format["weight"](self.points)
        if self.points > 1:
            weight += format["component"]("", format["integration points"])
            ACCESS = IP
        weight = self._create_symbol(weight, ACCESS)[()]


        # Create value.
        if domain_type == "point":
            trans_set = set()
            value = create_product([val, weight])
        else:
            f_scale_factor = format["scale factor"]
            trans_set = set([f_scale_factor])
            value = create_product([val, weight,
                                    create_symbol(f_scale_factor, GEO)])

        # Update sets of used variables (if they will not be used because of
        # optimisations later, they will be reset).
        trans_set.update(map(lambda x: str(x), value.get_unique_vars(GEO)))
        used_points = set([self.points])
        ops = self._count_operations(value)
        used_psi_tables = set([self.psi_tables_map[b]
                               for b in value.get_unique_vars(BASIS)])

        return (value, ops, [trans_set, used_points, used_psi_tables])
<|MERGE_RESOLUTION|>--- conflicted
+++ resolved
@@ -288,13 +288,7 @@
 
         # Handle 1D as a special case.
         # FIXME: KBO: This has to change for mD elements in R^n : m < n
-<<<<<<< HEAD
-        if self.gdim == 1:
-            # Safety check.
-            ffc_assert(len(components) == 0, "FacetNormal in 1D does not expect a component index: " + repr(components))
-=======
-        if self.geo_dim == 1: # FIXME: MSA UFL uses shape (1,) now, can we remove the special case here then?
->>>>>>> 3acb4118
+        if self.gdim == 1: # FIXME: MSA UFL uses shape (1,) now, can we remove the special case here then?
             normal_component = format["normal component"](self.restriction, "")
         else:
             normal_component = format["normal component"](self.restriction, components[0])
@@ -343,8 +337,8 @@
     # -------------------------------------------------------------------------
 
     def create_argument(self, ufl_argument, derivatives, component, local_comp,
-                  local_offset, ffc_element, transformation, multiindices,
-                  tdim, gdim):
+                        local_offset, ffc_element, transformation, multiindices,
+                        tdim, gdim):
         "Create code for basis functions, and update relevant tables of used basis."
 
         # Prefetch formats to speed up code generation.
@@ -413,8 +407,8 @@
         return code
 
     def create_function(self, ufl_function, derivatives, component, local_comp,
-                  local_offset, ffc_element, quad_element, transformation, multiindices,
-                  tdim, gdim):
+                       local_offset, ffc_element, quad_element, transformation, multiindices,
+                       tdim, gdim):
         "Create code for basis functions, and update relevant tables of used basis."
 
         # Prefetch formats to speed up code generation.
@@ -557,7 +551,6 @@
             ACCESS = IP
         weight = self._create_symbol(weight, ACCESS)[()]
 
-
         # Create value.
         if domain_type == "point":
             trans_set = set()
