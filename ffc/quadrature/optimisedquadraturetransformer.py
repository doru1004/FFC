"QuadratureTransformer (optimised) for quadrature code generation to translate UFL expressions."

# Copyright (C) 2009-2011 Kristian B. Oelgaard
#
# This file is part of FFC.
#
# FFC is free software: you can redistribute it and/or modify
# it under the terms of the GNU Lesser General Public License as published by
# the Free Software Foundation, either version 3 of the License, or
# (at your option) any later version.
#
# FFC is distributed in the hope that it will be useful,
# but WITHOUT ANY WARRANTY; without even the implied warranty of
# MERCHANTABILITY or FITNESS FOR A PARTICULAR PURPOSE. See the
# GNU Lesser General Public License for more details.
#
# You should have received a copy of the GNU Lesser General Public License
# along with FFC. If not, see <http://www.gnu.org/licenses/>.
#
# Modified by Anders Logg, 2009
#
# First added:  2009-03-18
# Last changed: 2014-04-23

# Python modules.
from numpy import shape

# UFL common.
from ufl.common import product

# UFL Classes.
from ufl.classes import FixedIndex
from ufl.classes import IntValue
from ufl.classes import FloatValue
from ufl.classes import Coefficient
from ufl.classes import Operator

# UFL Algorithms.
from ufl.algorithms.printing import tree_format

# FFC modules.
from ffc.log import info, debug, error, ffc_assert
from ffc.cpp import format
from ffc.quadrature.quadraturetransformerbase import QuadratureTransformerBase
from ffc.quadrature.quadratureutils import create_permutations

# Symbolics functions
#from symbolics import set_format
from ffc.quadrature.symbolics import create_float, create_symbol, create_product,\
                                     create_sum, create_fraction, BASIS, IP, GEO, CONST
                                     
from ffc.cpp import _choose_map

class QuadratureTransformerOpt(QuadratureTransformerBase):
    "Transform UFL representation to quadrature code."

    def __init__(self, *args):

        # Initialise base class.
        QuadratureTransformerBase.__init__(self, *args)
#        set_format(format)

    # -------------------------------------------------------------------------
    # Start handling UFL classes.
    # -------------------------------------------------------------------------
    # -------------------------------------------------------------------------
    # AlgebraOperators (algebra.py).
    # -------------------------------------------------------------------------
    def sum(self, o, *operands):
        #print("Visiting Sum: " + repr(o) + "\noperands: " + "\n".join(map(repr, operands)))

        code = {}
        # Loop operands that has to be summend.
        for op in operands:
            # If entries does already exist we can add the code, otherwise just
            # dump them in the element tensor.
            for key, val in op.items():
                if key in code:
                    code[key].append(val)
                else:
                    code[key] = [val]

        # Add sums and group if necessary.
        for key, val in code.items():
            if len(val) > 1:
                code[key] = create_sum(val)
            elif val:
                code[key] = val[0]
            else:
                error("Where did the values go?")
            # If value is zero just ignore it.
            if abs(code[key].val) < format["epsilon"]:
                del code[key]

        return code

    def product(self, o, *operands):
        #print("\n\nVisiting Product:\n" + str(tree_format(o)))

        permute = []
        not_permute = []

        # Sort operands in objects that needs permutation and objects that does not.
        for op in operands:
            # If we get an empty dict, something was zero and so is the product.
            if not op:
                return {}
            if len(op) > 1 or (op and op.keys()[0] != ()):
                permute.append(op)
            elif op and op.keys()[0] == ():
                not_permute.append(op[()])

        # Create permutations.
        # TODO: After all indices have been expanded I don't think that we'll
        # ever get more than a list of entries and values.
        #print("\npermute: " + repr(permute))
        #print("\nnot_permute: " + repr(not_permute))
        permutations = create_permutations(permute)
        #print("\npermutations: " + repr(permutations))

        # Create code.
        code ={}
        if permutations:
            for key, val in permutations.items():
                # Sort key in order to create a unique key.
                l = list(key)
                l.sort()

                # TODO: I think this check can be removed for speed since we
                # just have a list of objects we should never get any conflicts here.
                ffc_assert(tuple(l) not in code, "This key should not be in the code.")

                code[tuple(l)] = create_product(val + not_permute)
        else:
            return {():create_product(not_permute)}
        return code

    def division(self, o, *operands):
        #print("\n\nVisiting Division: " + repr(o) + "with operands: " + "\n".join(map(repr,operands)))

        ffc_assert(len(operands) == 2, "Expected exactly two operands (numerator and denominator): " + repr(operands))

        # Get the code from the operands.
        numerator_code, denominator_code = operands

        # TODO: Are these safety checks needed?
        ffc_assert(() in denominator_code and len(denominator_code) == 1, \
                   "Only support function type denominator: " + repr(denominator_code))

        code = {}
        # Get denominator and create new values for the numerator.
        denominator = denominator_code[()]
        for key, val in numerator_code.items():
            code[key] = create_fraction(val, denominator)

        return code

    def power(self, o):
        #print("\n\nVisiting Power: " + repr(o))

        # Get base and exponent.
        base, expo = o.operands()

        # Visit base to get base code.
        base_code = self.visit(base)

        # TODO: Are these safety checks needed?
        ffc_assert(() in base_code and len(base_code) == 1, "Only support function type base: " + repr(base_code))

        # Get the base code and create power.
        val = base_code[()]

        # Handle different exponents
        if isinstance(expo, IntValue):
            return {(): create_product([val]*expo.value())}
        elif isinstance(expo, FloatValue):
            exp = format["floating point"](expo.value())
            sym = create_symbol(format["std power"][self.parameters["format"]](str(val), exp), val.t, val, 1)
            return {(): sym}
        elif isinstance(expo, (Coefficient, Operator)):
            exp = self.visit(expo)[()]
#            print "pow exp: ", exp
#            print "pow val: ", val
            sym = create_symbol(format["std power"][self.parameters["format"]](str(val), exp), val.t, val, 1)
            return {(): sym}
        else:
            error("power does not support this exponent: " + repr(expo))

    def abs(self, o, *operands):
        #print("\n\nVisiting Abs: " + repr(o) + "with operands: " + "\n".join(map(repr,operands)))

        # TODO: Are these safety checks needed?
        ffc_assert(len(operands) == 1 and () in operands[0] and len(operands[0]) == 1, \
                   "Abs expects one operand of function type: " + repr(operands))

        # Take absolute value of operand.
        val = operands[0][()]
        var = format["absolute value"][self.parameters["format"]](str(val))
        new_val = create_symbol(var, val.t, val, 1, iden=var)
        return {():new_val}

    # -------------------------------------------------------------------------
    # Condition, Conditional (conditional.py).
    # -------------------------------------------------------------------------
    def not_condition(self, o, *operands):
        # This is a Condition but not a BinaryCondition, and the operand will be another Condition
        # Get condition expression and do safety checks.
        # Might be a bit too strict?
        c, = operands
        ffc_assert(len(c) == 1 and c.keys()[0] == (),\
            "Condition for NotCondition should only be one function: " + repr(c))
        sym = create_symbol(format["not"](str(c[()])), c[()].t, base_op=c[()].ops()+1)
        return {(): sym}

    def binary_condition(self, o, *operands):

        # Get LHS and RHS expressions and do safety checks.
        # Might be a bit too strict?
        lhs, rhs = operands
        ffc_assert(len(lhs) == 1 and lhs.keys()[0] == (),\
            "LHS of Condtion should only be one function: " + repr(lhs))
        ffc_assert(len(rhs) == 1 and rhs.keys()[0] == (),\
            "RHS of Condtion should only be one function: " + repr(rhs))

        # Map names from UFL to cpp.py.
        name_map = {"==":"is equal", "!=":"not equal",\
                    "<":"less than", ">":"greater than",\
                    "<=":"less equal", ">=":"greater equal",\
                    "&&": "and", "||": "or"}

        # Get the minimum type
        t = min(lhs[()].t, rhs[()].t)
        ops = lhs[()].ops() + rhs[()].ops() + 1
        cond = str(lhs[()])+format[name_map[o._name]]+str(rhs[()])
        sym = create_symbol(format["grouping"](cond), t, base_op=ops)
        return {(): sym}

    def conditional(self, o, *operands):

        # Get condition and return values; and do safety check.
        cond, true, false = operands
        ffc_assert(len(cond) == 1 and cond.keys()[0] == (),\
            "Condtion should only be one function: " + repr(cond))
        ffc_assert(len(true) == 1 and true.keys()[0] == (),\
            "True value of Condtional should only be one function: " + repr(true))
        ffc_assert(len(false) == 1 and false.keys()[0] == (),\
            "False value of Condtional should only be one function: " + repr(false))

        # Get values and test for None
        t_val = true[()]
        f_val = false[()]

        # Get the minimum type and number of operations
        # TODO: conditionals are currently always located inside the ip loop,
        # therefore the type has to be at least IP (fix bug #1082048). This can
        # be optimised.
        t = min([cond[()].t, t_val.t, f_val.t, IP])
        ops = sum([cond[()].ops(), t_val.ops(), f_val.ops()])

        # Create expression for conditional
        # TODO: Handle this differently to expose the variables which are used
        # to create the expressions.
        expr = create_symbol(format["evaluate conditional"](cond[()], t_val, f_val), t)
        num = len(self.conditionals)
        name = create_symbol(format["conditional"](num), t)
        if not expr in self.conditionals:
            self.conditionals[expr] = (t, ops, num)
        else:
            num = self.conditionals[expr][2]
            name = create_symbol(format["conditional"](num), t)
        return {():name}

    # -------------------------------------------------------------------------
    # FacetNormal, CellVolume, Circumradius, FacetArea (geometry.py).
    # -------------------------------------------------------------------------
    def reference_coordinate(self, o):
        error("This object should be implemented by the child class.") # FIXME

    def reference_facet_coordinate(self, o):
        error("This object should be implemented by the child class.") # FIXME

    def jacobian(self, o):
        error("This object should be implemented by the child class.") # FIXME

    def jacobian_determinant(self, o):
        error("This object should be implemented by the child class.") # FIXME

    def jacobian_inverse(self, o):
        error("This object should be implemented by the child class.") # FIXME

    def facet_jacobian(self, o):
        error("This object should be implemented by the child class.") # FIXME

    def facet_jacobian_determinant(self, o):
        error("This object should be implemented by the child class.") # FIXME

    def facet_jacobian_inverse(self, o):
        error("This object should be implemented by the child class.") # FIXME

    def reference_facet_jacobian(self, o):
        error("This object should be implemented by the child class.") # FIXME

    #def cell_barycenter(self, o):
    #    error("This object should be implemented by the child class.") # FIXME

    #def facet_barycenter(self, o):
    #    error("This object should be implemented by the child class.") # FIXME

    #def cell_normal(self, o):
    #    error("This object should be implemented by the child class.") # FIXME

    #def cell_surface_area(self, o):
    #    error("This object should be implemented by the child class.") # FIXME

    #def facet_diameter(self, o):
    #    error("This object should be implemented by the child class.") # FIXME

    def facet_normal(self, o):
        components = self.component()

        # Safety check.
        ffc_assert(len(components) == 1,
                   "FacetNormal expects 1 component index: " + repr(components))

        # Handle 1D as a special case.
        # FIXME: KBO: This has to change for mD elements in R^n : m < n
        if self.gdim == 1: # FIXME: MSA UFL uses shape (1,) now, can we remove the special case here then?
            normal_component = format["normal component"](self.restriction, "")
        else:
            normal_component = format["normal component"](self.restriction, components[0])
        self.trans_set.add(normal_component)

        return {(): create_symbol(normal_component, GEO, iden=normal_component)}

    def cell_volume(self, o):
        # FIXME: KBO: This has to change for higher order elements
        #detJ = format["det(J)"](self.restriction)
        #volume = format["absolute value"](detJ)
        #self.trans_set.add(detJ)

        volume = format["cell volume"](self.restriction)
        self.trans_set.add(volume)

        return {():create_symbol(volume, GEO, iden=volume)}

    def circumradius(self, o):
        # FIXME: KBO: This has to change for higher order elements
        circumradius = format["circumradius"](self.restriction)
        self.trans_set.add(circumradius)

        return {():create_symbol(circumradius, GEO, iden=circumradius)}

    def facet_area(self, o):
        # FIXME: KBO: This has to change for higher order elements
        # NOTE: Omitting restriction because the area of a facet is the same
        # on both sides.
        # FIXME: Since we use the scale factor, facet area has no meaning
        # for cell integrals. (Need check in FFC or UFL).
        area = format["facet area"]
        self.trans_set.add(area)

        return {():create_symbol(area, GEO, iden=area)}

    def min_facet_edge_length(self, o):
        # FIXME: this has no meaning for cell integrals. (Need check in FFC or UFL).

        tdim = self.tdim # FIXME: o.domain().topological_dimension() ???
        if tdim < 3:
            return self.facet_area(o)

        edgelen = format["min facet edge length"](self.restriction)
        self.trans_set.add(edgelen)

        return {():create_symbol(edgelen, GEO, iden=edgelen)}

    def max_facet_edge_length(self, o):
        # FIXME: this has no meaning for cell integrals. (Need check in FFC or UFL).

        tdim = self.tdim # FIXME: o.domain().topological_dimension() ???
        if tdim < 3:
            return self.facet_area(o)

        edgelen = format["max facet edge length"](self.restriction)
        self.trans_set.add(edgelen)

        return {():create_symbol(edgelen, GEO, iden=edgelen)}

    # -------------------------------------------------------------------------

    def create_argument(self, ufl_argument, derivatives, component, local_comp,
                        local_offset, ffc_element, transformation, multiindices,
                        tdim, gdim, avg):
        "Create code for basis functions, and update relevant tables of used basis."

        # Prefetch formats to speed up code generation.
        f_transform     = format["transform"]
        f_detJ          = format["det(J)"]

        # Reset code
        code = {}

        # Affine mapping
        if transformation == "affine":
            # Loop derivatives and get multi indices.
            for multi in multiindices:
                deriv = [multi.count(i) for i in range(tdim)]
                if not any(deriv):
                    deriv = []

                # Create mapping and basis name.
                mapping, basis = self._create_mapping_basis(component, deriv, avg, ufl_argument, ffc_element)
                if isinstance(mapping, list):
                    for ma, ba in zip(mapping, basis):
                        if not ma in code:
                            code[ma] = []
                        if basis is not None:
                            # Add transformation if needed.
                            code[ma].append(self.__apply_transform(ba, derivatives, multi, tdim, gdim))
                else:
                    if not mapping in code:
                        code[mapping] = []
                    if basis is not None:
                        # Add transformation if needed.
                        code[mapping].append(self.__apply_transform(basis, derivatives, multi, tdim, gdim))

        # Handle non-affine mappings.
        else:
            ffc_assert(avg is None, "Taking average is not supported for non-affine mappings.")

            # Loop derivatives and get multi indices.
            for multi in multiindices:
                deriv = [multi.count(i) for i in range(tdim)]
                if not any(deriv):
                    deriv = []

                for c in range(tdim):
                    # Create mapping and basis name.
                    mapping, basis = self._create_mapping_basis(c + local_offset, deriv, avg, ufl_argument, ffc_element)
                    if not mapping in code:
                        code[mapping] = []

                    if basis is not None:
                        # Multiply basis by appropriate transform.
                        if transformation == "covariant piola":
                            dxdX = create_symbol(f_transform("JINV", c, local_comp, tdim, gdim, self.restriction), GEO,
                                                 loop_index=[c*gdim + local_comp], iden="K%s" % _choose_map(self.restriction))
                            basis = create_product([dxdX, basis])
                        elif transformation == "contravariant piola":
                            detJ = create_fraction(create_float(1), \
                                        create_symbol(f_detJ(self.restriction), GEO, iden=f_detJ(self.restriction)))
                            dXdx = create_symbol(f_transform("J", local_comp, c, gdim, tdim, self.restriction), GEO, \
                                        loop_index=[local_comp*tdim + c], iden="J%s" % _choose_map(self.restriction))
                            basis = create_product([detJ, dXdx, basis])
                        else:
                            error("Transformation is not supported: " + repr(transformation))

                        # Add transformation if needed.
                        code[mapping].append(self.__apply_transform(basis, derivatives, multi, tdim, gdim))

        # Add sums and group if necessary.
        for key, val in code.items():
            if len(val) > 1:
                code[key] = create_sum(val)
            else:
                code[key] = val[0]

        return code

    def create_function(self, ufl_function, derivatives, component, local_comp,
                       local_offset, ffc_element, is_quad_element, transformation, multiindices,
                       tdim, gdim, avg):
        "Create code for basis functions, and update relevant tables of used basis."
        ffc_assert(ufl_function in self._function_replace_values, "Expecting ufl_function to have been mapped prior to this call.")

        # Prefetch formats to speed up code generation.
        f_transform     = format["transform"]
        f_detJ          = format["det(J)"]

        # Reset code
        code = []

        # Handle affine mappings.
        if transformation == "affine":
            # Loop derivatives and get multi indices.
            for multi in multiindices:
                deriv = [multi.count(i) for i in range(tdim)]
                if not any(deriv):
                    deriv = []

                # Create function name.
                function_name = self._create_function_name(component, deriv, avg, is_quad_element, ufl_function, ffc_element)
                if function_name:
                    # Add transformation if needed.
                    code.append(self.__apply_transform(function_name, derivatives, multi, tdim, gdim))

        # Handle non-affine mappings.
        else:
            ffc_assert(avg is None, "Taking average is not supported for non-affine mappings.")

            # Loop derivatives and get multi indices.
            for multi in multiindices:
                deriv = [multi.count(i) for i in range(tdim)]
                if not any(deriv):
                    deriv = []

                for c in range(tdim):
                    function_name = self._create_function_name(c + local_offset, deriv, avg, is_quad_element, ufl_function, ffc_element)
                    if function_name:
                        # Multiply basis by appropriate transform.
                        if transformation == "covariant piola":
                            dxdX = create_symbol(f_transform("JINV", c, local_comp, tdim, gdim, self.restriction), GEO,
                                                 loop_index=[c*gdim + local_comp], iden="K%s" % _choose_map(self.restriction))
                            function_name = create_product([dxdX, function_name])
                        elif transformation == "contravariant piola":
                            detJ = create_fraction(create_float(1), create_symbol(f_detJ(self.restriction), GEO, iden=f_detJ(self.restriction)))
                            dXdx = create_symbol(f_transform("J", local_comp, c, gdim, tdim, self.restriction), GEO, \
                                        loop_index=[local_comp*tdim + c], iden="J%s" % _choose_map(self.restriction))
                            function_name = create_product([detJ, dXdx, function_name])
                        else:
                            error("Transformation is not supported: ", repr(transformation))

                        # Add transformation if needed.
                        code.append(self.__apply_transform(function_name, derivatives, multi, tdim, gdim))

        if not code:
            return create_float(0.0)
        elif len(code) > 1:
            code = create_sum(code)
        else:
            code = code[0]

        return code

    # -------------------------------------------------------------------------
    # Helper functions for Argument and Coefficient
    # -------------------------------------------------------------------------
    def __apply_transform(self, function, derivatives, multi, tdim, gdim):
        "Apply transformation (from derivatives) to basis or function."
        f_transform     = format["transform"]

        # Add transformation if needed.
        transforms = []
<<<<<<< HEAD
        for i, direction in enumerate(derivatives):
            ref = multi[i]
            t = f_transform("JINV", ref, direction, tdim, gdim, self.restriction)
            transforms.append(create_symbol(t, GEO, iden=t))
=======
        if not self.integral_type == "custom":
            for i, direction in enumerate(derivatives):
                ref = multi[i]
                t = f_transform("JINV", ref, direction, tdim, gdim, self.restriction)
                transforms.append(create_symbol(t, GEO))

>>>>>>> 143bc833
        transforms.append(function)
        return create_product(transforms)

    # -------------------------------------------------------------------------
    # Helper functions for transformation of UFL objects in base class
    # -------------------------------------------------------------------------
    def _create_symbol(self, symbol, domain, _loop_index=[], _iden=None):
        return {():create_symbol(symbol, domain, loop_index=_loop_index, iden=_iden)}

    def _create_product(self, symbols):
        return create_product(symbols)

    def _format_scalar_value(self, value):
        #print("format_scalar_value: %d" % value)
        if value is None:
            return {():create_float(0.0)}
        return {():create_float(value)}

    def _math_function(self, operands, format_function):
        #print("Calling _math_function() of optimisedquadraturetransformer.")
        # TODO: Are these safety checks needed?
        ffc_assert(len(operands) == 1 and () in operands[0] and len(operands[0]) == 1, \
                   "MathFunctions expect one operand of function type: " + repr(operands))
        # Use format function on value of operand.
        operand = operands[0]
        for key, val in operand.items():
            sym_name = format_function(str(val))
            new_val = create_symbol(sym_name, val.t, val, 1, iden=sym_name)
            operand[key] = new_val
        return operand

    def _bessel_function(self, operands, format_function):
        # TODO: Are these safety checks needed?
        # TODO: work on reference instead of copies? (like math_function)
        ffc_assert(len(operands) == 2,\
          "BesselFunctions expect two operands of function type: " + repr(operands))
        nu, x = operands
        ffc_assert(len(nu) == 1 and () in nu,\
          "Expecting one operand of function type as first argument to BesselFunction : " + repr(nu))
        ffc_assert(len(x) == 1 and () in x,\
          "Expecting one operand of function type as second argument to BesselFunction : " + repr(x))
        nu = nu[()]
        x = x[()]
        if nu is None:
            nu = format["floating point"](0.0)
        if x is None:
            x = format["floating point"](0.0)

        sym = create_symbol(format_function(x,nu), x.t, x, 1)
        return {():sym}

    # -------------------------------------------------------------------------
    # Helper functions for code_generation()
    # -------------------------------------------------------------------------
    def _count_operations(self, expression):
        return expression.ops()

    def _create_entry_data(self, val, integral_type):
#        zero = False
        # Multiply value by weight and determinant
        ACCESS = GEO
        weight = format["weight"](self.points)
        iden = weight
        loop_index = ()
        if self.points > 1:
            weight += format["component"]("", format["integration points"])
            ACCESS = IP
            loop_index = [format["integration points"]]
        weight = self._create_symbol(weight, ACCESS, _loop_index=loop_index, _iden=iden)[()]
        # Create value.
        if integral_type in ("point", "custom"):
            trans_set = set()
            value = create_product([val, weight])
        else:
            f_scale_factor = format["scale factor"]
            trans_set = set([f_scale_factor])
            value = create_product([val, weight,
                                    create_symbol(f_scale_factor, GEO, iden=f_scale_factor)])

        # Update sets of used variables (if they will not be used because of
        # optimisations later, they will be reset).
        trans_set.update(map(lambda x: str(x), value.get_unique_vars(GEO)))
        used_points = set([self.points])
        ops = self._count_operations(value)
        used_psi_tables = set([self.psi_tables_map[b]
                               for b in value.get_unique_vars(BASIS)])

        return (value, ops, [trans_set, used_points, used_psi_tables])<|MERGE_RESOLUTION|>--- conflicted
+++ resolved
@@ -540,19 +540,12 @@
 
         # Add transformation if needed.
         transforms = []
-<<<<<<< HEAD
-        for i, direction in enumerate(derivatives):
-            ref = multi[i]
-            t = f_transform("JINV", ref, direction, tdim, gdim, self.restriction)
-            transforms.append(create_symbol(t, GEO, iden=t))
-=======
         if not self.integral_type == "custom":
             for i, direction in enumerate(derivatives):
                 ref = multi[i]
                 t = f_transform("JINV", ref, direction, tdim, gdim, self.restriction)
-                transforms.append(create_symbol(t, GEO))
-
->>>>>>> 143bc833
+                transforms.append(create_symbol(t, GEO, iden=t))
+
         transforms.append(function)
         return create_product(transforms)
 
