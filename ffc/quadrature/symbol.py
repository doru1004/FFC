"This file implements a class to represent a symbol."

# Copyright (C) 2009-2011 Kristian B. Oelgaard
#
# This file is part of FFC.
#
# FFC is free software: you can redistribute it and/or modify
# it under the terms of the GNU Lesser General Public License as published by
# the Free Software Foundation, either version 3 of the License, or
# (at your option) any later version.
#
# FFC is distributed in the hope that it will be useful,
# but WITHOUT ANY WARRANTY; without even the implied warranty of
# MERCHANTABILITY or FITNESS FOR A PARTICULAR PURPOSE. See the
# GNU Lesser General Public License for more details.
#
# You should have received a copy of the GNU Lesser General Public License
# along with FFC. If not, see <http://www.gnu.org/licenses/>.
#
# First added:  2009-07-12
# Last changed: 2011-06-28

# FFC modules.
from ffc.log import error
from ffc.cpp import format

# FFC quadrature modules.
<<<<<<< HEAD
from symbolics import type_to_string
from symbolics import create_float
from symbolics import create_product
from symbolics import create_sum
from symbolics import create_fraction
from symbolics import CONST
from expr import Expr
=======
from .symbolics import type_to_string
from .symbolics import create_float
from .symbolics import create_product
from .symbolics import create_sum
from .symbolics import create_fraction
from .expr import Expr
>>>>>>> 7377598a

class Symbol(Expr):
    __slots__ = ("v", "base_expr", "base_op", "exp", "cond", "ide")
    def __init__(self, variable, symbol_type, base_expr=None, base_op=0, \
                 expo=None, cond=(), loop_index=[], ide=None):
        """Initialise a Symbols object, it derives from Expr and contains
        the additional variables:

        v         - string, variable name
        base_expr - Other expression type like 'x*y + z'
        base_op   - number of operations for the symbol itself if it's a math
                    operation like std::cos(.) -> base_op = 1.
        NOTE: self._prec = 1."""

        # Dummy value, a symbol is always one.
        self.val = 1.0

        # Initialise variable, type and class.
        self.v = variable
        self.t = symbol_type
        self._prec = 1

        # Append the identifier and the iteration variables
        self.loop_index = loop_index
        self.ide = ide

        # Needed for symbols like std::cos(x*y + z),
        # where base_expr = x*y + z.
        # ops = base_expr.ops() + base_ops = 2 + 1 = 3
        self.base_expr = base_expr
        self.base_op = base_op

        # If type of the base_expr is lower than the given symbol_type change type.
        # TODO: Should we raise an error here? Or simply require that one
        # initalise the symbol by Symbol('std::cos(x*y)', (x*y).t, x*y, 1).
        if base_expr and base_expr.t < self.t:
            self.t = base_expr.t

        # Compute the representation now, such that we can use it directly
        # in the __eq__ and __ne__ methods (improves performance a bit, but
        # only when objects are cached).
        if self.base_expr:# and self.exp is None:
            self._repr = "Symbol('%s', %s, %s, %d)" % (self.v, type_to_string[self.t],\
                         self.base_expr._repr, self.base_op)
        else:
            self._repr = "Symbol('%s', %s)" % (self.v, type_to_string[self.t])

        # Use repr as hash value.
        self._hash = hash(self._repr)

    # Print functions.
    def __str__(self):
        "Simple string representation which will appear in the generated code."
        # print "sym str: ", self.v
        if self.t == CONST:
            return "%s%s" % (self.v, ''.join('[%d]' % idx for idx in self.loop_index))
        return self.v

    # Binary operators.
    def __add__(self, other):
        "Addition by other objects."
        # NOTE: We expect expanded objects
        # symbols, if other is a product, try to let product handle the addition.
        # Returns x + x -> 2*x, x + 2*x -> 3*x.
        if self._repr == other._repr:
            return create_product([create_float(2), self])
        elif other._prec == 2: # prod
            return other.__add__(self)
        return create_sum([self, other])

    def __sub__(self, other):
        "Subtract other objects."
        # NOTE: We expect expanded objects
        # symbols, if other is a product, try to let product handle the addition.
        if self._repr == other._repr:
            return create_float(0)
        elif other._prec == 2: # prod
            if other.get_vrs() == (self,):
                return create_product([create_float(1.0 - other.val), self]).expand()
        return create_sum([self, create_product([create_float(-1), other])])

    def __mul__(self, other):
        "Multiplication by other objects."
        # NOTE: We assume expanded objects.
        # If product will be zero.
        if self.val == 0.0 or other.val == 0.0:
            return create_float(0)

        # If other is Sum or Fraction let them handle the multiply.
        if other._prec in (3, 4): # sum or frac
            return other.__mul__(self)

        # If other is a float or symbol, create simple product.
        if other._prec in (0, 1): # float or sym
            return create_product([self, other])

        # Else add variables from product.
        return create_product([self] + other.vrs)

    def __truediv__(self, other):
        "Division by other objects."
        # NOTE: We assume expanded objects.
        # If division is illegal (this should definitely not happen).
        if other.val == 0.0:
            error("Division by zero.")

        # Return 1 if the two symbols are equal.
        if self._repr == other._repr:
            return create_float(1)

        # If other is a Sum we can only return a fraction.
        # TODO: Refine this later such that x / (x + x*y) -> 1 / (1 + y)?
        if other._prec == 3: # sum
            return create_fraction(self, other)

        # Handle division by FloatValue, Symbol, Product and Fraction.
        # Create numerator and list for denominator.
        num = [self]
        denom = []

        # Add floatvalue, symbol and products to the list of denominators.
        if other._prec in (0, 1): # float or sym
            denom = [other]
        elif other._prec == 2: # prod
            # Need copies, so can't just do denom = other.vrs.
            denom += other.vrs
        # fraction.
        else:
            # TODO: Should we also support division by fraction for generality?
            # It should not be needed by this module.
            error("Did not expected to divide by fraction.")

        # Remove one instance of self in numerator and denominator if
        # present in denominator i.e., x/(x*y) --> 1/y.
        if self in denom:
            denom.remove(self)
            num.remove(self)

        # Loop entries in denominator and move float value to numerator.
        for d in denom:
            # Add the inverse of a float to the numerator, remove it from
            # the denominator and continue.
            if d._prec == 0: # float
                num.append(create_float(1.0/other.val))
                denom.remove(d)
                continue

        # Create appropriate return value depending on remaining data.
        # Can only be for x / (2*y*z) -> 0.5*x / (y*z).
        if len(num) > 1:
            num = create_product(num)
        # x / (y*z) -> x/(y*z),
        elif num:
            num = num[0]
        # else x / (x*y) -> 1/y.
        else:
            num = create_float(1)

        # If we have a long denominator, create product and fraction.
        if len(denom) > 1:
            return create_fraction(num, create_product(denom))
        # If we do have a denominator, but only one variable don't create a
        # product, just return a fraction using the variable as denominator.
        elif denom:
            return create_fraction(num, denom[0])
        # If we don't have any donominator left, return the numerator.
        # x / 2.0 -> 0.5*x.
        return num.expand()

    __div__ = __truediv__

    # Public functions.
    def get_unique_vars(self, var_type):
        "Get unique variables (Symbols) as a set."
        # Return self if type matches, also return base expression variables.
        s = set()
        if self.t == var_type:
            s.add(self)
        if self.base_expr:
            s.update(self.base_expr.get_unique_vars(var_type))
        return s

    def get_var_occurrences(self):
        """Determine the number of times all variables occurs in the expression.
        Returns a dictionary of variables and the number of times they occur."""
        # There is only one symbol.
        return {self:1}

    def ops(self):
        "Returning the number of floating point operation for symbol."
        # Get base ops, typically 1 for sin() and then add the operations
        # for the base (sin(2*x + 1)) --> 2 + 1.
        if self.base_expr:
            return self.base_op + self.base_expr.ops()
        return self.base_op

from .floatvalue import FloatValue
from .product    import Product
from .sumobj    import Sum
from .fraction   import Fraction
<|MERGE_RESOLUTION|>--- conflicted
+++ resolved
@@ -25,22 +25,13 @@
 from ffc.cpp import format
 
 # FFC quadrature modules.
-<<<<<<< HEAD
-from symbolics import type_to_string
-from symbolics import create_float
-from symbolics import create_product
-from symbolics import create_sum
-from symbolics import create_fraction
-from symbolics import CONST
-from expr import Expr
-=======
 from .symbolics import type_to_string
 from .symbolics import create_float
 from .symbolics import create_product
 from .symbolics import create_sum
 from .symbolics import create_fraction
+from .symbolics import CONST
 from .expr import Expr
->>>>>>> 7377598a
 
 class Symbol(Expr):
     __slots__ = ("v", "base_expr", "base_op", "exp", "cond", "ide")
