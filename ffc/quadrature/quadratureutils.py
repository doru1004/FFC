--- conflicted
+++ resolved
@@ -121,21 +121,11 @@
                             name = generate_psi_name(counter, entity_type, entity, component, derivs, avg)
 
                             # Verify shape of basis (can be omitted for speed if needed).
-<<<<<<< HEAD
-                            # Changing ffc_assert to raise Exception, as
-                            # ffc_assert evaluates unconditionally
-                            if not (num_points is None or (len(numpy.shape(psi_table)) == 2 and numpy.shape(psi_table)[0] == num_points)):
-                                raise Exception("This table has the wrong shape: " + str(psi_table))
-                            # Verify uniqueness of names
-                            if not (name not in flat_tables):
-                                raise Exception("Table name is not unique, something is wrong:\n  name = %s\n  table = %s\n" % (name, flat_tables))
-=======
                             #if not (num_points is None or (len(numpy.shape(psi_table)) == 2 and numpy.shape(psi_table)[0] == num_points)):
                             #    error("This table has the wrong shape: " + str(psi_table))
                             # Verify uniqueness of names
                             if name in flat_tables:
                                 error("Table name is not unique, something is wrong:\n  name = %s\n  table = %s\n" % (name, flat_tables))
->>>>>>> 7377598a
 
                             # Store table with unique name
                             psi_table = psi_table.view(EnrichedNumpyArray)
