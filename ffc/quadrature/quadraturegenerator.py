"Code generator for quadrature representation."

# Copyright (C) 2009-2013 Kristian B. Oelgaard
#
# This file is part of FFC.
#
# FFC is free software: you can redistribute it and/or modify
# it under the terms of the GNU Lesser General Public License as published by
# the Free Software Foundation, either version 3 of the License, or
# (at your option) any later version.
#
# FFC is distributed in the hope that it will be useful,
# but WITHOUT ANY WARRANTY; without even the implied warranty of
# MERCHANTABILITY or FITNESS FOR A PARTICULAR PURPOSE. See the
# GNU Lesser General Public License for more details.
#
# You should have received a copy of the GNU Lesser General Public License
# along with FFC. If not, see <http://www.gnu.org/licenses/>.
#
# Modified by Mehdi Nikbakht 2010
# Modified by Anders Logg 2013-2014
# Modified by Martin Alnaes 2013
<<<<<<< HEAD
=======
#
# First added:  2009-01-07
# Last changed: 2014-03-19
>>>>>>> 31802d58

# Python modules
import functools, itertools
import numpy

# UFL modules
from ufl.algorithms.printing import tree_format

## FFC modules
from ffc.log import info, debug, ffc_assert, error
from ffc.cpp import format, remove_unused

from ffc.representationutils import initialize_integral_code

# Utility and optimization functions for quadraturegenerator
from symbolics import generate_aux_constants

def generate_integral_code(ir, prefix, parameters):
    "Generate code for integral from intermediate representation."
    code = initialize_integral_code(ir, prefix, parameters)
    code["tabulate_tensor"] = _tabulate_tensor(ir, prefix, parameters)
    code["additional_includes_set"] = ir["additional_includes_set"]
    code["arglist"] = _arglist(ir)
    code["metadata"] = ""

    return code

def _arglist(ir):
    "Generate argument list for tensor tabulation function (only for pyop2)"

    rank = len(ir['prim_idims'])
    float = format['float declaration']

    extent = "".join(map(lambda x: "[%s]" % x, ir["tensor_entry_size"] or (1,)))
    localtensor = "%s A%s" % (float, extent)

    coordinates = "%s **vertex_coordinates" % float

    coeffs = []
    for n, e in zip(ir['coefficient_names'], ir['coefficient_elements']):
        coeffs.append("%s *%s%s" % (float, "c" if e.family() == 'Real' else "*",
                                    n[1:] if e.family() == 'Real' else n))

    itindices = {0: "int j", 1: "int k"}

    arglist = [localtensor, coordinates] + coeffs
    if ir["integral_type"] in ("exterior_facet", "exterior_facet_vert"):
        arglist.append("unsigned int *facet_p")
    if ir["integral_type"] in ("interior_facet", "interior_facet_vert"):
        arglist.append("unsigned int facet_p[2]")
    arglist += [itindices[i] for i in range(rank)]

    return ", ".join(arglist)

def _tabulate_tensor(ir, prefix, parameters):
    "Generate code for a single integral (tabulate_tensor())."

    p_format        = parameters["format"]

    f_comment       = format["comment"]
    f_G             = format["geometry constant"]
    f_const_double  = format["assign"]
    f_switch        = format["switch"]
    f_float         = format["float"]
    f_assign        = format["assign"]
    f_A             = format["element tensor"][p_format]
    f_r             = format["free indices"][0]
    f_loop          = format["generate loop"]
    f_int           = format["int"]
    f_facet         = format["facet"]

    # Get data.
    opt_par       = ir["optimise_parameters"]
    integral_type = ir["integral_type"]
    cell          = ir["cell"]
    gdim          = cell.geometric_dimension()
    tdim          = cell.topological_dimension()
    num_facets    = ir["num_facets"]
    num_vertices  = ir["num_vertices"]
    prim_idims    = ir["prim_idims"]
    integrals     = ir["trans_integrals"]
    geo_consts    = ir["geo_consts"]
    oriented      = ir["needs_oriented"]
    element_data  = ir["element_data"]

    # Create sets of used variables.
    used_weights    = set()
    used_psi_tables = set()
    used_nzcs       = set()
    trans_set       = set()
    sets = [used_weights, used_psi_tables, used_nzcs, trans_set]

    affine_tables = {} # TODO: This is not populated anywhere, remove?
    quadrature_weights = ir["quadrature_weights"]

    #The pyop2 format requires dereferencing constant coefficients since
    # these are passed in as double *
    common = []
    if p_format == 'pyop2':
        for n, c in zip(ir["coefficient_names"], ir["coefficient_elements"]):
            if c.family() == 'Real':
                shape = c.value_shape()
                dim = len(shape)
                if dim < 2:
                    d = 1
                elif dim == 2:
                    d = shape[1]
                else:
                    raise RuntimeError("Don't know how to stage in Constants with shape %s" % shape)
                common += ['double (*w%(n)s)[%(d)d] = (double (*)[%(d)d])c%(n)s;\n' %
                           {'n': n[1:], 'd': d}]

    operations = []
    if integral_type == "cell":

        # Update transformer with facets and generate code + set of used geometry terms.
        tensor_code, mem_code, num_ops = _generate_element_tensor(integrals, sets, \
                                         opt_par, parameters)
        tensor_code = "\n".join(tensor_code)

        # Set operations equal to num_ops (for printing info on operations).
        operations.append([num_ops])

        # Generate code for basic geometric quantities
        jacobi_code  = ""
        jacobi_code += format["compute_jacobian"](cell)
        jacobi_code += "\n"
        jacobi_code += format["compute_jacobian_inverse"](cell)
        if oriented:
            jacobi_code += format["orientation"][p_format](tdim, gdim)
        jacobi_code += "\n"
        jacobi_code += format["scale factor snippet"][p_format]

    elif integral_type == "exterior_facet":
        if p_format == 'pyop2':
            common += ["unsigned int facet = *facet_p;\n"]

        cases = [None for i in range(num_facets)]
        for i in range(num_facets):
            # Update transformer with facets and generate case code + set of used geometry terms.
            c, mem_code, ops = _generate_element_tensor(integrals[i], sets, opt_par, parameters)
            case = [f_comment("Total number of operations to compute element tensor (from this point): %d" % ops)]
            case += c
            cases[i] = "\n".join(case)

            # Save number of operations (for printing info on operations).
            operations.append([i, ops])

        # Generate tensor code for all cases using a switch.
        tensor_code = f_switch(f_facet(None), cases)

        # Generate code for basic geometric quantities
        jacobi_code  = ""
        jacobi_code += format["compute_jacobian"](cell)
        jacobi_code += "\n"
        jacobi_code += format["compute_jacobian_inverse"](cell)
        if oriented:
            jacobi_code += format["orientation"][p_format](tdim, gdim)
        jacobi_code += "\n"
        jacobi_code += "\n\n" + format["facet determinant"][p_format](tdim, gdim)
        jacobi_code += "\n\n" + format["generate normal"][p_format](tdim, gdim, integral_type)
        jacobi_code += "\n\n" + format["generate facet area"](tdim, gdim)
        if tdim == 3:
            jacobi_code += "\n\n" + format["generate min facet edge length"](tdim, gdim)
            jacobi_code += "\n\n" + format["generate max facet edge length"](tdim, gdim)

    elif integral_type == "interior_facet":
        # Modify the dimensions of the primary indices because we have a macro element
        prim_idims = [d*2 for d in prim_idims]

        if p_format == 'pyop2':
            common += ["unsigned int facet_0 = facet_p[0];"]
            common += ["unsigned int facet_1 = facet_p[1];"]
            common += ["double **vertex_coordinates_0 = vertex_coordinates;"]
            # Note that the following line is unsafe for isoparametric elements.
            common += ["double **vertex_coordinates_1 = vertex_coordinates + %d;" % (num_vertices * gdim)]

        cases = [[None for j in range(num_facets)] for i in range(num_facets)]
        for i in range(num_facets):
            for j in range(num_facets):
                # Update transformer with facets and generate case code + set of used geometry terms.
                c, mem_code, ops = _generate_element_tensor(integrals[i][j], sets, \
                                                            opt_par, parameters)
                case = [f_comment("Total number of operations to compute element tensor (from this point): %d" % ops)]
                case += c
                cases[i][j] = "\n".join(case)

                # Save number of operations (for printing info on operations).
                operations.append([i, j, ops])

        # Generate tensor code for all cases using a switch.
        tensor_code = f_switch(f_facet("+"), [f_switch(f_facet("-"), cases[i]) for i in range(len(cases))])

        # Generate code for basic geometric quantities
        jacobi_code  = ""
        for _r in ["+", "-"]:
            jacobi_code += format["compute_jacobian"](cell, r=_r)
            jacobi_code += "\n"
            jacobi_code += format["compute_jacobian_inverse"](cell, r=_r)
            if oriented:
                jacobi_code += format["orientation"][p_format](tdim, gdim, r=_r)
            jacobi_code += "\n"
        jacobi_code += "\n\n" + format["facet determinant"][p_format](gdim, tdim, r="+")
        jacobi_code += "\n\n" + format["generate normal"][p_format](tdim, gdim, integral_type)
        jacobi_code += "\n\n" + format["generate facet area"](tdim, gdim)
        if tdim == 3:
            jacobi_code += "\n\n" + format["generate min facet edge length"](tdim, gdim, r="+")
            jacobi_code += "\n\n" + format["generate max facet edge length"](tdim, gdim, r="+")

    elif integral_type == "point":
        cases = [None for i in range(num_vertices)]
        for i in range(num_vertices):
            # Update transformer with vertices and generate case code +
            # set of used geometry terms.
            c, mem_code, ops = _generate_element_tensor(integrals[i],
                                                        sets, opt_par, parameters)
            case = [f_comment("Total number of operations to compute element tensor (from this point): %d" % ops)]
            case += c
            cases[i] = "\n".join(case)

            # Save number of operations (for printing info on operations).
            operations.append([i, ops])

        # Generate tensor code for all cases using a switch.
        tensor_code = f_switch(format["vertex"], cases)

        # Generate code for basic geometric quantities
        jacobi_code  = ""
        jacobi_code += format["compute_jacobian"](cell)
        jacobi_code += "\n"
        jacobi_code += format["compute_jacobian_inverse"](cell)
        if oriented:
            jacobi_code += format["orientation"][p_format](tdim, gdim)
        jacobi_code += "\n"

    elif domain_type == "quadrature_cell":

        # Update transformer with facets and generate code + set of used geometry terms.
        tensor_code, mem_code, num_ops = _generate_element_tensor(integrals, sets, \
                                         opt_par)
        tensor_code = "\n".join(tensor_code)

        # Set operations equal to num_ops (for printing info on operations).
        operations.append([num_ops])

        # Generate code for basic geometric quantities
        jacobi_code  = ""
        jacobi_code += format["compute_jacobian"](tdim, gdim)
        jacobi_code += "\n"
        jacobi_code += format["compute_jacobian_inverse"](tdim, gdim)
        if oriented:
            jacobi_code += format["orientation"](tdim, gdim)
        jacobi_code += "\n"
        jacobi_code += format["scale factor snippet"]

    else:
        error("Unhandled integral type: " + str(domain_type))

    # Add common code except for domain_type "point"
    if integral_type != "point":
        jacobi_code += "\n\n" + format["generate cell volume"][p_format](tdim, gdim, integral_type)
        jacobi_code += "\n\n" + format["generate circumradius"][p_format](tdim, gdim, integral_type)

    # After we have generated the element code for all facets we can remove
    # the unused transformations.
    common += [remove_unused(jacobi_code, trans_set)]

    # FIXME: After introduction of quadrature_cell, the common code
    # here is not really common anymore. Think about how to
    # restructure this function.

    # Add common code except for quadrature type integrals
    if not domain_type in ("quadrature_cell", "quadrature_facet"):
        common += _tabulate_weights([quadrature_weights[p] for p in used_weights], parameters)

        # Add common code for updating tables
        name_map = ir["name_map"]
        tables = ir["unique_tables"]
        tables.update(affine_tables) # TODO: This is not populated anywhere, remove?
        common += _tabulate_psis(tables, used_psi_tables, name_map, used_nzcs, opt_par, domain_type, gdim, parameters)

    # Add special tabulation code for "quadrature_cell" and "quadrature_facet"
    else:
        common += _evaluate_basis_at_quadrature_points(used_psi_tables,
                                                       gdim,
                                                       element_data,
                                                       prefix)

    # Reset the element tensor (array 'A' given as argument to tabulate_tensor() by assembler)
    # Handle functionals.
    if p_format !=  "pyop2":
        common += [f_comment("Reset values in the element tensor.")]
        value = f_float(0)
        if prim_idims == []:
            common += [f_assign(f_A(f_int(0)), f_float(0))]
        else:
            dim = functools.reduce(lambda v,u: v*u, prim_idims)
            common += f_loop([f_assign(f_A(f_r), f_float(0))], [(f_r, 0, dim)])

    # Create the constant geometry declarations (only generated if simplify expressions are enabled).
    geo_ops, geo_code = generate_aux_constants(geo_consts, f_G, f_const_double)
    if geo_code:
        common += [f_comment("Number of operations to compute geometry constants: %d." % geo_ops)]
        common += [format["declaration"](format["float declaration"], f_G(len(geo_consts)))]
        common += geo_code

    # Add comments.
    common += ["", f_comment("Compute element tensor using UFL quadrature representation")]
    common += [f_comment("Optimisations: %s" % ", ".join([str((k, opt_par[k]))\
                for k in sorted(opt_par.keys())]))]

    # Print info on operation count.
    message = {"cell":           "Cell, number of operations to compute tensor: %s",
               "exterior_facet": "Exterior facet %d, number of operations to compute tensor: %s",
               "interior_facet": "Interior facets (%d, %d), number of operations to compute tensor: %s",
               "point": "Point %s, number of operations to compute tensor: %s",
               "quadrature_cell": "Quadrature cell, number of operations to compute tensor: %s"}
    for ops in operations:
        # Add geo ops count to integral ops count for writing info.
        if isinstance(ops[-1], int):
            ops[-1] += geo_ops
    return "\n".join(common) + "\n" + tensor_code

def _generate_element_tensor(integrals, sets, optimise_parameters, parameters):
    "Construct quadrature code for element tensors."

    # Prefetch formats to speed up code generation.
    f_comment    = format["comment"]
    f_ip         = format["integration points"]
    f_I          = format["ip constant"]
    f_loop       = format["generate loop"]
    f_ip_coords  = format["generate ip coordinates"]
    f_coords     = format["vertex_coordinates"]
    f_double     = format["float declaration"]
    f_decl       = format["declaration"]
    f_X          = format["ip coordinates"]
    f_C          = format["conditional"]

    # Initialise return values.
    element_code     = []
    tensor_ops_count = 0

    # TODO: KBO: The members_code was used when I generated the load_table.h
    # file which could load tables of basisfunction. This feature has not
    # been reimplemented. However, with the new design where we only
    # tabulate unique tables (and only non-zero entries) it doesn't seem to
    # be necessary. Should it be deleted?
    members_code = ""
    # We receive a dictionary {num_points: form,}.
    # Loop points and forms.
    for points, terms, functions, ip_consts, coordinate, conditionals in integrals:

        element_code += ["", f_comment("Loop quadrature points for integral.")]

        ip_code = []
        num_ops = 0

        # Generate code to compute coordinates if used.
        if coordinate:
            name, gdim, ip, r = coordinate
            element_code += ["", f_comment("Declare array to hold physical coordinate of quadrature point.")]
            element_code += [f_decl(f_double, f_X(points, gdim))]
            ops, coord_code = f_ip_coords(gdim, points, name, ip, r)
            ip_code += ["", f_comment("Compute physical coordinate of quadrature point, operations: %d." % ops)]
            ip_code += [coord_code]
            num_ops += ops
            # Update used psi tables and transformation set.
            sets[1].add(name)
            sets[3].add(f_coords(r))

        # Generate code to compute function values.
        if functions:
            func_code, ops = _generate_functions(functions, sets)
            ip_code += func_code
            num_ops += ops

        # Generate code to compute conditionals (might depend on coordinates
        # and function values so put here).
        # TODO: Some conditionals might only depend on geometry so they
        # should be moved outside if possible.
        if conditionals:
            ip_code += [f_decl(f_double, f_C(len(conditionals)))]
            # Sort conditionals (need to in case of nested conditionals).
            reversed_conds = dict([(n, (o, e)) for e, (t, o, n) in conditionals.items()])
            for num in range(len(conditionals)):
                name = format["conditional"](num)
                ops, expr = reversed_conds[num]
                ip_code += [f_comment("Compute conditional, operations: %d." % ops)]
                ip_code += [format["assign"](name, expr)]
                num_ops += ops

        # Generate code for ip constant declarations.
#        ip_const_ops, ip_const_code = generate_aux_constants(ip_consts, f_I,\
#                                        format["const float declaration"], True)
        ip_const_ops, ip_const_code = generate_aux_constants(ip_consts, f_I,\
                                        format["assign"], True)
        num_ops += ip_const_ops
        if ip_const_code:
            ip_code += ["", f_comment("Number of operations to compute ip constants: %d" %ip_const_ops)]
            ip_code += [format["declaration"](format["float declaration"], f_I(len(ip_consts)))]
            ip_code += ip_const_code

        # Generate code to evaluate the element tensor.
        integral_code, ops = _generate_integral_code(points, terms, sets, optimise_parameters, parameters)
        num_ops += ops
        if points is None:
            quadrature_ops = "unknown"
            tensor_ops_count = "unknown"
        else:
            quadrature_ops = num_ops*points
            tensor_ops_count += quadrature_ops
        ip_code += integral_code
        element_code.append(f_comment\
            ("Number of operations to compute element tensor for following IP loop = %s" % str(quadrature_ops)))

        # Loop code over all IPs.
        if points == 0:
            element_code.append(f_comment("Only 1 integration point, omitting IP loop."))
            element_code += ip_code
        elif points is None:
            num_points = "num_quadrature_points"
            element_code += f_loop(ip_code, [(f_ip, 0, num_points)])
        else:
            element_code += f_loop(ip_code, [(f_ip, 0, points)])

    return (element_code, members_code, tensor_ops_count)

def _generate_functions(functions, sets):
    "Generate declarations for functions and code to compute values."

    f_comment = format["comment"]
    f_double  = format["float declaration"]
    f_F       = format["function value"]
    f_float   = format["floating point"]
    f_decl    = format["declaration"]
    f_r       = format["free indices"]
    f_iadd    = format["iadd"]
    f_loop    = format["generate loop"]

    # Create the function declarations.
    code = ["", f_comment("Coefficient declarations.")]
    code += [f_decl(f_double, f_F(n), f_float(0)) for n in range(len(functions))]

    # Get sets.
    used_psi_tables = sets[1]
    used_nzcs = sets[2]

    # Sort functions after loop ranges.
    function_list = {}
    for key, val in functions.items():
        if val[1] in function_list:
            function_list[val[1]].append(key)
        else:
            function_list[val[1]] = [key]

    total_ops = 0
    # Loop ranges and get list of functions.
    for loop_range, list_of_functions in function_list.items():
        function_expr = {}
        function_numbers = []
        # Loop functions.
        func_ops = 0
        for function in list_of_functions:
            # Get name and number.
            number, range_i, ops, psi_name, u_nzcs, ufl_element = functions[function]
            if not isinstance(range_i, tuple):
                range_i = tuple([range_i])

            # Add name to used psi names and non zeros name to used_nzcs.
            used_psi_tables.add(psi_name)
            used_nzcs.update(u_nzcs)

            # TODO: This check can be removed for speed later.
            ffc_assert(number not in function_expr, "This is definitely not supposed to happen!")

            # Convert function (that might be a symbol) to a simple string and save.
            function = str(function)
            function_expr[number] = function

            # Get number of operations to compute entry and add to function operations count.
            func_ops += (ops + 1)*sum(range_i)

        # Add function operations to total count
        total_ops += func_ops
        code += ["", f_comment("Total number of operations to compute function values = %d" % func_ops)]

        # Sort the functions according to name and create loop to compute the function values.
        lines = [f_iadd(f_F(n), function_expr[n]) for n in sorted(function_expr.keys())]
        if isinstance(loop_range, tuple):
            if not all(map(lambda x: x==loop_range[0], loop_range)):
                raise RuntimeError("General mixed elements not yet supported in PyOP2")
            loop_vars = [ (f_r[0], 0, loop_range[0]), (f_r[1], 0, len(loop_range)) ]
        else:
            loop_vars = [(f_r[0], 0, loop_range)]
        # TODO: If loop_range == 1, this loop may be unneccessary. Not sure if it's safe to just skip it.
        code += f_loop(lines, loop_vars)

    return code, total_ops

def _generate_integral_code(points, terms, sets, optimise_parameters, parameters):
    "Generate code to evaluate the element tensor."

    # For checking if the integral code is for a matrix
    def is_matrix(loop):
        loop_indices = [ l[0] for l in loop ]
        return (format["first free index"] in loop_indices and \
                format["second free index"] in loop_indices)

    # Prefetch formats to speed up code generation.
    p_format        = parameters["format"]
    f_comment       = format["comment"]
    f_mul           = format["mul"]
    f_scale_factor  = format["scale factor"]
    f_iadd          = format["iadd"]
    f_add           = format["add"]
    f_A             = format["element tensor"][p_format]
    f_loop          = format["generate loop"]
    f_B             = format["basis constant"]

    # Initialise return values.
    code = []
    num_ops = 0
    loops = {}

    # Extract sets.
    used_weights, used_psi_tables, used_nzcs, trans_set = sets

    # Loop terms and create code.
    for loop, (data, entry_vals) in terms.items():
        # If we don't have any entry values, there's no need to generate the
        # loop.
        if not entry_vals:
            continue

        # Get data.
        t_set, u_weights, u_psi_tables, u_nzcs, basis_consts = data

        # If we have a value, then we also need to update the sets of used variables.
        trans_set.update(t_set)
        used_weights.update(u_weights)
        used_psi_tables.update(u_psi_tables)
        used_nzcs.update(u_nzcs)

        # Generate code for basis constant declarations.
#        basis_const_ops, basis_const_code = generate_aux_constants(basis_consts, f_B,\
#                                        format["const float declaration"], True)
        basis_const_ops, basis_const_code = generate_aux_constants(basis_consts, f_B,\
                                        format["assign"], True)
        decl_code = []
        if basis_consts:
            decl_code = [format["declaration"](format["float declaration"], f_B(len(basis_consts)))]
        loops[loop] = [basis_const_ops, decl_code + basis_const_code]

        for entry, value, ops in entry_vals:
            # Compute number of operations to compute entry
            # (add 1 because of += in assignment).
            entry_ops = ops + 1

            # Create comment for number of operations
            entry_ops_comment = f_comment("Number of operations to compute entry: %d" % entry_ops)

            entry_code = f_iadd(f_A(entry), value)
            loops[loop][0] += entry_ops
            loops[loop][1] += [entry_ops_comment, entry_code]

    # Write all the loops of basis functions.
    for loop, ops_lines in loops.items():
        ops, lines = ops_lines
        prim_ops = functools.reduce(lambda i, j: i*j, [ops] + [l[2] for l in loop])
        # Add number of operations for current loop to total count.
        num_ops += prim_ops
        code += ["", f_comment("Number of operations for primary indices: %d" % prim_ops)]
        if p_format=="pyop2":
            # Strip out primary indices from loop
            loop = [ l for l in loop if l[0] in format["free indices"] ]
        code += f_loop(lines, loop)

    return code, num_ops

def _tabulate_weights(quadrature_weights, parameters):
    "Generate table of quadrature weights."

    # Prefetch formats to speed up code generation.
    p_format    = parameters["format"]

    f_float     = format["floating point"]
    f_table     = format["static const float declaration"][p_format]
    f_sep       = format["list separator"]
    f_weight    = format["weight"]
    f_component = format["component"]
    f_group     = format["grouping"]
    f_decl      = format["declaration"]
    f_tensor    = format["tabulate tensor"]
    f_comment   = format["comment"]
    f_int       = format["int"]

    code = ["", f_comment("Array of quadrature weights.")]

    # Loop tables of weights and create code.
    for weights, points in quadrature_weights:
        # FIXME: For now, raise error if we don't have weights.
        # We might want to change this later.
        ffc_assert(weights.any(), "No weights.")

        # Create name and value for weight.
        num_points = len(points)
        name = f_weight(num_points)
        value = f_float(weights[0])
        if len(weights) > 1:
            name += f_component("", f_int(num_points))
            value = f_tensor(weights)
        code += [f_decl(f_table, name, value)]

        # Tabulate the quadrature points (uncomment for different parameters).
        # 1) Tabulate the points as: p0, p1, p2, with p0 = (x0, y0, z0) etc.
        # Use f_float to format the value (enable variable precision).
        formatted_points = [f_group(f_sep.join([f_float(val) for val in point]))
                            for point in points]

        # Create comment.
        comment = "Quadrature points on the UFC reference element: " \
                  + f_sep.join(formatted_points)
        code += [f_comment(comment)]

        # 2) Tabulate the coordinates of the points p0, p1, p2 etc.
        #    X: x0, x1, x2
        #    Y: y0, y1, y2
        #    Z: z0, z1, z2
#            comment = "Quadrature coordinates on the UFC reference element: "
#            code += [format["comment"](comment)]

#            # All points have the same number of coordinates.
#            num_coord = len(points[0])

#            # All points have x-coordinates.
#            xs = [f_float(p[0]) for p in points]
#            comment = "X: " + f_sep.join(xs)
#            code += [format["comment"](comment)]

#            ys = []
#            zs = []
#            # Tabulate y-coordinate if we have 2 or more coordinates.
#            if num_coord >= 2:
#                ys = [f_float(p[1]) for p in points]
#                comment = "Y: " + f_sep.join(ys)
#                code += [format["comment"](comment)]
#            # Only tabulate z-coordinate if we have 3 coordinates.
#            if num_coord == 3:
#                zs = [f_float(p[2]) for p in points]
#                comment = "Z: " + f_sep.join(zs)
#                code += [format["comment"](comment)]

        code += [""]

    return code

def _tabulate_psis(tables, used_psi_tables, inv_name_map, used_nzcs, optimise_parameters, domain_type, gdim, parameters):
    "Tabulate values of basis functions and their derivatives at quadrature points."

    # Prefetch formats to speed up code generation.
    p_format    = parameters["format"]

    f_comment      = format["comment"]
    f_table        = format["static const float declaration"][p_format]
    f_vector_table = format["vector table declaration"]
    f_double_array = format["const double array declaration"]
    f_component    = format["component"]
    f_const_uint   = format["static const uint declaration"][p_format]
    f_nzcolumns    = format["nonzero columns"]
    f_list         = format["list"]
    f_decl         = format["declaration"]
    f_tensor       = format["tabulate tensor"]
    f_new_line     = format["new line"]
    f_int          = format["int"]
    f_eval_basis   = format["call basis_all"]
    f_eval_derivs  = format["call basis_derivatives_all"]
    f_loop         = format["generate loop"]
    f_quad_point   = format["quadrature point"]
    f_eval_basis   = format["evaluate basis snippet"]

    # FIXME: Check if we can simplify the tabulation
    code = []
    code += [f_comment("Values of basis functions at quadrature points.")]

    # Get list of non zero columns, if we ignore ones, ignore columns with one component.
    if optimise_parameters["ignore ones"]:
        nzcs = []
        for key, val in inv_name_map.items():
            # Check if we have a table of ones or if number of non-zero columns
            # is larger than one.
            if val[1] and len(val[1][1]) > 1 or not val[3]:
                nzcs.append(val[1])
    else:
        nzcs = [val[1] for key, val in inv_name_map.items()\
                                        if val[1]]

    # TODO: Do we get arrays that are not unique?
    new_nzcs = []
    for nz in nzcs:
        # Only get unique arrays.
        if not nz in new_nzcs:
            new_nzcs.append(nz)

    # Construct name map.
    name_map = {}
    if inv_name_map:
        for name in inv_name_map:
            if inv_name_map[name][0] in name_map:
                name_map[inv_name_map[name][0]].append(name)
            else:
                name_map[inv_name_map[name][0]] = [name]

    # Loop items in table and tabulate.
    for name in sorted(list(used_psi_tables)):

        # Only proceed if values are still used (if they're not remapped).
        vals = tables[name]

        if not vals is None:

            # Add declaration to name.
            ip, dofs = numpy.shape(vals)
            decl_name = f_component(name, [ip, dofs])

            # Generate array of values.
            value = f_tensor(vals)
            code += [f_decl(f_table, decl_name, f_new_line + value), ""]

        # Tabulate non-zero indices.
        if optimise_parameters["eliminate zeros"]:
            if name in name_map:
                for n in name_map[name]:
                    if inv_name_map[n][1] and inv_name_map[n][1] in new_nzcs:
                        i, cols = inv_name_map[n][1]
                        if not i in used_nzcs:
                            continue
                        code += [f_comment("Array of non-zero columns")]
                        value = f_list([f_int(c) for c in list(cols)])
                        name_col = f_component(f_nzcolumns(i), len(cols))
                        code += [f_decl(f_const_uint, name_col, value), ""]

                        # Remove from list of columns.
                        new_nzcs.remove(inv_name_map[n][1])
    return code

def _evaluate_basis_at_quadrature_points(psi_tables, gdim, element_data, form_prefix):
    "Generate code for calling evaluate basis (derivatives) at quadrature points"

    # Prefetch formats to speed up code generation
    f_comment          = format["comment"]
    f_declaration      = format["declaration"]
    f_static_array     = format["static array"]
    f_loop             = format["generate loop"]
    f_eval_basis_decl  = format["eval_basis_decl"]
    f_eval_basis       = format["eval_basis"]
    f_eval_basis_copy  = format["eval_basis_copy"]
    f_eval_derivs_decl = format["eval_derivs_decl"]
    f_eval_derivs      = format["eval_derivs"]
    f_eval_derivs_copy = format["eval_derivs_copy"]

    code = []

    # Extract prefixes for tables
    prefixes = sorted(list(set(table.split("_")[0] for table in psi_tables)))

    # Use lower case prefix for form name
    form_prefix = form_prefix.lower()

    # For each uniqe prefix ("FE0" etc), figure out which derivatives
    # need to be tabulated
    used_derivatives = {}
    for prefix in prefixes:
        derivatives = set()
        for table in psi_tables:
            if "_C" in table:
                # FIXME: Bailout for now, add support for this later
                error("quadrature cell integrals not yet supported for vector valued function spaces")
            if "_D" in table:
                d = table.split("_D")[1].split("_")[0]
                n = sum([int(_d) for _d in d]) # FIXME: Will fail for more than 9 derivatives...
            else:
                n = 0
            derivatives.add(n)
        used_derivatives[prefix] = derivatives

    # Generate code for setting quadrature weights
    code += [f_comment("Set quadrature weights")]
    code += [f_declaration("const double*", "W", "quadrature_weights")]
    code += [""]

    # Generate code for calling evaluate_basis_[derivatives_]all
    for prefix in prefixes:

        # Get element data for current element
        counter = int(prefix.split("FE")[1])
        space_dim = element_data[counter]["local_dimension"]
        value_size = element_data[counter]["value_size"]

        # Iterate over derivative orders
        for n in used_derivatives[prefix]:

            # Code for evaluate_basis_all
            if n == 0:

                # Size of array to evaluate_basis_all
                num_vals = space_dim*value_size

                # Generate block of code for loop
                block = []
                block += [f_eval_basis      % {"prefix":      prefix,
                                               "form_prefix": form_prefix,
                                               "gdim":        gdim,
                                               "space_dim":   space_dim,
                                               "num_vals":    num_vals,
                                               "counter":     counter}]
                block += [f_eval_basis_copy % {"prefix":      prefix,
                                               "space_dim":   space_dim}]

                # Generate code
                code += [f_comment("Create table %s for basis function values" % prefix)]
                code += [f_eval_basis_decl % {"prefix": prefix}]
                code += [""]
                code += [f_comment("Evaluate basis functions at quadrature points")]
                code += [f_static_array("double", "values", num_vals)]
                code += f_loop(block, [("ip", 0, "num_quadrature_points")])

            # Code for evaluate_basis_derivatives_all
            else:

                # Create names for derivatives
                derivs = [d for d in itertools.product(*(gdim*[range(0, n + 1)]))]
                derivs = [d for d in derivs if sum(d) == n]
                derivs = ["".join(str(_d) for _d in d) for d in derivs]

                # Size of array to evaluate_basis_derivatives_all
                num_vals = space_dim*value_size*len(derivs)
                stride = value_size*len(derivs)

                # Generate block of code for loop
                block = []
                block += [f_eval_derivs %       {"prefix":      prefix,
                                                 "form_prefix": form_prefix,
                                                 "gdim":        gdim,
                                                 "space_dim":   space_dim,
                                                 "num_vals":    num_vals,
                                                 "n":           n,
                                                 "counter":     counter}]
                block += [(f_eval_derivs_copy % {"prefix":    prefix,
                                                 "d":         d,
                                                 "space_dim": space_dim,
                                                 "offset":    i,
                                                 "stride":    stride,
                                                 }) for (i, d) in enumerate(derivs)]

                # Generate code
                code += [f_comment("Create table(s) %s_D for order %d basis function derivatives" % (prefix, n))]
                code += [(f_eval_derivs_decl % {"prefix": prefix, "d": d}) for d in derivs]
                code += [""]
                code += [f_comment("Evaluate basis function derivatives at quadrature points")]
                code += [f_static_array("double", "values", num_vals)]
                code += f_loop(block, [("ip", 0, "num_quadrature_points")])


            # Add newline
            code += [""]

    return code<|MERGE_RESOLUTION|>--- conflicted
+++ resolved
@@ -20,12 +20,6 @@
 # Modified by Mehdi Nikbakht 2010
 # Modified by Anders Logg 2013-2014
 # Modified by Martin Alnaes 2013
-<<<<<<< HEAD
-=======
-#
-# First added:  2009-01-07
-# Last changed: 2014-03-19
->>>>>>> 31802d58
 
 # Python modules
 import functools, itertools
