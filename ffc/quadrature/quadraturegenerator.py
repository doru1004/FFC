--- conflicted
+++ resolved
@@ -63,8 +63,8 @@
 
     coeffs = []
     for n, e in zip(ir['coefficient_names'], ir['coefficient_elements']):
-	coeffs.append("%s *%s%s" % (float, "c" if e.family() == 'Real' else "*", \
-			n[1:] if e.family() == 'Real' else n))
+        coeffs.append("%s *%s%s" % (float, "c" if e.family() == 'Real' else "*",
+                                    n[1:] if e.family() == 'Real' else n))
 
     itindices = {0: "int j", 1: "int k"}
 
@@ -120,8 +120,9 @@
     # these are passed in as double *
     common = []
     if p_format == 'pyop2':
-	common = ['double w%s[1][1];\nw%s[0][0] = c%s[0];' % (n[1:],n[1:],n[1:]) \
-	         for n,c in zip(ir["coefficient_names"], ir["coefficient_elements"]) if c.family() == 'Real']
+        common = ['double w%s[1][1];\nw%s[0][0] = c%s[0];' % (n[1:],n[1:],n[1:])
+                  for n,c in zip(ir["coefficient_names"], ir["coefficient_elements"])
+                  if c.family() == 'Real']
 
     operations = []
     if domain_type == "cell":
@@ -169,17 +170,12 @@
         if oriented:
             jacobi_code += format["orientation"](tdim, gdim)
         jacobi_code += "\n"
-<<<<<<< HEAD
-        jacobi_code += "\n\n" + format["facet determinant"][p_format](gdim, tdim)
-        jacobi_code += "\n\n" + format["generate normal"](gdim, tdim, domain_type)
-=======
-        jacobi_code += "\n\n" + format["facet determinant"](tdim, gdim)
+        jacobi_code += "\n\n" + format["facet determinant"][p_format](tdim, gdim)
         jacobi_code += "\n\n" + format["generate normal"](tdim, gdim, domain_type)
         jacobi_code += "\n\n" + format["generate facet area"](tdim, gdim)
         if tdim == 3:
             jacobi_code += "\n\n" + format["generate min facet edge length"](tdim, gdim)
             jacobi_code += "\n\n" + format["generate max facet edge length"](tdim, gdim)
->>>>>>> 96ed46bd
 
     elif domain_type == "interior_facet":
         # Modify the dimensions of the primary indices because we have a macro element
@@ -211,9 +207,9 @@
         # Generate code for basic geometric quantities
         jacobi_code  = ""
         for _r in ["+", "-"]:
-            jacobi_code += format["compute_jacobian"](tdim, gdim, r=_r, f=p_format)
+            jacobi_code += format["compute_jacobian"](tdim, gdim, r=_r)
             jacobi_code += "\n"
-            jacobi_code += format["compute_jacobian_inverse"](tdim, gdim, r=_r, f=p_format)
+            jacobi_code += format["compute_jacobian_inverse"](tdim, gdim, r=_r)
             if oriented:
                 jacobi_code += format["orientation"](tdim, gdim)
             jacobi_code += "\n"
@@ -249,11 +245,6 @@
         if oriented:
             jacobi_code += format["orientation"](tdim, gdim)
         jacobi_code += "\n"
-<<<<<<< HEAD
-        jacobi_code += "\n\n" + format["facet determinant"][p_format](tdim, gdim)
-=======
-        jacobi_code += "\n\n" + format["facet determinant"](tdim, gdim) # FIXME: This is not defined in a point???
->>>>>>> 96ed46bd
 
     else:
         error("Unhandled integral type: " + str(integral_type))
