--- conflicted
+++ resolved
@@ -20,12 +20,6 @@
 # Modified by Mehdi Nikbakht 2010
 # Modified by Anders Logg 2013
 # Modified by Martin Alnaes, 2013
-<<<<<<< HEAD
-=======
-#
-# First added:  2009-01-07
-# Last changed: 2014-03-05
->>>>>>> 3342b556
 
 # Python modules.
 import functools
@@ -138,14 +132,9 @@
                            {'n': n[1:], 'd': d}]
 
     operations = []
-<<<<<<< HEAD
     if integral_type == "cell":
-        # Update treansformer with facets and generate code + set of used geometry terms.
-=======
-    if domain_type == "cell":
 
         # Update transformer with facets and generate code + set of used geometry terms.
->>>>>>> 3342b556
         tensor_code, mem_code, num_ops = _generate_element_tensor(integrals, sets, \
                                          opt_par, parameters)
         tensor_code = "\n".join(tensor_code)
@@ -169,13 +158,8 @@
 
         cases = [None for i in range(num_facets)]
         for i in range(num_facets):
-<<<<<<< HEAD
-            # Update treansformer with facets and generate case code + set of used geometry terms.
+            # Update transformer with facets and generate case code + set of used geometry terms.
             c, mem_code, ops = _generate_element_tensor(integrals[i], sets, opt_par, parameters)
-=======
-            # Update transformer with facets and generate case code + set of used geometry terms.
-            c, mem_code, ops = _generate_element_tensor(integrals[i], sets, opt_par)
->>>>>>> 3342b556
             case = [f_comment("Total number of operations to compute element tensor (from this point): %d" % ops)]
             case += c
             cases[i] = "\n".join(case)
@@ -293,32 +277,20 @@
     else:
         error("Unhandled integral type: " + str(integral_type))
 
-<<<<<<< HEAD
-    # Add common (for cell, exterior and interior) geo code.
+    # Add common code except for domain_type "point"
     if integral_type != "point":
         jacobi_code += "\n\n" + format["generate cell volume"][p_format](tdim, gdim, integral_type)
         jacobi_code += "\n\n" + format["generate circumradius"][p_format](tdim, gdim, integral_type)
 
     # After we have generated the element code for all facets we can remove
-    # the unused transformations and tabulate the used psi tables and weights.
+    # the unused transformations.
     common += [remove_unused(jacobi_code, trans_set)]
-    common += _tabulate_weights([quadrature_weights[p] for p in used_weights], parameters)
-=======
-    # Add common code except for domain_type "point"
-    if domain_type != "point":
-        jacobi_code += "\n\n" + format["generate cell volume"](tdim, gdim, domain_type)
-        jacobi_code += "\n\n" + format["generate circumradius"](tdim, gdim, domain_type)
-
-    # After we have generated the element code for all facets we can remove
-    # the unused transformations.
-    common = [remove_unused(jacobi_code, trans_set)]
 
     # Add common code except for domain_type "quadrature_cell"
     if domain_type != "quadrature_cell":
-        common += _tabulate_weights([quadrature_weights[p] for p in used_weights])
+        common += _tabulate_weights([quadrature_weights[p] for p in used_weights], parameters)
 
     # Add common code for updating tables
->>>>>>> 3342b556
     name_map = ir["name_map"]
     tables = ir["unique_tables"]
     tables.update(affine_tables) # TODO: This is not populated anywhere, remove?
