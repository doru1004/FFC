"Code generator for quadrature representation."

# Copyright (C) 2009-2013 Kristian B. Oelgaard
#
# This file is part of FFC.
#
# FFC is free software: you can redistribute it and/or modify
# it under the terms of the GNU Lesser General Public License as published by
# the Free Software Foundation, either version 3 of the License, or
# (at your option) any later version.
#
# FFC is distributed in the hope that it will be useful,
# but WITHOUT ANY WARRANTY; without even the implied warranty of
# MERCHANTABILITY or FITNESS FOR A PARTICULAR PURPOSE. See the
# GNU Lesser General Public License for more details.
#
# You should have received a copy of the GNU Lesser General Public License
# along with FFC. If not, see <http://www.gnu.org/licenses/>.
#
# Modified by Mehdi Nikbakht 2010
# Modified by Anders Logg 2013-2014
# Modified by Martin Alnaes 2013

# Python modules
import functools, itertools
import numpy

# UFL modules
from ufl.algorithms.printing import tree_format

## FFC modules
from ffc.log import info, debug, ffc_assert, error
from ffc.cpp import format, remove_unused

from ffc.representationutils import initialize_integral_code

# Utility and optimization functions for quadraturegenerator
from symbolics import generate_aux_constants

def generate_integral_code(ir, prefix, parameters):
    "Generate code for integral from intermediate representation."
    code = initialize_integral_code(ir, prefix, parameters)
    code["tabulate_tensor"] = _tabulate_tensor(ir, prefix, parameters)
    code["additional_includes_set"] = ir["additional_includes_set"]
<<<<<<< HEAD
    code["arglist"] = _arglist(ir)
    code["metadata"] = ""
=======

    # FIXME: Temporary implementation
    code["num_cells"] = "return 1;"
>>>>>>> 97072a86

    return code

def _arglist(ir):
    "Generate argument list for tensor tabulation function (only for pyop2)"

    rank = len(ir['prim_idims'])
    float = format['float declaration']

    extent = "".join(map(lambda x: "[%s]" % x, ir["tensor_entry_size"] or (1,)))
    localtensor = "%s A%s" % (float, extent)

    coordinates = "%s **vertex_coordinates" % float

    coeffs = []
    for n, e in zip(ir['coefficient_names'], ir['coefficient_elements']):
        coeffs.append("%s *%s%s" % (float, "c" if e.family() == 'Real' else "*",
                                    n[1:] if e.family() == 'Real' else n))

    itindices = {0: "int j", 1: "int k"}

    arglist = [localtensor, coordinates] + coeffs
    if ir["integral_type"] in ("exterior_facet", "exterior_facet_vert"):
        arglist.append("unsigned int *facet_p")
    if ir["integral_type"] in ("interior_facet", "interior_facet_vert"):
        arglist.append("unsigned int facet_p[2]")
    arglist += [itindices[i] for i in range(rank)]

    return ", ".join(arglist)

def _tabulate_tensor(ir, prefix, parameters):
    "Generate code for a single integral (tabulate_tensor())."

    p_format        = parameters["format"]

    f_comment       = format["comment"]
    f_G             = format["geometry constant"]
    f_const_double  = format["assign"]
    f_switch        = format["switch"]
    f_float         = format["float"]
    f_assign        = format["assign"]
    f_A             = format["element tensor"][p_format]
    f_r             = format["free indices"][0]
    f_loop          = format["generate loop"]
    f_int           = format["int"]
    f_facet         = format["facet"]

    # Get data.
    opt_par       = ir["optimise_parameters"]
    integral_type = ir["integral_type"]
    cell          = ir["cell"]
    gdim          = cell.geometric_dimension()
    tdim          = cell.topological_dimension()
    num_facets    = ir["num_facets"]
    num_vertices  = ir["num_vertices"]
    prim_idims    = ir["prim_idims"]
    integrals     = ir["trans_integrals"]
    geo_consts    = ir["geo_consts"]
    oriented      = ir["needs_oriented"]
    element_data  = ir["element_data"]

    # Create sets of used variables.
    used_weights    = set()
    used_psi_tables = set()
    used_nzcs       = set()
    trans_set       = set()
    sets = [used_weights, used_psi_tables, used_nzcs, trans_set]

    affine_tables = {} # TODO: This is not populated anywhere, remove?
    quadrature_weights = ir["quadrature_weights"]

    #The pyop2 format requires dereferencing constant coefficients since
    # these are passed in as double *
    common = []
    if p_format == 'pyop2':
        for n, c in zip(ir["coefficient_names"], ir["coefficient_elements"]):
            if c.family() == 'Real':
                shape = c.value_shape()
                dim = len(shape)
                if dim < 2:
                    d = 1
                elif dim == 2:
                    d = shape[1]
                else:
                    raise RuntimeError("Don't know how to stage in Constants with shape %s" % shape)
                common += ['double (*w%(n)s)[%(d)d] = (double (*)[%(d)d])c%(n)s;\n' %
                           {'n': n[1:], 'd': d}]

    operations = []
    if integral_type == "cell":

        # Update transformer with facets and generate code + set of used geometry terms.
        tensor_code, mem_code, num_ops = _generate_element_tensor(integrals, sets, \
                                         opt_par, parameters)
        tensor_code = "\n".join(tensor_code)

        # Set operations equal to num_ops (for printing info on operations).
        operations.append([num_ops])

        # Generate code for basic geometric quantities
        jacobi_code  = ""
        jacobi_code += format["compute_jacobian"](cell)
        jacobi_code += "\n"
        jacobi_code += format["compute_jacobian_inverse"](cell)
        if oriented:
            jacobi_code += format["orientation"][p_format](tdim, gdim)
        jacobi_code += "\n"
        jacobi_code += format["scale factor snippet"][p_format]

    elif integral_type == "exterior_facet":
        if p_format == 'pyop2':
            common += ["unsigned int facet = *facet_p;\n"]

        cases = [None for i in range(num_facets)]
        for i in range(num_facets):
            # Update transformer with facets and generate case code + set of used geometry terms.
            c, mem_code, ops = _generate_element_tensor(integrals[i], sets, opt_par, parameters)
            case = [f_comment("Total number of operations to compute element tensor (from this point): %d" % ops)]
            case += c
            cases[i] = "\n".join(case)

            # Save number of operations (for printing info on operations).
            operations.append([i, ops])

        # Generate tensor code for all cases using a switch.
        tensor_code = f_switch(f_facet(None), cases)

        # Generate code for basic geometric quantities
        jacobi_code  = ""
        jacobi_code += format["compute_jacobian"](cell)
        jacobi_code += "\n"
        jacobi_code += format["compute_jacobian_inverse"](cell)
        if oriented:
            jacobi_code += format["orientation"][p_format](tdim, gdim)
        jacobi_code += "\n"
        jacobi_code += "\n\n" + format["facet determinant"][p_format](tdim, gdim)
        jacobi_code += "\n\n" + format["generate normal"][p_format](tdim, gdim, integral_type)
        jacobi_code += "\n\n" + format["generate facet area"](tdim, gdim)
        if tdim == 3:
            jacobi_code += "\n\n" + format["generate min facet edge length"](tdim, gdim)
            jacobi_code += "\n\n" + format["generate max facet edge length"](tdim, gdim)

    elif integral_type == "interior_facet":
        # Modify the dimensions of the primary indices because we have a macro element
        prim_idims = [d*2 for d in prim_idims]

        if p_format == 'pyop2':
            common += ["unsigned int facet_0 = facet_p[0];"]
            common += ["unsigned int facet_1 = facet_p[1];"]
            common += ["double **vertex_coordinates_0 = vertex_coordinates;"]
            # Note that the following line is unsafe for isoparametric elements.
            common += ["double **vertex_coordinates_1 = vertex_coordinates + %d;" % (num_vertices * gdim)]

        cases = [[None for j in range(num_facets)] for i in range(num_facets)]
        for i in range(num_facets):
            for j in range(num_facets):
                # Update transformer with facets and generate case code + set of used geometry terms.
                c, mem_code, ops = _generate_element_tensor(integrals[i][j], sets, \
                                                            opt_par, parameters)
                case = [f_comment("Total number of operations to compute element tensor (from this point): %d" % ops)]
                case += c
                cases[i][j] = "\n".join(case)

                # Save number of operations (for printing info on operations).
                operations.append([i, j, ops])

        # Generate tensor code for all cases using a switch.
        tensor_code = f_switch(f_facet("+"), [f_switch(f_facet("-"), cases[i]) for i in range(len(cases))])

        # Generate code for basic geometric quantities
        jacobi_code  = ""
        for _r in ["+", "-"]:
            jacobi_code += format["compute_jacobian"](cell, r=_r)
            jacobi_code += "\n"
            jacobi_code += format["compute_jacobian_inverse"](cell, r=_r)
            if oriented:
                jacobi_code += format["orientation"][p_format](tdim, gdim, r=_r)
            jacobi_code += "\n"
        jacobi_code += "\n\n" + format["facet determinant"][p_format](gdim, tdim, r="+")
        jacobi_code += "\n\n" + format["generate normal"][p_format](tdim, gdim, integral_type)
        jacobi_code += "\n\n" + format["generate facet area"](tdim, gdim)
        if tdim == 3:
            jacobi_code += "\n\n" + format["generate min facet edge length"](tdim, gdim, r="+")
            jacobi_code += "\n\n" + format["generate max facet edge length"](tdim, gdim, r="+")

    elif integral_type == "point":
        cases = [None for i in range(num_vertices)]
        for i in range(num_vertices):
            # Update transformer with vertices and generate case code +
            # set of used geometry terms.
            c, mem_code, ops = _generate_element_tensor(integrals[i],
                                                        sets, opt_par, parameters)
            case = [f_comment("Total number of operations to compute element tensor (from this point): %d" % ops)]
            case += c
            cases[i] = "\n".join(case)

            # Save number of operations (for printing info on operations).
            operations.append([i, ops])

        # Generate tensor code for all cases using a switch.
        tensor_code = f_switch(format["vertex"], cases)

        # Generate code for basic geometric quantities
        jacobi_code  = ""
        jacobi_code += format["compute_jacobian"](cell)
        jacobi_code += "\n"
        jacobi_code += format["compute_jacobian_inverse"](cell)
        if oriented:
            jacobi_code += format["orientation"][p_format](tdim, gdim)
        jacobi_code += "\n"

    elif domain_type == "custom":

        # Update transformer with facets and generate code + set of used geometry terms.
        tensor_code, mem_code, num_ops = _generate_element_tensor(integrals, sets, \
                                         opt_par)
        tensor_code = "\n".join(tensor_code)

        # Set operations equal to num_ops (for printing info on operations).
        operations.append([num_ops])

        # Generate code for basic geometric quantities
        jacobi_code  = ""
        jacobi_code += format["compute_jacobian"](tdim, gdim)
        jacobi_code += "\n"
        jacobi_code += format["compute_jacobian_inverse"](tdim, gdim)
        if oriented:
            jacobi_code += format["orientation"](tdim, gdim)
        jacobi_code += "\n"
        jacobi_code += format["scale factor snippet"]

    else:
        error("Unhandled integral type: " + str(domain_type))

    # Add common code except for domain_type "point"
    if integral_type != "point":
        jacobi_code += "\n\n" + format["generate cell volume"][p_format](tdim, gdim, integral_type)
        jacobi_code += "\n\n" + format["generate circumradius"][p_format](tdim, gdim, integral_type)

    # After we have generated the element code for all facets we can remove
    # the unused transformations.
    common += [remove_unused(jacobi_code, trans_set)]

    # FIXME: After introduction of custom integrals, the common code
    # here is not really common anymore. Think about how to
    # restructure this function.

    # Add common code except for quadrature type integrals
<<<<<<< HEAD
    if not domain_type in ("quadrature_cell", "quadrature_facet"):
        common += _tabulate_weights([quadrature_weights[p] for p in used_weights], parameters)
=======
    if domain_type != "custom":
        common += _tabulate_weights([quadrature_weights[p] for p in used_weights])
>>>>>>> 97072a86

        # Add common code for updating tables
        name_map = ir["name_map"]
        tables = ir["unique_tables"]
        tables.update(affine_tables) # TODO: This is not populated anywhere, remove?
        common += _tabulate_psis(tables, used_psi_tables, name_map, used_nzcs, opt_par, domain_type, gdim, parameters)

    # Add special tabulation code for custom integral
    else:
        common += _evaluate_basis_at_quadrature_points(used_psi_tables,
                                                       gdim,
                                                       element_data,
                                                       prefix)

    # Reset the element tensor (array 'A' given as argument to tabulate_tensor() by assembler)
    # Handle functionals.
    if p_format !=  "pyop2":
        common += [f_comment("Reset values in the element tensor.")]
        value = f_float(0)
        if prim_idims == []:
            common += [f_assign(f_A(f_int(0)), f_float(0))]
        else:
            dim = functools.reduce(lambda v,u: v*u, prim_idims)
            common += f_loop([f_assign(f_A(f_r), f_float(0))], [(f_r, 0, dim)])

    # Create the constant geometry declarations (only generated if simplify expressions are enabled).
    geo_ops, geo_code = generate_aux_constants(geo_consts, f_G, f_const_double)
    if geo_code:
        common += [f_comment("Number of operations to compute geometry constants: %d." % geo_ops)]
        common += [format["declaration"](format["float declaration"], f_G(len(geo_consts)))]
        common += geo_code

    # Add comments.
    common += ["", f_comment("Compute element tensor using UFL quadrature representation")]
    common += [f_comment("Optimisations: %s" % ", ".join([str((k, opt_par[k]))\
                for k in sorted(opt_par.keys())]))]

    # Print info on operation count.
    message = {"cell":           "Cell, number of operations to compute tensor: %s",
               "exterior_facet": "Exterior facet %d, number of operations to compute tensor: %s",
               "interior_facet": "Interior facets (%d, %d), number of operations to compute tensor: %s",
               "point": "Point %s, number of operations to compute tensor: %s",
               "custom":         "Custom domain, number of operations to compute tensor: %s"}
    for ops in operations:
        # Add geo ops count to integral ops count for writing info.
        if isinstance(ops[-1], int):
            ops[-1] += geo_ops
    return "\n".join(common) + "\n" + tensor_code

def _generate_element_tensor(integrals, sets, optimise_parameters, parameters):
    "Construct quadrature code for element tensors."

    # Prefetch formats to speed up code generation.
    f_comment    = format["comment"]
    f_ip         = format["integration points"]
    f_I          = format["ip constant"]
    f_loop       = format["generate loop"]
    f_ip_coords  = format["generate ip coordinates"]
    f_coords     = format["vertex_coordinates"]
    f_double     = format["float declaration"]
    f_decl       = format["declaration"]
    f_X          = format["ip coordinates"]
    f_C          = format["conditional"]

    # Initialise return values.
    element_code     = []
    tensor_ops_count = 0

    # TODO: KBO: The members_code was used when I generated the load_table.h
    # file which could load tables of basisfunction. This feature has not
    # been reimplemented. However, with the new design where we only
    # tabulate unique tables (and only non-zero entries) it doesn't seem to
    # be necessary. Should it be deleted?
    members_code = ""
    # We receive a dictionary {num_points: form,}.
    # Loop points and forms.
    for points, terms, functions, ip_consts, coordinate, conditionals in integrals:

        element_code += ["", f_comment("Loop quadrature points for integral.")]

        ip_code = []
        num_ops = 0

        # Generate code to compute coordinates if used.
        if coordinate:
            name, gdim, ip, r = coordinate
            element_code += ["", f_comment("Declare array to hold physical coordinate of quadrature point.")]
            element_code += [f_decl(f_double, f_X(points, gdim))]
            ops, coord_code = f_ip_coords(gdim, points, name, ip, r)
            ip_code += ["", f_comment("Compute physical coordinate of quadrature point, operations: %d." % ops)]
            ip_code += [coord_code]
            num_ops += ops
            # Update used psi tables and transformation set.
            sets[1].add(name)
            sets[3].add(f_coords(r))

        # Generate code to compute function values.
        if functions:
            func_code, ops = _generate_functions(functions, sets)
            ip_code += func_code
            num_ops += ops

        # Generate code to compute conditionals (might depend on coordinates
        # and function values so put here).
        # TODO: Some conditionals might only depend on geometry so they
        # should be moved outside if possible.
        if conditionals:
            ip_code += [f_decl(f_double, f_C(len(conditionals)))]
            # Sort conditionals (need to in case of nested conditionals).
            reversed_conds = dict([(n, (o, e)) for e, (t, o, n) in conditionals.items()])
            for num in range(len(conditionals)):
                name = format["conditional"](num)
                ops, expr = reversed_conds[num]
                ip_code += [f_comment("Compute conditional, operations: %d." % ops)]
                ip_code += [format["assign"](name, expr)]
                num_ops += ops

        # Generate code for ip constant declarations.
#        ip_const_ops, ip_const_code = generate_aux_constants(ip_consts, f_I,\
#                                        format["const float declaration"], True)
        ip_const_ops, ip_const_code = generate_aux_constants(ip_consts, f_I,\
                                        format["assign"], True)
        num_ops += ip_const_ops
        if ip_const_code:
            ip_code += ["", f_comment("Number of operations to compute ip constants: %d" %ip_const_ops)]
            ip_code += [format["declaration"](format["float declaration"], f_I(len(ip_consts)))]
            ip_code += ip_const_code

        # Generate code to evaluate the element tensor.
        integral_code, ops = _generate_integral_code(points, terms, sets, optimise_parameters, parameters)
        num_ops += ops
        if points is None:
            quadrature_ops = "unknown"
            tensor_ops_count = "unknown"
        else:
            quadrature_ops = num_ops*points
            tensor_ops_count += quadrature_ops
        ip_code += integral_code
        element_code.append(f_comment\
            ("Number of operations to compute element tensor for following IP loop = %s" % str(quadrature_ops)))

        # Loop code over all IPs.
        if points == 0:
            element_code.append(f_comment("Only 1 integration point, omitting IP loop."))
            element_code += ip_code
        elif points is None:
            num_points = "num_quadrature_points"
            element_code += f_loop(ip_code, [(f_ip, 0, num_points)])
        else:
            element_code += f_loop(ip_code, [(f_ip, 0, points)])

    return (element_code, members_code, tensor_ops_count)

def _generate_functions(functions, sets):
    "Generate declarations for functions and code to compute values."

    f_comment = format["comment"]
    f_double  = format["float declaration"]
    f_F       = format["function value"]
    f_float   = format["floating point"]
    f_decl    = format["declaration"]
    f_r       = format["free indices"]
    f_iadd    = format["iadd"]
    f_loop    = format["generate loop"]

    # Create the function declarations.
    code = ["", f_comment("Coefficient declarations.")]
    code += [f_decl(f_double, f_F(n), f_float(0)) for n in range(len(functions))]

    # Get sets.
    used_psi_tables = sets[1]
    used_nzcs = sets[2]

    # Sort functions after loop ranges.
    function_list = {}
    for key, val in functions.items():
        if val[1] in function_list:
            function_list[val[1]].append(key)
        else:
            function_list[val[1]] = [key]

    total_ops = 0
    # Loop ranges and get list of functions.
    for loop_range, list_of_functions in function_list.items():
        function_expr = {}
        function_numbers = []
        # Loop functions.
        func_ops = 0
        for function in list_of_functions:
            # Get name and number.
            number, range_i, ops, psi_name, u_nzcs, ufl_element = functions[function]
            if not isinstance(range_i, tuple):
                range_i = tuple([range_i])

            # Add name to used psi names and non zeros name to used_nzcs.
            used_psi_tables.add(psi_name)
            used_nzcs.update(u_nzcs)

            # TODO: This check can be removed for speed later.
            ffc_assert(number not in function_expr, "This is definitely not supposed to happen!")

            # Convert function (that might be a symbol) to a simple string and save.
            function = str(function)
            function_expr[number] = function

            # Get number of operations to compute entry and add to function operations count.
            func_ops += (ops + 1)*sum(range_i)

        # Add function operations to total count
        total_ops += func_ops
        code += ["", f_comment("Total number of operations to compute function values = %d" % func_ops)]

        # Sort the functions according to name and create loop to compute the function values.
        lines = [f_iadd(f_F(n), function_expr[n]) for n in sorted(function_expr.keys())]
        if isinstance(loop_range, tuple):
            if not all(map(lambda x: x==loop_range[0], loop_range)):
                raise RuntimeError("General mixed elements not yet supported in PyOP2")
            loop_vars = [ (f_r[0], 0, loop_range[0]), (f_r[1], 0, len(loop_range)) ]
        else:
            loop_vars = [(f_r[0], 0, loop_range)]
        # TODO: If loop_range == 1, this loop may be unneccessary. Not sure if it's safe to just skip it.
        code += f_loop(lines, loop_vars)

    return code, total_ops

def _generate_integral_code(points, terms, sets, optimise_parameters, parameters):
    "Generate code to evaluate the element tensor."

    # For checking if the integral code is for a matrix
    def is_matrix(loop):
        loop_indices = [ l[0] for l in loop ]
        return (format["first free index"] in loop_indices and \
                format["second free index"] in loop_indices)

    # Prefetch formats to speed up code generation.
    p_format        = parameters["format"]
    f_comment       = format["comment"]
    f_mul           = format["mul"]
    f_scale_factor  = format["scale factor"]
    f_iadd          = format["iadd"]
    f_add           = format["add"]
    f_A             = format["element tensor"][p_format]
    f_loop          = format["generate loop"]
    f_B             = format["basis constant"]

    # Initialise return values.
    code = []
    num_ops = 0
    loops = {}

    # Extract sets.
    used_weights, used_psi_tables, used_nzcs, trans_set = sets

    # Loop terms and create code.
    for loop, (data, entry_vals) in terms.items():
        # If we don't have any entry values, there's no need to generate the
        # loop.
        if not entry_vals:
            continue

        # Get data.
        t_set, u_weights, u_psi_tables, u_nzcs, basis_consts = data

        # If we have a value, then we also need to update the sets of used variables.
        trans_set.update(t_set)
        used_weights.update(u_weights)
        used_psi_tables.update(u_psi_tables)
        used_nzcs.update(u_nzcs)

        # Generate code for basis constant declarations.
#        basis_const_ops, basis_const_code = generate_aux_constants(basis_consts, f_B,\
#                                        format["const float declaration"], True)
        basis_const_ops, basis_const_code = generate_aux_constants(basis_consts, f_B,\
                                        format["assign"], True)
        decl_code = []
        if basis_consts:
            decl_code = [format["declaration"](format["float declaration"], f_B(len(basis_consts)))]
        loops[loop] = [basis_const_ops, decl_code + basis_const_code]

        for entry, value, ops in entry_vals:
            # Compute number of operations to compute entry
            # (add 1 because of += in assignment).
            entry_ops = ops + 1

            # Create comment for number of operations
            entry_ops_comment = f_comment("Number of operations to compute entry: %d" % entry_ops)

            entry_code = f_iadd(f_A(entry), value)
            loops[loop][0] += entry_ops
            loops[loop][1] += [entry_ops_comment, entry_code]

    # Write all the loops of basis functions.
    for loop, ops_lines in loops.items():
        ops, lines = ops_lines
        prim_ops = functools.reduce(lambda i, j: i*j, [ops] + [l[2] for l in loop])
        # Add number of operations for current loop to total count.
        num_ops += prim_ops
        code += ["", f_comment("Number of operations for primary indices: %d" % prim_ops)]
        if p_format=="pyop2":
            # Strip out primary indices from loop
            loop = [ l for l in loop if l[0] in format["free indices"] ]
        code += f_loop(lines, loop)

    return code, num_ops

def _tabulate_weights(quadrature_weights, parameters):
    "Generate table of quadrature weights."

    # Prefetch formats to speed up code generation.
    p_format    = parameters["format"]

    f_float     = format["floating point"]
    f_table     = format["static const float declaration"][p_format]
    f_sep       = format["list separator"]
    f_weight    = format["weight"]
    f_component = format["component"]
    f_group     = format["grouping"]
    f_decl      = format["declaration"]
    f_tensor    = format["tabulate tensor"]
    f_comment   = format["comment"]
    f_int       = format["int"]

    code = ["", f_comment("Array of quadrature weights.")]

    # Loop tables of weights and create code.
    for weights, points in quadrature_weights:
        # FIXME: For now, raise error if we don't have weights.
        # We might want to change this later.
        ffc_assert(weights.any(), "No weights.")

        # Create name and value for weight.
        num_points = len(points)
        name = f_weight(num_points)
        value = f_float(weights[0])
        if len(weights) > 1:
            name += f_component("", f_int(num_points))
            value = f_tensor(weights)
        code += [f_decl(f_table, name, value)]

        # Tabulate the quadrature points (uncomment for different parameters).
        # 1) Tabulate the points as: p0, p1, p2, with p0 = (x0, y0, z0) etc.
        # Use f_float to format the value (enable variable precision).
        formatted_points = [f_group(f_sep.join([f_float(val) for val in point]))
                            for point in points]

        # Create comment.
        comment = "Quadrature points on the UFC reference element: " \
                  + f_sep.join(formatted_points)
        code += [f_comment(comment)]

        # 2) Tabulate the coordinates of the points p0, p1, p2 etc.
        #    X: x0, x1, x2
        #    Y: y0, y1, y2
        #    Z: z0, z1, z2
#            comment = "Quadrature coordinates on the UFC reference element: "
#            code += [format["comment"](comment)]

#            # All points have the same number of coordinates.
#            num_coord = len(points[0])

#            # All points have x-coordinates.
#            xs = [f_float(p[0]) for p in points]
#            comment = "X: " + f_sep.join(xs)
#            code += [format["comment"](comment)]

#            ys = []
#            zs = []
#            # Tabulate y-coordinate if we have 2 or more coordinates.
#            if num_coord >= 2:
#                ys = [f_float(p[1]) for p in points]
#                comment = "Y: " + f_sep.join(ys)
#                code += [format["comment"](comment)]
#            # Only tabulate z-coordinate if we have 3 coordinates.
#            if num_coord == 3:
#                zs = [f_float(p[2]) for p in points]
#                comment = "Z: " + f_sep.join(zs)
#                code += [format["comment"](comment)]

        code += [""]

    return code

def _tabulate_psis(tables, used_psi_tables, inv_name_map, used_nzcs, optimise_parameters, domain_type, gdim, parameters):
    "Tabulate values of basis functions and their derivatives at quadrature points."

    # Prefetch formats to speed up code generation.
    p_format    = parameters["format"]

    f_comment      = format["comment"]
    f_table        = format["static const float declaration"][p_format]
    f_vector_table = format["vector table declaration"]
    f_double_array = format["const double array declaration"]
    f_component    = format["component"]
    f_const_uint   = format["static const uint declaration"][p_format]
    f_nzcolumns    = format["nonzero columns"]
    f_list         = format["list"]
    f_decl         = format["declaration"]
    f_tensor       = format["tabulate tensor"]
    f_new_line     = format["new line"]
    f_int          = format["int"]
    f_eval_basis   = format["call basis_all"]
    f_eval_derivs  = format["call basis_derivatives_all"]
    f_loop         = format["generate loop"]
    f_quad_point   = format["quadrature point"]
    f_eval_basis   = format["evaluate basis snippet"]

    # FIXME: Check if we can simplify the tabulation
    code = []
    code += [f_comment("Values of basis functions at quadrature points.")]

    # Get list of non zero columns, if we ignore ones, ignore columns with one component.
    if optimise_parameters["ignore ones"]:
        nzcs = []
        for key, val in inv_name_map.items():
            # Check if we have a table of ones or if number of non-zero columns
            # is larger than one.
            if val[1] and len(val[1][1]) > 1 or not val[3]:
                nzcs.append(val[1])
    else:
        nzcs = [val[1] for key, val in inv_name_map.items()\
                                        if val[1]]

    # TODO: Do we get arrays that are not unique?
    new_nzcs = []
    for nz in nzcs:
        # Only get unique arrays.
        if not nz in new_nzcs:
            new_nzcs.append(nz)

    # Construct name map.
    name_map = {}
    if inv_name_map:
        for name in inv_name_map:
            if inv_name_map[name][0] in name_map:
                name_map[inv_name_map[name][0]].append(name)
            else:
                name_map[inv_name_map[name][0]] = [name]

    # Loop items in table and tabulate.
    for name in sorted(list(used_psi_tables)):

        # Only proceed if values are still used (if they're not remapped).
        vals = tables[name]

        if not vals is None:

            # Add declaration to name.
            ip, dofs = numpy.shape(vals)
            decl_name = f_component(name, [ip, dofs])

            # Generate array of values.
            value = f_tensor(vals)
            code += [f_decl(f_table, decl_name, f_new_line + value), ""]

        # Tabulate non-zero indices.
        if optimise_parameters["eliminate zeros"]:
            if name in name_map:
                for n in name_map[name]:
                    if inv_name_map[n][1] and inv_name_map[n][1] in new_nzcs:
                        i, cols = inv_name_map[n][1]
                        if not i in used_nzcs:
                            continue
                        code += [f_comment("Array of non-zero columns")]
                        value = f_list([f_int(c) for c in list(cols)])
                        name_col = f_component(f_nzcolumns(i), len(cols))
                        code += [f_decl(f_const_uint, name_col, value), ""]

                        # Remove from list of columns.
                        new_nzcs.remove(inv_name_map[n][1])
    return code

def _evaluate_basis_at_quadrature_points(psi_tables, gdim, element_data, form_prefix):
    "Generate code for calling evaluate basis (derivatives) at quadrature points"

    # Prefetch formats to speed up code generation
    f_comment          = format["comment"]
    f_declaration      = format["declaration"]
    f_static_array     = format["static array"]
    f_loop             = format["generate loop"]
    f_eval_basis_decl  = format["eval_basis_decl"]
    f_eval_basis       = format["eval_basis"]
    f_eval_basis_copy  = format["eval_basis_copy"]
    f_eval_derivs_decl = format["eval_derivs_decl"]
    f_eval_derivs      = format["eval_derivs"]
    f_eval_derivs_copy = format["eval_derivs_copy"]

    code = []

    # Extract prefixes for tables
    prefixes = sorted(list(set(table.split("_")[0] for table in psi_tables)))

    # Use lower case prefix for form name
    form_prefix = form_prefix.lower()

    # For each uniqe prefix ("FE0" etc), figure out which derivatives
    # need to be tabulated
    used_derivatives = {}
    for prefix in prefixes:
        derivatives = set()
        for table in psi_tables:
            if "_C" in table:
                # FIXME: Bailout for now, add support for this later
                error("custom integrals not yet supported for vector valued function spaces")
            if "_D" in table:
                d = table.split("_D")[1].split("_")[0]
                n = sum([int(_d) for _d in d]) # FIXME: Will fail for more than 9 derivatives...
            else:
                n = 0
            derivatives.add(n)
        used_derivatives[prefix] = derivatives

    # Generate code for setting quadrature weights
    code += [f_comment("Set quadrature weights")]
    code += [f_declaration("const double*", "W", "quadrature_weights")]
    code += [""]

    # Generate code for calling evaluate_basis_[derivatives_]all
    for prefix in prefixes:

        # Get element data for current element
        counter = int(prefix.split("FE")[1])
        space_dim = element_data[counter]["local_dimension"]
        value_size = element_data[counter]["value_size"]

        # Iterate over derivative orders
        for n in used_derivatives[prefix]:

            # Code for evaluate_basis_all
            if n == 0:

                # Size of array to evaluate_basis_all
                num_vals = space_dim*value_size

                # Generate block of code for loop
                block = []
                block += [f_eval_basis      % {"prefix":      prefix,
                                               "form_prefix": form_prefix,
                                               "gdim":        gdim,
                                               "space_dim":   space_dim,
                                               "num_vals":    num_vals,
                                               "counter":     counter}]
                block += [f_eval_basis_copy % {"prefix":      prefix,
                                               "space_dim":   space_dim}]

                # Generate code
                code += [f_comment("Create table %s for basis function values" % prefix)]
                code += [f_eval_basis_decl % {"prefix": prefix}]
                code += [""]
                code += [f_comment("Evaluate basis functions at quadrature points")]
                code += [f_static_array("double", "values", num_vals)]
                code += f_loop(block, [("ip", 0, "num_quadrature_points")])

            # Code for evaluate_basis_derivatives_all
            else:

                # Create names for derivatives
                derivs = [d for d in itertools.product(*(gdim*[range(0, n + 1)]))]
                derivs = [d for d in derivs if sum(d) == n]
                derivs = ["".join(str(_d) for _d in d) for d in derivs]

                # Size of array to evaluate_basis_derivatives_all
                num_vals = space_dim*value_size*len(derivs)
                stride = value_size*len(derivs)

                # Generate block of code for loop
                block = []
                block += [f_eval_derivs %       {"prefix":      prefix,
                                                 "form_prefix": form_prefix,
                                                 "gdim":        gdim,
                                                 "space_dim":   space_dim,
                                                 "num_vals":    num_vals,
                                                 "n":           n,
                                                 "counter":     counter}]
                block += [(f_eval_derivs_copy % {"prefix":    prefix,
                                                 "d":         d,
                                                 "space_dim": space_dim,
                                                 "offset":    i,
                                                 "stride":    stride,
                                                 }) for (i, d) in enumerate(derivs)]

                # Generate code
                code += [f_comment("Create table(s) %s_D for order %d basis function derivatives" % (prefix, n))]
                code += [(f_eval_derivs_decl % {"prefix": prefix, "d": d}) for d in derivs]
                code += [""]
                code += [f_comment("Evaluate basis function derivatives at quadrature points")]
                code += [f_static_array("double", "values", num_vals)]
                code += f_loop(block, [("ip", 0, "num_quadrature_points")])


            # Add newline
            code += [""]

    return code<|MERGE_RESOLUTION|>--- conflicted
+++ resolved
@@ -42,14 +42,11 @@
     code = initialize_integral_code(ir, prefix, parameters)
     code["tabulate_tensor"] = _tabulate_tensor(ir, prefix, parameters)
     code["additional_includes_set"] = ir["additional_includes_set"]
-<<<<<<< HEAD
     code["arglist"] = _arglist(ir)
     code["metadata"] = ""
-=======
 
     # FIXME: Temporary implementation
     code["num_cells"] = "return 1;"
->>>>>>> 97072a86
 
     return code
 
@@ -298,13 +295,8 @@
     # restructure this function.
 
     # Add common code except for quadrature type integrals
-<<<<<<< HEAD
-    if not domain_type in ("quadrature_cell", "quadrature_facet"):
+    if integral_type != "custom":
         common += _tabulate_weights([quadrature_weights[p] for p in used_weights], parameters)
-=======
-    if domain_type != "custom":
-        common += _tabulate_weights([quadrature_weights[p] for p in used_weights])
->>>>>>> 97072a86
 
         # Add common code for updating tables
         name_map = ir["name_map"]
