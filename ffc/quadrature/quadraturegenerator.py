--- conflicted
+++ resolved
@@ -144,16 +144,11 @@
     operations = []
     if integral_type == "cell":
 
-<<<<<<< HEAD
-        # Update transformer with facets and generate code + set of used geometry terms.
-        tensor_code, mem_code, num_ops = _generate_element_tensor(integrals, sets, \
-                                         opt_par, parameters)
-=======
         # Generate code for computing element tensor
         tensor_code, mem_code, num_ops = _generate_element_tensor(integrals,
                                                                   sets,
-                                                                  opt_par)
->>>>>>> 4dae41dc
+                                                                  opt_par,
+                                                                  parameters)
         tensor_code = "\n".join(tensor_code)
 
         # Set operations equal to num_ops (for printing info on operations).
@@ -173,16 +168,11 @@
         jacobi_code += "\n\n" + format["generate cell volume"](tdim, gdim, domain_type)
         jacobi_code += "\n\n" + format["generate circumradius"](tdim, gdim, domain_type)
 
-<<<<<<< HEAD
     elif integral_type == "exterior_facet":
         if p_format == 'pyop2':
             common += ["unsigned int facet = *facet_p;\n"]
 
-=======
-    elif domain_type == "exterior_facet":
-
         # Iterate over facets
->>>>>>> 4dae41dc
         cases = [None for i in range(num_facets)]
         for i in range(num_facets):
             # Update transformer with facets and generate case code + set of used geometry terms.
@@ -216,8 +206,8 @@
         jacobi_code += "\n\n" + format["generate cell volume"](tdim, gdim, domain_type)
         jacobi_code += "\n\n" + format["generate circumradius"](tdim, gdim, domain_type)
 
-<<<<<<< HEAD
     elif integral_type == "interior_facet":
+
         # Modify the dimensions of the primary indices because we have a macro element
         prim_idims = [d*2 for d in prim_idims]
 
@@ -228,26 +218,15 @@
             # Note that the following line is unsafe for isoparametric elements.
             common += ["double **vertex_coordinates_1 = vertex_coordinates + %d;" % (num_vertices * gdim)]
 
-=======
-    elif domain_type == "interior_facet":
-
-        # Modify the dimensions of the primary indices because we have a macro element
-        prim_idims = [d*2 for d in prim_idims]
-
         # Iterate over combinations of facets
->>>>>>> 4dae41dc
         cases = [[None for j in range(num_facets)] for i in range(num_facets)]
         for i in range(num_facets):
             for j in range(num_facets):
                 # Update transformer with facets and generate case code + set of used geometry terms.
-<<<<<<< HEAD
-                c, mem_code, ops = _generate_element_tensor(integrals[i][j], sets, \
-                                                            opt_par, parameters)
-=======
                 c, mem_code, ops = _generate_element_tensor(integrals[i][j],
                                                             sets,
-                                                            opt_par)
->>>>>>> 4dae41dc
+                                                            opt_par,
+                                                            parameters)
                 case = [f_comment("Total number of operations to compute element tensor (from this point): %d" % ops)]
                 case += c
                 cases[i][j] = "\n".join(case)
@@ -278,24 +257,17 @@
         jacobi_code += "\n\n" + format["generate cell volume"](tdim, gdim, domain_type)
         jacobi_code += "\n\n" + format["generate circumradius"](tdim, gdim, domain_type)
 
-<<<<<<< HEAD
     elif integral_type == "point":
-=======
-    elif domain_type == "point":
 
         # Iterate over vertices
->>>>>>> 4dae41dc
         cases = [None for i in range(num_vertices)]
         for i in range(num_vertices):
             # Update transformer with vertices and generate case code +
             # set of used geometry terms.
             c, mem_code, ops = _generate_element_tensor(integrals[i],
-<<<<<<< HEAD
-                                                        sets, opt_par, parameters)
-=======
                                                         sets,
-                                                        opt_par)
->>>>>>> 4dae41dc
+                                                        opt_par,
+                                                        parameters)
             case = [f_comment("Total number of operations to compute element tensor (from this point): %d" % ops)]
             case += c
             cases[i] = "\n".join(case)
