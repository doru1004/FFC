"Code generator for quadrature representation."

# Copyright (C) 2009-2013 Kristian B. Oelgaard
#
# This file is part of FFC.
#
# FFC is free software: you can redistribute it and/or modify
# it under the terms of the GNU Lesser General Public License as published by
# the Free Software Foundation, either version 3 of the License, or
# (at your option) any later version.
#
# FFC is distributed in the hope that it will be useful,
# but WITHOUT ANY WARRANTY; without even the implied warranty of
# MERCHANTABILITY or FITNESS FOR A PARTICULAR PURPOSE. See the
# GNU Lesser General Public License for more details.
#
# You should have received a copy of the GNU Lesser General Public License
# along with FFC. If not, see <http://www.gnu.org/licenses/>.
#
# Modified by Mehdi Nikbakht 2010
# Modified by Anders Logg 2013-2014
# Modified by Martin Alnaes 2013
<<<<<<< HEAD
=======
#
# First added:  2009-01-07
# Last changed: 2014-04-02
>>>>>>> b05a4e9d

# Python modules
import functools, itertools
import numpy

# UFL modules
from ufl.algorithms.printing import tree_format

## FFC modules
from ffc.log import info, debug, ffc_assert, error
from ffc.cpp import format, remove_unused

from ffc.representationutils import initialize_integral_code

# Utility and optimization functions for quadraturegenerator
from symbolics import generate_aux_constants

def generate_integral_code(ir, prefix, parameters):
    "Generate code for integral from intermediate representation."

    # Prefetch formatting to speedup code generation (well...)
    ret = format["return"]

    # Generate code
    code = initialize_integral_code(ir, prefix, parameters)
    code["num_cells"] = ret(ir["num_cells"])
    code["tabulate_tensor"] = _tabulate_tensor(ir, prefix, parameters)
    code["additional_includes_set"] = ir["additional_includes_set"]
    code["arglist"] = _arglist(ir)
    code["metadata"] = ""

    return code

def _arglist(ir):
    "Generate argument list for tensor tabulation function (only for pyop2)"

    rank = len(ir['prim_idims'])
    float = format['float declaration']

    extent = "".join(map(lambda x: "[%s]" % x, ir["tensor_entry_size"] or (1,)))
    localtensor = "%s A%s" % (float, extent)

    coordinates = "%s **vertex_coordinates" % float

    coeffs = []
    for n, e in zip(ir['coefficient_names'], ir['coefficient_elements']):
        coeffs.append("%s *%s%s" % (float, "c" if e.family() == 'Real' else "*",
                                    n[1:] if e.family() == 'Real' else n))

    itindices = {0: "int j", 1: "int k"}

    arglist = [localtensor, coordinates] + coeffs
    if ir["integral_type"] in ("exterior_facet", "exterior_facet_vert"):
        arglist.append("unsigned int *facet_p")
    if ir["integral_type"] in ("interior_facet", "interior_facet_vert"):
        arglist.append("unsigned int facet_p[2]")
    arglist += [itindices[i] for i in range(rank)]

    return ", ".join(arglist)

def _tabulate_tensor(ir, prefix, parameters):
    "Generate code for a single integral (tabulate_tensor())."

    p_format        = parameters["format"]

    # Prefetch formatting to speedup code generation
    f_comment      = format["comment"]
    f_G            = format["geometry constant"]
    f_const_double = format["assign"]
    f_switch       = format["switch"]
    f_float        = format["float"]
    f_assign       = format["assign"]
    f_A            = format["element tensor"][p_format]
    f_r            = format["free indices"][0]
    f_loop         = format["generate loop"]
    f_int          = format["int"]
    f_facet        = format["facet"]

    # Get data.
    opt_par       = ir["optimise_parameters"]
    integral_type = ir["integral_type"]
    cell          = ir["cell"]
    gdim          = cell.geometric_dimension()
    tdim          = cell.topological_dimension()
    num_facets    = ir["num_facets"]
    num_vertices  = ir["num_vertices"]
    prim_idims    = ir["prim_idims"]
    integrals     = ir["trans_integrals"]
    geo_consts    = ir["geo_consts"]
    oriented      = ir["needs_oriented"]
    element_data  = ir["element_data"]
    num_cells     = ir["num_cells"]

    # Create sets of used variables.
    used_weights    = set()
    used_psi_tables = set()
    used_nzcs       = set()
    trans_set       = set()
    sets = [used_weights, used_psi_tables, used_nzcs, trans_set]

    affine_tables = {} # TODO: This is not populated anywhere, remove?
    quadrature_weights = ir["quadrature_weights"]

    #The pyop2 format requires dereferencing constant coefficients since
    # these are passed in as double *
    common = []
    if p_format == 'pyop2':
        for n, c in zip(ir["coefficient_names"], ir["coefficient_elements"]):
            if c.family() == 'Real':
                shape = c.value_shape()
                dim = len(shape)
                if dim < 2:
                    d = 1
                elif dim == 2:
                    d = shape[1]
                else:
                    raise RuntimeError("Don't know how to stage in Constants with shape %s" % shape)
                common += ['double (*w%(n)s)[%(d)d] = (double (*)[%(d)d])c%(n)s;\n' %
                           {'n': n[1:], 'd': d}]

    operations = []
    if integral_type == "cell":

        # Update transformer with facets and generate code + set of used geometry terms.
        tensor_code, mem_code, num_ops = _generate_element_tensor(integrals, sets, \
                                         opt_par, parameters)
        tensor_code = "\n".join(tensor_code)

        # Set operations equal to num_ops (for printing info on operations).
        operations.append([num_ops])

        # Generate code for basic geometric quantities
        jacobi_code  = ""
        jacobi_code += format["compute_jacobian"](cell)
        jacobi_code += "\n"
        jacobi_code += format["compute_jacobian_inverse"](cell)
        if oriented:
            jacobi_code += format["orientation"][p_format](tdim, gdim)
        jacobi_code += "\n"
        jacobi_code += format["scale factor snippet"][p_format]

    elif integral_type == "exterior_facet":
        if p_format == 'pyop2':
            common += ["unsigned int facet = *facet_p;\n"]

<<<<<<< HEAD
=======
        # Generate code for cell volume and circumradius
        jacobi_code += "\n\n" + format["generate cell volume"](tdim, gdim, domain_type)
        jacobi_code += "\n\n" + format["generate circumradius"](tdim, gdim, domain_type)

    elif domain_type == "exterior_facet":
>>>>>>> b05a4e9d
        cases = [None for i in range(num_facets)]
        for i in range(num_facets):
            # Update transformer with facets and generate case code + set of used geometry terms.
            c, mem_code, ops = _generate_element_tensor(integrals[i], sets, opt_par, parameters)
            case = [f_comment("Total number of operations to compute element tensor (from this point): %d" % ops)]
            case += c
            cases[i] = "\n".join(case)

            # Save number of operations (for printing info on operations).
            operations.append([i, ops])

        # Generate tensor code for all cases using a switch.
        tensor_code = f_switch(f_facet(None), cases)

        # Generate code for basic geometric quantities
        jacobi_code  = ""
        jacobi_code += format["compute_jacobian"](cell)
        jacobi_code += "\n"
        jacobi_code += format["compute_jacobian_inverse"](cell)
        if oriented:
            jacobi_code += format["orientation"][p_format](tdim, gdim)
        jacobi_code += "\n"
        jacobi_code += "\n\n" + format["facet determinant"][p_format](tdim, gdim)
        jacobi_code += "\n\n" + format["generate normal"][p_format](tdim, gdim, integral_type)
        jacobi_code += "\n\n" + format["generate facet area"](tdim, gdim)
        if tdim == 3:
            jacobi_code += "\n\n" + format["generate min facet edge length"](tdim, gdim)
            jacobi_code += "\n\n" + format["generate max facet edge length"](tdim, gdim)

<<<<<<< HEAD
    elif integral_type == "interior_facet":
=======
        # Generate code for cell volume and circumradius
        jacobi_code += "\n\n" + format["generate cell volume"](tdim, gdim, domain_type)
        jacobi_code += "\n\n" + format["generate circumradius"](tdim, gdim, domain_type)

    elif domain_type == "interior_facet":
>>>>>>> b05a4e9d
        # Modify the dimensions of the primary indices because we have a macro element
        prim_idims = [d*2 for d in prim_idims]

        if p_format == 'pyop2':
            common += ["unsigned int facet_0 = facet_p[0];"]
            common += ["unsigned int facet_1 = facet_p[1];"]
            common += ["double **vertex_coordinates_0 = vertex_coordinates;"]
            # Note that the following line is unsafe for isoparametric elements.
            common += ["double **vertex_coordinates_1 = vertex_coordinates + %d;" % (num_vertices * gdim)]

        cases = [[None for j in range(num_facets)] for i in range(num_facets)]
        for i in range(num_facets):
            for j in range(num_facets):
                # Update transformer with facets and generate case code + set of used geometry terms.
                c, mem_code, ops = _generate_element_tensor(integrals[i][j], sets, \
                                                            opt_par, parameters)
                case = [f_comment("Total number of operations to compute element tensor (from this point): %d" % ops)]
                case += c
                cases[i][j] = "\n".join(case)

                # Save number of operations (for printing info on operations).
                operations.append([i, j, ops])

        # Generate tensor code for all cases using a switch.
        tensor_code = f_switch(f_facet("+"), [f_switch(f_facet("-"), cases[i]) for i in range(len(cases))])

        # Generate code for basic geometric quantities
        jacobi_code  = ""
        for _r in ["+", "-"]:
            jacobi_code += format["compute_jacobian"](cell, r=_r)
            jacobi_code += "\n"
            jacobi_code += format["compute_jacobian_inverse"](cell, r=_r)
            if oriented:
                jacobi_code += format["orientation"][p_format](tdim, gdim, r=_r)
            jacobi_code += "\n"
        jacobi_code += "\n\n" + format["facet determinant"][p_format](gdim, tdim, r="+")
        jacobi_code += "\n\n" + format["generate normal"][p_format](tdim, gdim, integral_type)
        jacobi_code += "\n\n" + format["generate facet area"](tdim, gdim)
        if tdim == 3:
            jacobi_code += "\n\n" + format["generate min facet edge length"](tdim, gdim, r="+")
            jacobi_code += "\n\n" + format["generate max facet edge length"](tdim, gdim, r="+")

<<<<<<< HEAD
    elif integral_type == "point":
=======
        # Generate code for cell volume and circumradius
        jacobi_code += "\n\n" + format["generate cell volume"](tdim, gdim, domain_type)
        jacobi_code += "\n\n" + format["generate circumradius"](tdim, gdim, domain_type)

    elif domain_type == "point":
>>>>>>> b05a4e9d
        cases = [None for i in range(num_vertices)]
        for i in range(num_vertices):
            # Update transformer with vertices and generate case code +
            # set of used geometry terms.
            c, mem_code, ops = _generate_element_tensor(integrals[i],
                                                        sets, opt_par, parameters)
            case = [f_comment("Total number of operations to compute element tensor (from this point): %d" % ops)]
            case += c
            cases[i] = "\n".join(case)

            # Save number of operations (for printing info on operations).
            operations.append([i, ops])

        # Generate tensor code for all cases using a switch.
        tensor_code = f_switch(format["vertex"], cases)

        # Generate code for basic geometric quantities
        jacobi_code  = ""
        jacobi_code += format["compute_jacobian"](cell)
        jacobi_code += "\n"
        jacobi_code += format["compute_jacobian_inverse"](cell)
        if oriented:
            jacobi_code += format["orientation"][p_format](tdim, gdim)
        jacobi_code += "\n"

    elif domain_type == "custom":

        # Update transformer with facets and generate code + set of used geometry terms.
        tensor_code, mem_code, num_ops = _generate_element_tensor(integrals, sets, \
                                         opt_par)
        tensor_code = "\n".join(tensor_code)

        # Set operations equal to num_ops (for printing info on operations).
        operations.append([num_ops])

        # Generate code for basic geometric quantities
        jacobi_code = ""
        for i in range(num_cells):
            jacobi_code += "\n"
            jacobi_code += f_comment("--- Compute geometric quantities for cell %d ---" % i)
            jacobi_code += "\n\n"
            jacobi_code += format["compute_jacobian"](tdim, gdim, r=i)
            jacobi_code += "\n"
            jacobi_code += format["compute_jacobian_inverse"](tdim, gdim, r=i)
            jacobi_code += "\n"
            jacobi_code += format["generate cell volume"](tdim, gdim, domain_type, r=i)
            jacobi_code += "\n"
            jacobi_code += format["generate circumradius"](tdim, gdim, domain_type, r=i)
            jacobi_code += "\n"

    else:
        error("Unhandled integral type: " + str(domain_type))

<<<<<<< HEAD
    # Add common code except for domain_type "point"
    if integral_type != "point":
        jacobi_code += "\n\n" + format["generate cell volume"][p_format](tdim, gdim, integral_type)
        jacobi_code += "\n\n" + format["generate circumradius"][p_format](tdim, gdim, integral_type)

=======
>>>>>>> b05a4e9d
    # After we have generated the element code for all facets we can remove
    # the unused transformations.
    common += [remove_unused(jacobi_code, trans_set)]

    # FIXME: After introduction of custom integrals, the common code
    # here is not really common anymore. Think about how to
    # restructure this function.

<<<<<<< HEAD
    # Add common code except for quadrature type integrals
    if integral_type != "custom":
        common += _tabulate_weights([quadrature_weights[p] for p in used_weights], parameters)
=======
    # Add common code except for custom integrals
    if domain_type != "custom":
        common += _tabulate_weights([quadrature_weights[p] for p in used_weights])
>>>>>>> b05a4e9d

        # Add common code for updating tables
        name_map = ir["name_map"]
        tables = ir["unique_tables"]
        tables.update(affine_tables) # TODO: This is not populated anywhere, remove?
        common += _tabulate_psis(tables, used_psi_tables, name_map, used_nzcs, opt_par, domain_type, gdim, parameters)

    # Add special tabulation code for custom integral
    else:
        common += _evaluate_basis_at_quadrature_points(used_psi_tables,
                                                       gdim,
                                                       element_data,
                                                       prefix,
                                                       num_vertices,
                                                       num_cells)

    # Reset the element tensor (array 'A' given as argument to tabulate_tensor() by assembler)
    # Handle functionals.
    if p_format !=  "pyop2":
        common += [f_comment("Reset values in the element tensor.")]
        value = f_float(0)
        if prim_idims == []:
            common += [f_assign(f_A(f_int(0)), f_float(0))]
        else:
            dim = functools.reduce(lambda v,u: v*u, prim_idims)
            common += f_loop([f_assign(f_A(f_r), f_float(0))], [(f_r, 0, dim)])

    # Create the constant geometry declarations (only generated if simplify expressions are enabled).
    geo_ops, geo_code = generate_aux_constants(geo_consts, f_G, f_const_double)
    if geo_code:
        common += [f_comment("Number of operations to compute geometry constants: %d." % geo_ops)]
        common += [format["declaration"](format["float declaration"], f_G(len(geo_consts)))]
        common += geo_code

    # Add comments.
    common += ["", f_comment("Compute element tensor using UFL quadrature representation")]
    common += [f_comment("Optimisations: %s" % ", ".join([str((k, opt_par[k]))\
                for k in sorted(opt_par.keys())]))]

    # Print info on operation count.
    message = {"cell":           "Cell, number of operations to compute tensor: %s",
               "exterior_facet": "Exterior facet %d, number of operations to compute tensor: %s",
               "interior_facet": "Interior facets (%d, %d), number of operations to compute tensor: %s",
               "point": "Point %s, number of operations to compute tensor: %s",
               "custom":         "Custom domain, number of operations to compute tensor: %s"}
    for ops in operations:
        # Add geo ops count to integral ops count for writing info.
        if isinstance(ops[-1], int):
            ops[-1] += geo_ops

    print
    print "-------------------------------------------------------------------"
    print "\n".join(common) + "\n" + tensor_code
    print "-------------------------------------------------------------------"
    exit(0)

    return "\n".join(common) + "\n" + tensor_code

def _generate_element_tensor(integrals, sets, optimise_parameters, parameters):
    "Construct quadrature code for element tensors."

    # Prefetch formats to speed up code generation.
    f_comment    = format["comment"]
    f_ip         = format["integration points"]
    f_I          = format["ip constant"]
    f_loop       = format["generate loop"]
    f_ip_coords  = format["generate ip coordinates"]
    f_coords     = format["vertex_coordinates"]
    f_double     = format["float declaration"]
    f_decl       = format["declaration"]
    f_X          = format["ip coordinates"]
    f_C          = format["conditional"]

    # Initialise return values.
    element_code     = []
    tensor_ops_count = 0

    # TODO: KBO: The members_code was used when I generated the load_table.h
    # file which could load tables of basisfunction. This feature has not
    # been reimplemented. However, with the new design where we only
    # tabulate unique tables (and only non-zero entries) it doesn't seem to
    # be necessary. Should it be deleted?
    members_code = ""
    # We receive a dictionary {num_points: form,}.
    # Loop points and forms.
    for points, terms, functions, ip_consts, coordinate, conditionals in integrals:

        element_code += ["", f_comment("Loop quadrature points for integral.")]

        ip_code = []
        num_ops = 0

        # Generate code to compute coordinates if used.
        if coordinate:
            name, gdim, ip, r = coordinate
            element_code += ["", f_comment("Declare array to hold physical coordinate of quadrature point.")]
            element_code += [f_decl(f_double, f_X(points, gdim))]
            ops, coord_code = f_ip_coords(gdim, points, name, ip, r)
            ip_code += ["", f_comment("Compute physical coordinate of quadrature point, operations: %d." % ops)]
            ip_code += [coord_code]
            num_ops += ops
            # Update used psi tables and transformation set.
            sets[1].add(name)
            sets[3].add(f_coords(r))

        # Generate code to compute function values.
        if functions:
            func_code, ops = _generate_functions(functions, sets)
            ip_code += func_code
            num_ops += ops

        # Generate code to compute conditionals (might depend on coordinates
        # and function values so put here).
        # TODO: Some conditionals might only depend on geometry so they
        # should be moved outside if possible.
        if conditionals:
            ip_code += [f_decl(f_double, f_C(len(conditionals)))]
            # Sort conditionals (need to in case of nested conditionals).
            reversed_conds = dict([(n, (o, e)) for e, (t, o, n) in conditionals.items()])
            for num in range(len(conditionals)):
                name = format["conditional"](num)
                ops, expr = reversed_conds[num]
                ip_code += [f_comment("Compute conditional, operations: %d." % ops)]
                ip_code += [format["assign"](name, expr)]
                num_ops += ops

        # Generate code for ip constant declarations.
#        ip_const_ops, ip_const_code = generate_aux_constants(ip_consts, f_I,\
#                                        format["const float declaration"], True)
        ip_const_ops, ip_const_code = generate_aux_constants(ip_consts, f_I,\
                                        format["assign"], True)
        num_ops += ip_const_ops
        if ip_const_code:
            ip_code += ["", f_comment("Number of operations to compute ip constants: %d" %ip_const_ops)]
            ip_code += [format["declaration"](format["float declaration"], f_I(len(ip_consts)))]
            ip_code += ip_const_code

        # Generate code to evaluate the element tensor.
        integral_code, ops = _generate_integral_code(points, terms, sets, optimise_parameters, parameters)
        num_ops += ops
        if points is None:
            quadrature_ops = "unknown"
            tensor_ops_count = "unknown"
        else:
            quadrature_ops = num_ops*points
            tensor_ops_count += quadrature_ops
        ip_code += integral_code
        element_code.append(f_comment\
            ("Number of operations to compute element tensor for following IP loop = %s" % str(quadrature_ops)))

        # Loop code over all IPs.
        if points == 0:
            element_code.append(f_comment("Only 1 integration point, omitting IP loop."))
            element_code += ip_code
        elif points is None:
            num_points = "num_quadrature_points"
            element_code += f_loop(ip_code, [(f_ip, 0, num_points)])
        else:
            element_code += f_loop(ip_code, [(f_ip, 0, points)])

    return (element_code, members_code, tensor_ops_count)

def _generate_functions(functions, sets):
    "Generate declarations for functions and code to compute values."

    f_comment = format["comment"]
    f_double  = format["float declaration"]
    f_F       = format["function value"]
    f_float   = format["floating point"]
    f_decl    = format["declaration"]
    f_r       = format["free indices"]
    f_iadd    = format["iadd"]
    f_loop    = format["generate loop"]

    # Create the function declarations.
    code = ["", f_comment("Coefficient declarations.")]
    code += [f_decl(f_double, f_F(n), f_float(0)) for n in range(len(functions))]

    # Get sets.
    used_psi_tables = sets[1]
    used_nzcs = sets[2]

    # Sort functions after loop ranges.
    function_list = {}
    for key, val in functions.items():
        if val[1] in function_list:
            function_list[val[1]].append(key)
        else:
            function_list[val[1]] = [key]

    total_ops = 0
    # Loop ranges and get list of functions.
    for loop_range, list_of_functions in function_list.items():
        function_expr = {}
        function_numbers = []
        # Loop functions.
        func_ops = 0
        for function in list_of_functions:
            # Get name and number.
            number, range_i, ops, psi_name, u_nzcs, ufl_element = functions[function]
            if not isinstance(range_i, tuple):
                range_i = tuple([range_i])

            # Add name to used psi names and non zeros name to used_nzcs.
            used_psi_tables.add(psi_name)
            used_nzcs.update(u_nzcs)

            # TODO: This check can be removed for speed later.
            ffc_assert(number not in function_expr, "This is definitely not supposed to happen!")

            # Convert function (that might be a symbol) to a simple string and save.
            function = str(function)
            function_expr[number] = function

            # Get number of operations to compute entry and add to function operations count.
            func_ops += (ops + 1)*sum(range_i)

        # Add function operations to total count
        total_ops += func_ops
        code += ["", f_comment("Total number of operations to compute function values = %d" % func_ops)]

        # Sort the functions according to name and create loop to compute the function values.
        lines = [f_iadd(f_F(n), function_expr[n]) for n in sorted(function_expr.keys())]
        if isinstance(loop_range, tuple):
            if not all(map(lambda x: x==loop_range[0], loop_range)):
                raise RuntimeError("General mixed elements not yet supported in PyOP2")
            loop_vars = [ (f_r[0], 0, loop_range[0]), (f_r[1], 0, len(loop_range)) ]
        else:
            loop_vars = [(f_r[0], 0, loop_range)]
        # TODO: If loop_range == 1, this loop may be unneccessary. Not sure if it's safe to just skip it.
        code += f_loop(lines, loop_vars)

    return code, total_ops

def _generate_integral_code(points, terms, sets, optimise_parameters, parameters):
    "Generate code to evaluate the element tensor."

    # For checking if the integral code is for a matrix
    def is_matrix(loop):
        loop_indices = [ l[0] for l in loop ]
        return (format["first free index"] in loop_indices and \
                format["second free index"] in loop_indices)

    # Prefetch formats to speed up code generation.
    p_format        = parameters["format"]
    f_comment       = format["comment"]
    f_mul           = format["mul"]
    f_scale_factor  = format["scale factor"]
    f_iadd          = format["iadd"]
    f_add           = format["add"]
    f_A             = format["element tensor"][p_format]
    f_loop          = format["generate loop"]
    f_B             = format["basis constant"]

    # Initialise return values.
    code = []
    num_ops = 0
    loops = {}

    # Extract sets.
    used_weights, used_psi_tables, used_nzcs, trans_set = sets

    # Loop terms and create code.
    for loop, (data, entry_vals) in terms.items():
        # If we don't have any entry values, there's no need to generate the
        # loop.
        if not entry_vals:
            continue

        # Get data.
        t_set, u_weights, u_psi_tables, u_nzcs, basis_consts = data

        # If we have a value, then we also need to update the sets of used variables.
        trans_set.update(t_set)
        used_weights.update(u_weights)
        used_psi_tables.update(u_psi_tables)
        used_nzcs.update(u_nzcs)

        # Generate code for basis constant declarations.
#        basis_const_ops, basis_const_code = generate_aux_constants(basis_consts, f_B,\
#                                        format["const float declaration"], True)
        basis_const_ops, basis_const_code = generate_aux_constants(basis_consts, f_B,\
                                        format["assign"], True)
        decl_code = []
        if basis_consts:
            decl_code = [format["declaration"](format["float declaration"], f_B(len(basis_consts)))]
        loops[loop] = [basis_const_ops, decl_code + basis_const_code]

        for entry, value, ops in entry_vals:
            # Compute number of operations to compute entry
            # (add 1 because of += in assignment).
            entry_ops = ops + 1

            # Create comment for number of operations
            entry_ops_comment = f_comment("Number of operations to compute entry: %d" % entry_ops)

            entry_code = f_iadd(f_A(entry), value)
            loops[loop][0] += entry_ops
            loops[loop][1] += [entry_ops_comment, entry_code]

    # Write all the loops of basis functions.
    for loop, ops_lines in loops.items():
        ops, lines = ops_lines
        prim_ops = functools.reduce(lambda i, j: i*j, [ops] + [l[2] for l in loop])
        # Add number of operations for current loop to total count.
        num_ops += prim_ops
        code += ["", f_comment("Number of operations for primary indices: %d" % prim_ops)]
        if p_format=="pyop2":
            # Strip out primary indices from loop
            loop = [ l for l in loop if l[0] in format["free indices"] ]
        code += f_loop(lines, loop)

    return code, num_ops

def _tabulate_weights(quadrature_weights, parameters):
    "Generate table of quadrature weights."

    # Prefetch formats to speed up code generation.
    p_format    = parameters["format"]

    f_float     = format["floating point"]
    f_table     = format["static const float declaration"][p_format]
    f_sep       = format["list separator"]
    f_weight    = format["weight"]
    f_component = format["component"]
    f_group     = format["grouping"]
    f_decl      = format["declaration"]
    f_tensor    = format["tabulate tensor"]
    f_comment   = format["comment"]
    f_int       = format["int"]

    code = ["", f_comment("Array of quadrature weights.")]

    # Loop tables of weights and create code.
    for weights, points in quadrature_weights:
        # FIXME: For now, raise error if we don't have weights.
        # We might want to change this later.
        ffc_assert(weights.any(), "No weights.")

        # Create name and value for weight.
        num_points = len(points)
        name = f_weight(num_points)
        value = f_float(weights[0])
        if len(weights) > 1:
            name += f_component("", f_int(num_points))
            value = f_tensor(weights)
        code += [f_decl(f_table, name, value)]

        # Tabulate the quadrature points (uncomment for different parameters).
        # 1) Tabulate the points as: p0, p1, p2, with p0 = (x0, y0, z0) etc.
        # Use f_float to format the value (enable variable precision).
        formatted_points = [f_group(f_sep.join([f_float(val) for val in point]))
                            for point in points]

        # Create comment.
        comment = "Quadrature points on the UFC reference element: " \
                  + f_sep.join(formatted_points)
        code += [f_comment(comment)]

        # 2) Tabulate the coordinates of the points p0, p1, p2 etc.
        #    X: x0, x1, x2
        #    Y: y0, y1, y2
        #    Z: z0, z1, z2
#            comment = "Quadrature coordinates on the UFC reference element: "
#            code += [format["comment"](comment)]

#            # All points have the same number of coordinates.
#            num_coord = len(points[0])

#            # All points have x-coordinates.
#            xs = [f_float(p[0]) for p in points]
#            comment = "X: " + f_sep.join(xs)
#            code += [format["comment"](comment)]

#            ys = []
#            zs = []
#            # Tabulate y-coordinate if we have 2 or more coordinates.
#            if num_coord >= 2:
#                ys = [f_float(p[1]) for p in points]
#                comment = "Y: " + f_sep.join(ys)
#                code += [format["comment"](comment)]
#            # Only tabulate z-coordinate if we have 3 coordinates.
#            if num_coord == 3:
#                zs = [f_float(p[2]) for p in points]
#                comment = "Z: " + f_sep.join(zs)
#                code += [format["comment"](comment)]

        code += [""]

    return code

def _tabulate_psis(tables, used_psi_tables, inv_name_map, used_nzcs, optimise_parameters, domain_type, gdim, parameters):
    "Tabulate values of basis functions and their derivatives at quadrature points."

    # Prefetch formats to speed up code generation.
    p_format    = parameters["format"]

    f_comment      = format["comment"]
    f_table        = format["static const float declaration"][p_format]
    f_vector_table = format["vector table declaration"]
    f_double_array = format["const double array declaration"]
    f_component    = format["component"]
    f_const_uint   = format["static const uint declaration"][p_format]
    f_nzcolumns    = format["nonzero columns"]
    f_list         = format["list"]
    f_decl         = format["declaration"]
    f_tensor       = format["tabulate tensor"]
    f_new_line     = format["new line"]
    f_int          = format["int"]
    f_eval_basis   = format["call basis_all"]
    f_eval_derivs  = format["call basis_derivatives_all"]
    f_loop         = format["generate loop"]
    f_quad_point   = format["quadrature point"]
    f_eval_basis   = format["evaluate basis snippet"]

    # FIXME: Check if we can simplify the tabulation
    code = []
    code += [f_comment("Values of basis functions at quadrature points.")]

    # Get list of non zero columns, if we ignore ones, ignore columns with one component.
    if optimise_parameters["ignore ones"]:
        nzcs = []
        for key, val in inv_name_map.items():
            # Check if we have a table of ones or if number of non-zero columns
            # is larger than one.
            if val[1] and len(val[1][1]) > 1 or not val[3]:
                nzcs.append(val[1])
    else:
        nzcs = [val[1] for key, val in inv_name_map.items()\
                                        if val[1]]

    # TODO: Do we get arrays that are not unique?
    new_nzcs = []
    for nz in nzcs:
        # Only get unique arrays.
        if not nz in new_nzcs:
            new_nzcs.append(nz)

    # Construct name map.
    name_map = {}
    if inv_name_map:
        for name in inv_name_map:
            if inv_name_map[name][0] in name_map:
                name_map[inv_name_map[name][0]].append(name)
            else:
                name_map[inv_name_map[name][0]] = [name]

    # Loop items in table and tabulate.
    for name in sorted(list(used_psi_tables)):

        # Only proceed if values are still used (if they're not remapped).
        vals = tables[name]

        if not vals is None:

            # Add declaration to name.
            ip, dofs = numpy.shape(vals)
            decl_name = f_component(name, [ip, dofs])

            # Generate array of values.
            value = f_tensor(vals)
            code += [f_decl(f_table, decl_name, f_new_line + value), ""]

        # Tabulate non-zero indices.
        if optimise_parameters["eliminate zeros"]:
            if name in name_map:
                for n in name_map[name]:
                    if inv_name_map[n][1] and inv_name_map[n][1] in new_nzcs:
                        i, cols = inv_name_map[n][1]
                        if not i in used_nzcs:
                            continue
                        code += [f_comment("Array of non-zero columns")]
                        value = f_list([f_int(c) for c in list(cols)])
                        name_col = f_component(f_nzcolumns(i), len(cols))
                        code += [f_decl(f_const_uint, name_col, value), ""]

                        # Remove from list of columns.
                        new_nzcs.remove(inv_name_map[n][1])
    return code

def _evaluate_basis_at_quadrature_points(psi_tables,
                                         gdim,
                                         element_data,
                                         form_prefix,
                                         num_vertices,
                                         num_cells):
    "Generate code for calling evaluate basis (derivatives) at quadrature points"

    # Prefetch formats to speed up code generation
    f_comment          = format["comment"]
    f_declaration      = format["declaration"]
    f_static_array     = format["static array"]
    f_loop             = format["generate loop"]
    f_eval_basis_decl  = format["eval_basis_decl"]
    f_eval_basis       = format["eval_basis"]
    f_eval_basis_copy  = format["eval_basis_copy"]
    f_eval_derivs_decl = format["eval_derivs_decl"]
    f_eval_derivs      = format["eval_derivs"]
    f_eval_derivs_copy = format["eval_derivs_copy"]

    code = []

    # Extract prefixes for tables
    prefixes = sorted(list(set(table.split("_")[0] for table in psi_tables)))

    # Use lower case prefix for form name
    form_prefix = form_prefix.lower()

    # For each uniqe prefix ("FE0" etc), figure out which derivatives
    # need to be tabulated
    used_derivatives = {}
    for prefix in prefixes:
        derivatives = set()
        for table in psi_tables:
            if "_C" in table:
                # FIXME: Bailout for now, add support for this later
                error("custom integrals not yet supported for vector valued function spaces")
            if "_D" in table:
                d = table.split("_D")[1].split("_")[0]
                n = sum([int(_d) for _d in d]) # FIXME: Will fail for more than 9 derivatives...
            else:
                n = 0
            derivatives.add(n)
        used_derivatives[prefix] = derivatives

    # Generate code for setting quadrature weights
    code += [f_comment("Set quadrature weights")]
    code += [f_declaration("const double*", "W", "quadrature_weights")]
    code += [""]

    # Generate code for calling evaluate_basis_[derivatives_]all
    for prefix in prefixes:

        # Get element data for current element
        counter = int(prefix.split("FE")[1])
        space_dim = element_data[counter]["local_dimension"]
        value_size = element_data[counter]["value_size"]
        macro_dim = space_dim*num_cells

        # Iterate over derivative orders
        for n in used_derivatives[prefix]:

            # Code for evaluate_basis_all
            if n == 0:

                # Generate code for declaration of FE table
                code += [f_comment("Create table %s for basis function values" % prefix)]
                code += [f_eval_basis_decl % {"prefix": prefix, "macro_dim": macro_dim}]

                # Iterate over cells (in macro element)
                for cell_number in range(num_cells):

                    code += [f_comment("--- Evaluation of basis functions for cell %d ---" % cell_number)]
                    code += [""]

                    # Size of array to evaluate_basis_all
                    num_vals = space_dim*value_size

                    # Cell offset for array of vertex coordinates
                    vertex_offset = cell_number*num_vertices*gdim

                    # Cell offset for array of values
                    values_offset = cell_number*num_vals

                    # Generate block of code for loop
                    block = []
                    block += [f_eval_basis      % {"prefix":        prefix,
                                                   "form_prefix":   form_prefix,
                                                   "gdim":          gdim,
                                                   "num_vals":      num_vals,
                                                   "counter":       counter,
                                                   "vertex_offset": vertex_offset,
                                                   "values_offset": values_offset}]
                    block += [f_eval_basis_copy % {"prefix":        prefix,
                                                   "space_dim":     space_dim}]

                    # Generate code
                    code += [f_comment("Evaluate basis functions at quadrature points")]
                    code += [f_static_array("double", "values", num_vals)]
                    code += f_loop(block, [("ip", 0, "num_quadrature_points")])
                    code += [""]

            # Code for evaluate_basis_derivatives_all
            else:

                # Create names for derivatives
                derivs = [d for d in itertools.product(*(gdim*[range(0, n + 1)]))]
                derivs = [d for d in derivs if sum(d) == n]
                derivs = ["".join(str(_d) for _d in d) for d in derivs]

                # Generate code for declaration of FE table
                code += [f_comment("Create table(s) %s_D for order %d basis function derivatives" % (prefix, n))]
                code += [(f_eval_derivs_decl % {"prefix": prefix, "d": d, "macro_dim": macro_dim}) for d in derivs]

                # Iterate over cells (in macro element)
                for cell_number in range(num_cells):

                    code += [f_comment("--- Evaluation of basis function derivatives for cell %d ---" % cell_number)]
                    code += [""]

                    # Size of array to evaluate_basis_derivatives_all
                    num_vals = space_dim*value_size*len(derivs)

                    # Cell offset for array of vertex coordinates
                    vertex_offset = cell_number*num_vertices*gdim

                    # Cell offset for array of values
                    values_offset = cell_number*num_vals

                    # Stride for values array
                    stride = value_size*len(derivs)

                    # Generate block of code for loop
                    block = []
                    block += [f_eval_derivs %       {"prefix":        prefix,
                                                     "form_prefix":   form_prefix,
                                                     "gdim":          gdim,
                                                     "num_vals":      num_vals,
                                                     "n":             n,
                                                     "counter":       counter,
                                                     "vertex_offset": vertex_offset}]
                    block += [(f_eval_derivs_copy % {"prefix":        prefix,
                                                     "d":             d,
                                                     "space_dim":     space_dim,
                                                     "offset":        i,
                                                     "stride":        stride,
                                                     }) for (i, d) in enumerate(derivs)]

                    # Generate code
                    code += [f_comment("Evaluate basis function derivatives at quadrature points")]
                    code += [f_static_array("double", "values", num_vals)]
                    code += f_loop(block, [("ip", 0, "num_quadrature_points")])
                    code += [""]

                # Add newline
                code += [""]

    return code<|MERGE_RESOLUTION|>--- conflicted
+++ resolved
@@ -20,12 +20,6 @@
 # Modified by Mehdi Nikbakht 2010
 # Modified by Anders Logg 2013-2014
 # Modified by Martin Alnaes 2013
-<<<<<<< HEAD
-=======
-#
-# First added:  2009-01-07
-# Last changed: 2014-04-02
->>>>>>> b05a4e9d
 
 # Python modules
 import functools, itertools
@@ -167,18 +161,14 @@
         jacobi_code += "\n"
         jacobi_code += format["scale factor snippet"][p_format]
 
+        # Generate code for cell volume and circumradius
+        jacobi_code += "\n\n" + format["generate cell volume"](tdim, gdim, domain_type)
+        jacobi_code += "\n\n" + format["generate circumradius"](tdim, gdim, domain_type)
+
     elif integral_type == "exterior_facet":
         if p_format == 'pyop2':
             common += ["unsigned int facet = *facet_p;\n"]
 
-<<<<<<< HEAD
-=======
-        # Generate code for cell volume and circumradius
-        jacobi_code += "\n\n" + format["generate cell volume"](tdim, gdim, domain_type)
-        jacobi_code += "\n\n" + format["generate circumradius"](tdim, gdim, domain_type)
-
-    elif domain_type == "exterior_facet":
->>>>>>> b05a4e9d
         cases = [None for i in range(num_facets)]
         for i in range(num_facets):
             # Update transformer with facets and generate case code + set of used geometry terms.
@@ -208,15 +198,11 @@
             jacobi_code += "\n\n" + format["generate min facet edge length"](tdim, gdim)
             jacobi_code += "\n\n" + format["generate max facet edge length"](tdim, gdim)
 
-<<<<<<< HEAD
-    elif integral_type == "interior_facet":
-=======
         # Generate code for cell volume and circumradius
         jacobi_code += "\n\n" + format["generate cell volume"](tdim, gdim, domain_type)
         jacobi_code += "\n\n" + format["generate circumradius"](tdim, gdim, domain_type)
 
-    elif domain_type == "interior_facet":
->>>>>>> b05a4e9d
+    elif integral_type == "interior_facet":
         # Modify the dimensions of the primary indices because we have a macro element
         prim_idims = [d*2 for d in prim_idims]
 
@@ -259,15 +245,11 @@
             jacobi_code += "\n\n" + format["generate min facet edge length"](tdim, gdim, r="+")
             jacobi_code += "\n\n" + format["generate max facet edge length"](tdim, gdim, r="+")
 
-<<<<<<< HEAD
-    elif integral_type == "point":
-=======
         # Generate code for cell volume and circumradius
         jacobi_code += "\n\n" + format["generate cell volume"](tdim, gdim, domain_type)
         jacobi_code += "\n\n" + format["generate circumradius"](tdim, gdim, domain_type)
 
-    elif domain_type == "point":
->>>>>>> b05a4e9d
+    elif integral_type == "point":
         cases = [None for i in range(num_vertices)]
         for i in range(num_vertices):
             # Update transformer with vertices and generate case code +
@@ -321,14 +303,6 @@
     else:
         error("Unhandled integral type: " + str(domain_type))
 
-<<<<<<< HEAD
-    # Add common code except for domain_type "point"
-    if integral_type != "point":
-        jacobi_code += "\n\n" + format["generate cell volume"][p_format](tdim, gdim, integral_type)
-        jacobi_code += "\n\n" + format["generate circumradius"][p_format](tdim, gdim, integral_type)
-
-=======
->>>>>>> b05a4e9d
     # After we have generated the element code for all facets we can remove
     # the unused transformations.
     common += [remove_unused(jacobi_code, trans_set)]
@@ -337,15 +311,9 @@
     # here is not really common anymore. Think about how to
     # restructure this function.
 
-<<<<<<< HEAD
-    # Add common code except for quadrature type integrals
+    # Add common code except for custom integrals
     if integral_type != "custom":
         common += _tabulate_weights([quadrature_weights[p] for p in used_weights], parameters)
-=======
-    # Add common code except for custom integrals
-    if domain_type != "custom":
-        common += _tabulate_weights([quadrature_weights[p] for p in used_weights])
->>>>>>> b05a4e9d
 
         # Add common code for updating tables
         name_map = ir["name_map"]
