"Code generator for quadrature representation."

# Copyright (C) 2009-2013 Kristian B. Oelgaard
#
# This file is part of FFC.
#
# FFC is free software: you can redistribute it and/or modify
# it under the terms of the GNU Lesser General Public License as published by
# the Free Software Foundation, either version 3 of the License, or
# (at your option) any later version.
#
# FFC is distributed in the hope that it will be useful,
# but WITHOUT ANY WARRANTY; without even the implied warranty of
# MERCHANTABILITY or FITNESS FOR A PARTICULAR PURPOSE. See the
# GNU Lesser General Public License for more details.
#
# You should have received a copy of the GNU Lesser General Public License
# along with FFC. If not, see <http://www.gnu.org/licenses/>.
#
# Modified by Mehdi Nikbakht 2010
# Modified by Anders Logg 2013-2014
# Modified by Martin Alnaes 2013
<<<<<<< HEAD
=======
#
# First added:  2009-01-07
# Last changed: 2014-03-17
>>>>>>> 6f1d8583

# Python modules
import functools, itertools
import numpy

# UFL modules
from ufl.algorithms.printing import tree_format

## FFC modules
from ffc.log import info, debug, ffc_assert, error
from ffc.cpp import format, remove_unused

from ffc.representationutils import initialize_integral_code

# Utility and optimization functions for quadraturegenerator
from symbolics import generate_aux_constants

def generate_integral_code(ir, prefix, parameters):
    "Generate code for integral from intermediate representation."
    code = initialize_integral_code(ir, prefix, parameters)
    code["tabulate_tensor"] = _tabulate_tensor(ir, prefix, parameters)
    code["additional_includes_set"] = ir["additional_includes_set"]
    code["arglist"] = _arglist(ir)
    code["metadata"] = ""

    return code

def _arglist(ir):
    "Generate argument list for tensor tabulation function (only for pyop2)"

    rank = len(ir['prim_idims'])
    float = format['float declaration']

    extent = "".join(map(lambda x: "[%s]" % x, ir["tensor_entry_size"] or (1,)))
    localtensor = "%s A%s" % (float, extent)

    coordinates = "%s **vertex_coordinates" % float

    coeffs = []
    for n, e in zip(ir['coefficient_names'], ir['coefficient_elements']):
        coeffs.append("%s *%s%s" % (float, "c" if e.family() == 'Real' else "*",
                                    n[1:] if e.family() == 'Real' else n))

    itindices = {0: "int j", 1: "int k"}

    arglist = [localtensor, coordinates] + coeffs
    if ir["integral_type"] in ("exterior_facet", "exterior_facet_vert"):
        arglist.append("unsigned int *facet_p")
    if ir["integral_type"] in ("interior_facet", "interior_facet_vert"):
        arglist.append("unsigned int facet_p[2]")
    arglist += [itindices[i] for i in range(rank)]

    return ", ".join(arglist)

def _tabulate_tensor(ir, prefix, parameters):
    "Generate code for a single integral (tabulate_tensor())."

    p_format        = parameters["format"]

    f_comment       = format["comment"]
    f_G             = format["geometry constant"]
    f_const_double  = format["assign"]
    f_switch        = format["switch"]
    f_float         = format["float"]
    f_assign        = format["assign"]
    f_A             = format["element tensor"][p_format]
    f_r             = format["free indices"][0]
    f_loop          = format["generate loop"]
    f_int           = format["int"]
    f_facet         = format["facet"]

    # Get data.
    opt_par       = ir["optimise_parameters"]
    integral_type = ir["integral_type"]
    cell          = ir["cell"]
    gdim          = cell.geometric_dimension()
    tdim          = cell.topological_dimension()
    num_facets    = ir["num_facets"]
    num_vertices  = ir["num_vertices"]
    prim_idims    = ir["prim_idims"]
    integrals     = ir["trans_integrals"]
    geo_consts    = ir["geo_consts"]
    oriented      = ir["needs_oriented"]
    element_data  = ir["element_data"]

    # Create sets of used variables.
    used_weights    = set()
    used_psi_tables = set()
    used_nzcs       = set()
    trans_set       = set()
    sets = [used_weights, used_psi_tables, used_nzcs, trans_set]

    affine_tables = {} # TODO: This is not populated anywhere, remove?
    quadrature_weights = ir["quadrature_weights"]

    #The pyop2 format requires dereferencing constant coefficients since
    # these are passed in as double *
    common = []
    if p_format == 'pyop2':
        for n, c in zip(ir["coefficient_names"], ir["coefficient_elements"]):
            if c.family() == 'Real':
                shape = c.value_shape()
                dim = len(shape)
                if dim < 2:
                    d = 1
                elif dim == 2:
                    d = shape[1]
                else:
                    raise RuntimeError("Don't know how to stage in Constants with shape %s" % shape)
                common += ['double (*w%(n)s)[%(d)d] = (double (*)[%(d)d])c%(n)s;\n' %
                           {'n': n[1:], 'd': d}]

    operations = []
    if integral_type == "cell":

        # Update transformer with facets and generate code + set of used geometry terms.
        tensor_code, mem_code, num_ops = _generate_element_tensor(integrals, sets, \
                                         opt_par, parameters)
        tensor_code = "\n".join(tensor_code)

        # Set operations equal to num_ops (for printing info on operations).
        operations.append([num_ops])

        # Generate code for basic geometric quantities
        jacobi_code  = ""
        jacobi_code += format["compute_jacobian"](cell)
        jacobi_code += "\n"
        jacobi_code += format["compute_jacobian_inverse"](cell)
        if oriented:
            jacobi_code += format["orientation"][p_format](tdim, gdim)
        jacobi_code += "\n"
        jacobi_code += format["scale factor snippet"][p_format]

    elif integral_type == "exterior_facet":
        if p_format == 'pyop2':
            common += ["unsigned int facet = *facet_p;\n"]

        cases = [None for i in range(num_facets)]
        for i in range(num_facets):
            # Update transformer with facets and generate case code + set of used geometry terms.
            c, mem_code, ops = _generate_element_tensor(integrals[i], sets, opt_par, parameters)
            case = [f_comment("Total number of operations to compute element tensor (from this point): %d" % ops)]
            case += c
            cases[i] = "\n".join(case)

            # Save number of operations (for printing info on operations).
            operations.append([i, ops])

        # Generate tensor code for all cases using a switch.
        tensor_code = f_switch(f_facet(None), cases)

        # Generate code for basic geometric quantities
        jacobi_code  = ""
        jacobi_code += format["compute_jacobian"](cell)
        jacobi_code += "\n"
        jacobi_code += format["compute_jacobian_inverse"](cell)
        if oriented:
            jacobi_code += format["orientation"][p_format](tdim, gdim)
        jacobi_code += "\n"
        jacobi_code += "\n\n" + format["facet determinant"][p_format](tdim, gdim)
        jacobi_code += "\n\n" + format["generate normal"][p_format](tdim, gdim, integral_type)
        jacobi_code += "\n\n" + format["generate facet area"](tdim, gdim)
        if tdim == 3:
            jacobi_code += "\n\n" + format["generate min facet edge length"](tdim, gdim)
            jacobi_code += "\n\n" + format["generate max facet edge length"](tdim, gdim)

    elif integral_type == "interior_facet":
        # Modify the dimensions of the primary indices because we have a macro element
        prim_idims = [d*2 for d in prim_idims]

        if p_format == 'pyop2':
            common += ["unsigned int facet_0 = facet_p[0];"]
            common += ["unsigned int facet_1 = facet_p[1];"]
            common += ["double **vertex_coordinates_0 = vertex_coordinates;"]
            # Note that the following line is unsafe for isoparametric elements.
            common += ["double **vertex_coordinates_1 = vertex_coordinates + %d;" % (num_vertices * gdim)]

        cases = [[None for j in range(num_facets)] for i in range(num_facets)]
        for i in range(num_facets):
            for j in range(num_facets):
                # Update transformer with facets and generate case code + set of used geometry terms.
                c, mem_code, ops = _generate_element_tensor(integrals[i][j], sets, \
                                                            opt_par, parameters)
                case = [f_comment("Total number of operations to compute element tensor (from this point): %d" % ops)]
                case += c
                cases[i][j] = "\n".join(case)

                # Save number of operations (for printing info on operations).
                operations.append([i, j, ops])

        # Generate tensor code for all cases using a switch.
        tensor_code = f_switch(f_facet("+"), [f_switch(f_facet("-"), cases[i]) for i in range(len(cases))])

        # Generate code for basic geometric quantities
        jacobi_code  = ""
        for _r in ["+", "-"]:
            jacobi_code += format["compute_jacobian"](cell, r=_r)
            jacobi_code += "\n"
            jacobi_code += format["compute_jacobian_inverse"](cell, r=_r)
            if oriented:
                jacobi_code += format["orientation"][p_format](tdim, gdim, r=_r)
            jacobi_code += "\n"
        jacobi_code += "\n\n" + format["facet determinant"][p_format](gdim, tdim, r="+")
        jacobi_code += "\n\n" + format["generate normal"][p_format](tdim, gdim, integral_type)
        jacobi_code += "\n\n" + format["generate facet area"](tdim, gdim)
        if tdim == 3:
            jacobi_code += "\n\n" + format["generate min facet edge length"](tdim, gdim, r="+")
            jacobi_code += "\n\n" + format["generate max facet edge length"](tdim, gdim, r="+")

    elif integral_type == "point":
        cases = [None for i in range(num_vertices)]
        for i in range(num_vertices):
            # Update transformer with vertices and generate case code +
            # set of used geometry terms.
            c, mem_code, ops = _generate_element_tensor(integrals[i],
                                                        sets, opt_par, parameters)
            case = [f_comment("Total number of operations to compute element tensor (from this point): %d" % ops)]
            case += c
            cases[i] = "\n".join(case)

            # Save number of operations (for printing info on operations).
            operations.append([i, ops])

        # Generate tensor code for all cases using a switch.
        tensor_code = f_switch(format["vertex"], cases)

        # Generate code for basic geometric quantities
        jacobi_code  = ""
        jacobi_code += format["compute_jacobian"](cell)
        jacobi_code += "\n"
        jacobi_code += format["compute_jacobian_inverse"](cell)
        if oriented:
            jacobi_code += format["orientation"][p_format](tdim, gdim)
        jacobi_code += "\n"

    elif domain_type == "quadrature_cell":

        # Update transformer with facets and generate code + set of used geometry terms.
        tensor_code, mem_code, num_ops = _generate_element_tensor(integrals, sets, \
                                         opt_par)
        tensor_code = "\n".join(tensor_code)

        # Set operations equal to num_ops (for printing info on operations).
        operations.append([num_ops])

        # Generate code for basic geometric quantities
        jacobi_code  = ""
        jacobi_code += format["compute_jacobian"](tdim, gdim)
        jacobi_code += "\n"
        jacobi_code += format["compute_jacobian_inverse"](tdim, gdim)
        if oriented:
            jacobi_code += format["orientation"](tdim, gdim)
        jacobi_code += "\n"
        jacobi_code += format["scale factor snippet"]

    elif domain_type == "quadrature_facet":

        # Update transformer with facets and generate code + set of used geometry terms.
        tensor_code, mem_code, num_ops = _generate_element_tensor(integrals, sets, \
                                         opt_par)
        tensor_code = "\n".join(tensor_code)

        # Set operations equal to num_ops (for printing info on operations).
        operations.append([num_ops])

        # Generate code for basic geometric quantities
        jacobi_code  = ""
        jacobi_code += format["compute_jacobian"](tdim, gdim)
        jacobi_code += "\n"
        jacobi_code += format["compute_jacobian_inverse"](tdim, gdim)
        if oriented:
            jacobi_code += format["orientation"](tdim, gdim)
        jacobi_code += "\n"
        jacobi_code += format["scale factor snippet"]

    else:
        error("Unhandled integral type: " + str(domain_type))

    # Add common code except for domain_type "point"
    if integral_type != "point":
        jacobi_code += "\n\n" + format["generate cell volume"][p_format](tdim, gdim, integral_type)
        jacobi_code += "\n\n" + format["generate circumradius"][p_format](tdim, gdim, integral_type)

    # After we have generated the element code for all facets we can remove
    # the unused transformations.
    common += [remove_unused(jacobi_code, trans_set)]

    # FIXME: After introduction of quadrature_cell, the common code
    # here is not really common anymore. Think about how to
    # restructure this function.

<<<<<<< HEAD
    # Add common code except for domain_type "quadrature_cell"
    if domain_type != "quadrature_cell":
        common += _tabulate_weights([quadrature_weights[p] for p in used_weights], parameters)
=======
    # Add common code except for quadrature type integrals
    if not domain_type in ("quadrature_cell", "quadrature_facet"):
        common += _tabulate_weights([quadrature_weights[p] for p in used_weights])
>>>>>>> 6f1d8583

        # Add common code for updating tables
        name_map = ir["name_map"]
        tables = ir["unique_tables"]
        tables.update(affine_tables) # TODO: This is not populated anywhere, remove?
        common += _tabulate_psis(tables, used_psi_tables, name_map, used_nzcs, opt_par, domain_type, gdim, parameters)

    # Add special tabulation code for "quadrature_cell"
    elif domain_type == "quadrature_cell":
        common += _evaluate_basis_at_quadrature_points(used_psi_tables,
                                                       gdim,
                                                       element_data,
                                                       prefix)

    # Reset the element tensor (array 'A' given as argument to tabulate_tensor() by assembler)
    # Handle functionals.
    if p_format !=  "pyop2":
        common += [f_comment("Reset values in the element tensor.")]
        value = f_float(0)
        if prim_idims == []:
            common += [f_assign(f_A(f_int(0)), f_float(0))]
        else:
            dim = functools.reduce(lambda v,u: v*u, prim_idims)
            common += f_loop([f_assign(f_A(f_r), f_float(0))], [(f_r, 0, dim)])

    # Create the constant geometry declarations (only generated if simplify expressions are enabled).
    geo_ops, geo_code = generate_aux_constants(geo_consts, f_G, f_const_double)
    if geo_code:
        common += [f_comment("Number of operations to compute geometry constants: %d." % geo_ops)]
        common += [format["declaration"](format["float declaration"], f_G(len(geo_consts)))]
        common += geo_code

    # Add comments.
    common += ["", f_comment("Compute element tensor using UFL quadrature representation")]
    common += [f_comment("Optimisations: %s" % ", ".join([str((k, opt_par[k]))\
                for k in sorted(opt_par.keys())]))]

    # Print info on operation count.
    message = {"cell":           "Cell, number of operations to compute tensor: %s",
               "exterior_facet": "Exterior facet %d, number of operations to compute tensor: %s",
               "interior_facet": "Interior facets (%d, %d), number of operations to compute tensor: %s",
               "point": "Point %s, number of operations to compute tensor: %s",
               "quadrature_cell": "Quadrature cell, number of operations to compute tensor: %s"}
    for ops in operations:
        # Add geo ops count to integral ops count for writing info.
        if isinstance(ops[-1], int):
            ops[-1] += geo_ops
    return "\n".join(common) + "\n" + tensor_code

def _generate_element_tensor(integrals, sets, optimise_parameters, parameters):
    "Construct quadrature code for element tensors."

    # Prefetch formats to speed up code generation.
    f_comment    = format["comment"]
    f_ip         = format["integration points"]
    f_I          = format["ip constant"]
    f_loop       = format["generate loop"]
    f_ip_coords  = format["generate ip coordinates"]
    f_coords     = format["vertex_coordinates"]
    f_double     = format["float declaration"]
    f_decl       = format["declaration"]
    f_X          = format["ip coordinates"]
    f_C          = format["conditional"]

    # Initialise return values.
    element_code     = []
    tensor_ops_count = 0

    # TODO: KBO: The members_code was used when I generated the load_table.h
    # file which could load tables of basisfunction. This feature has not
    # been reimplemented. However, with the new design where we only
    # tabulate unique tables (and only non-zero entries) it doesn't seem to
    # be necessary. Should it be deleted?
    members_code = ""
    # We receive a dictionary {num_points: form,}.
    # Loop points and forms.
    for points, terms, functions, ip_consts, coordinate, conditionals in integrals:

        element_code += ["", f_comment("Loop quadrature points for integral.")]

        ip_code = []
        num_ops = 0

        # Generate code to compute coordinates if used.
        if coordinate:
            name, gdim, ip, r = coordinate
            element_code += ["", f_comment("Declare array to hold physical coordinate of quadrature point.")]
            element_code += [f_decl(f_double, f_X(points, gdim))]
            ops, coord_code = f_ip_coords(gdim, points, name, ip, r)
            ip_code += ["", f_comment("Compute physical coordinate of quadrature point, operations: %d." % ops)]
            ip_code += [coord_code]
            num_ops += ops
            # Update used psi tables and transformation set.
            sets[1].add(name)
            sets[3].add(f_coords(r))

        # Generate code to compute function values.
        if functions:
            func_code, ops = _generate_functions(functions, sets)
            ip_code += func_code
            num_ops += ops

        # Generate code to compute conditionals (might depend on coordinates
        # and function values so put here).
        # TODO: Some conditionals might only depend on geometry so they
        # should be moved outside if possible.
        if conditionals:
            ip_code += [f_decl(f_double, f_C(len(conditionals)))]
            # Sort conditionals (need to in case of nested conditionals).
            reversed_conds = dict([(n, (o, e)) for e, (t, o, n) in conditionals.items()])
            for num in range(len(conditionals)):
                name = format["conditional"](num)
                ops, expr = reversed_conds[num]
                ip_code += [f_comment("Compute conditional, operations: %d." % ops)]
                ip_code += [format["assign"](name, expr)]
                num_ops += ops

        # Generate code for ip constant declarations.
#        ip_const_ops, ip_const_code = generate_aux_constants(ip_consts, f_I,\
#                                        format["const float declaration"], True)
        ip_const_ops, ip_const_code = generate_aux_constants(ip_consts, f_I,\
                                        format["assign"], True)
        num_ops += ip_const_ops
        if ip_const_code:
            ip_code += ["", f_comment("Number of operations to compute ip constants: %d" %ip_const_ops)]
            ip_code += [format["declaration"](format["float declaration"], f_I(len(ip_consts)))]
            ip_code += ip_const_code

        # Generate code to evaluate the element tensor.
        integral_code, ops = _generate_integral_code(points, terms, sets, optimise_parameters, parameters)
        num_ops += ops
        if points is None:
            quadrature_ops = "unknown"
            tensor_ops_count = "unknown"
        else:
            quadrature_ops = num_ops*points
            tensor_ops_count += quadrature_ops
        ip_code += integral_code
        element_code.append(f_comment\
            ("Number of operations to compute element tensor for following IP loop = %s" % str(quadrature_ops)))

        # Loop code over all IPs.
        if points == 0:
            element_code.append(f_comment("Only 1 integration point, omitting IP loop."))
            element_code += ip_code
        elif points is None:
            num_points = "num_quadrature_points"
            element_code += f_loop(ip_code, [(f_ip, 0, num_points)])
        else:
            element_code += f_loop(ip_code, [(f_ip, 0, points)])

    return (element_code, members_code, tensor_ops_count)

def _generate_functions(functions, sets):
    "Generate declarations for functions and code to compute values."

    f_comment = format["comment"]
    f_double  = format["float declaration"]
    f_F       = format["function value"]
    f_float   = format["floating point"]
    f_decl    = format["declaration"]
    f_r       = format["free indices"]
    f_iadd    = format["iadd"]
    f_loop    = format["generate loop"]

    # Create the function declarations.
    code = ["", f_comment("Coefficient declarations.")]
    code += [f_decl(f_double, f_F(n), f_float(0)) for n in range(len(functions))]

    # Get sets.
    used_psi_tables = sets[1]
    used_nzcs = sets[2]

    # Sort functions after loop ranges.
    function_list = {}
    for key, val in functions.items():
        if val[1] in function_list:
            function_list[val[1]].append(key)
        else:
            function_list[val[1]] = [key]

    total_ops = 0
    # Loop ranges and get list of functions.
    for loop_range, list_of_functions in function_list.items():
        function_expr = {}
        function_numbers = []
        # Loop functions.
        func_ops = 0
        for function in list_of_functions:
            # Get name and number.
            number, range_i, ops, psi_name, u_nzcs, ufl_element = functions[function]
            if not isinstance(range_i, tuple):
                range_i = tuple([range_i])

            # Add name to used psi names and non zeros name to used_nzcs.
            used_psi_tables.add(psi_name)
            used_nzcs.update(u_nzcs)

            # TODO: This check can be removed for speed later.
            ffc_assert(number not in function_expr, "This is definitely not supposed to happen!")

            # Convert function (that might be a symbol) to a simple string and save.
            function = str(function)
            function_expr[number] = function

            # Get number of operations to compute entry and add to function operations count.
            func_ops += (ops + 1)*sum(range_i)

        # Add function operations to total count
        total_ops += func_ops
        code += ["", f_comment("Total number of operations to compute function values = %d" % func_ops)]

        # Sort the functions according to name and create loop to compute the function values.
        lines = [f_iadd(f_F(n), function_expr[n]) for n in sorted(function_expr.keys())]
        if isinstance(loop_range, tuple):
            if not all(map(lambda x: x==loop_range[0], loop_range)):
                raise RuntimeError("General mixed elements not yet supported in PyOP2")
            loop_vars = [ (f_r[0], 0, loop_range[0]), (f_r[1], 0, len(loop_range)) ]
        else:
            loop_vars = [(f_r[0], 0, loop_range)]
        # TODO: If loop_range == 1, this loop may be unneccessary. Not sure if it's safe to just skip it.
        code += f_loop(lines, loop_vars)

    return code, total_ops

def _generate_integral_code(points, terms, sets, optimise_parameters, parameters):
    "Generate code to evaluate the element tensor."

    # For checking if the integral code is for a matrix
    def is_matrix(loop):
        loop_indices = [ l[0] for l in loop ]
        return (format["first free index"] in loop_indices and \
                format["second free index"] in loop_indices)

    # Prefetch formats to speed up code generation.
    p_format        = parameters["format"]
    f_comment       = format["comment"]
    f_mul           = format["mul"]
    f_scale_factor  = format["scale factor"]
    f_iadd          = format["iadd"]
    f_add           = format["add"]
    f_A             = format["element tensor"][p_format]
    f_loop          = format["generate loop"]
    f_B             = format["basis constant"]

    # Initialise return values.
    code = []
    num_ops = 0
    loops = {}

    # Extract sets.
    used_weights, used_psi_tables, used_nzcs, trans_set = sets

    # Loop terms and create code.
    for loop, (data, entry_vals) in terms.items():
        # If we don't have any entry values, there's no need to generate the
        # loop.
        if not entry_vals:
            continue

        # Get data.
        t_set, u_weights, u_psi_tables, u_nzcs, basis_consts = data

        # If we have a value, then we also need to update the sets of used variables.
        trans_set.update(t_set)
        used_weights.update(u_weights)
        used_psi_tables.update(u_psi_tables)
        used_nzcs.update(u_nzcs)

        # Generate code for basis constant declarations.
#        basis_const_ops, basis_const_code = generate_aux_constants(basis_consts, f_B,\
#                                        format["const float declaration"], True)
        basis_const_ops, basis_const_code = generate_aux_constants(basis_consts, f_B,\
                                        format["assign"], True)
        decl_code = []
        if basis_consts:
            decl_code = [format["declaration"](format["float declaration"], f_B(len(basis_consts)))]
        loops[loop] = [basis_const_ops, decl_code + basis_const_code]

        for entry, value, ops in entry_vals:
            # Compute number of operations to compute entry
            # (add 1 because of += in assignment).
            entry_ops = ops + 1

            # Create comment for number of operations
            entry_ops_comment = f_comment("Number of operations to compute entry: %d" % entry_ops)

            entry_code = f_iadd(f_A(entry), value)
            loops[loop][0] += entry_ops
            loops[loop][1] += [entry_ops_comment, entry_code]

    # Write all the loops of basis functions.
    for loop, ops_lines in loops.items():
        ops, lines = ops_lines
        prim_ops = functools.reduce(lambda i, j: i*j, [ops] + [l[2] for l in loop])
        # Add number of operations for current loop to total count.
        num_ops += prim_ops
        code += ["", f_comment("Number of operations for primary indices: %d" % prim_ops)]
        if p_format=="pyop2":
            # Strip out primary indices from loop
            loop = [ l for l in loop if l[0] in format["free indices"] ]
        code += f_loop(lines, loop)

    return code, num_ops

def _tabulate_weights(quadrature_weights, parameters):
    "Generate table of quadrature weights."

    # Prefetch formats to speed up code generation.
    p_format    = parameters["format"]

    f_float     = format["floating point"]
    f_table     = format["static const float declaration"][p_format]
    f_sep       = format["list separator"]
    f_weight    = format["weight"]
    f_component = format["component"]
    f_group     = format["grouping"]
    f_decl      = format["declaration"]
    f_tensor    = format["tabulate tensor"]
    f_comment   = format["comment"]
    f_int       = format["int"]

    code = ["", f_comment("Array of quadrature weights.")]

    # Loop tables of weights and create code.
    for weights, points in quadrature_weights:
        # FIXME: For now, raise error if we don't have weights.
        # We might want to change this later.
        ffc_assert(weights.any(), "No weights.")

        # Create name and value for weight.
        num_points = len(points)
        name = f_weight(num_points)
        value = f_float(weights[0])
        if len(weights) > 1:
            name += f_component("", f_int(num_points))
            value = f_tensor(weights)
        code += [f_decl(f_table, name, value)]

        # Tabulate the quadrature points (uncomment for different parameters).
        # 1) Tabulate the points as: p0, p1, p2, with p0 = (x0, y0, z0) etc.
        # Use f_float to format the value (enable variable precision).
        formatted_points = [f_group(f_sep.join([f_float(val) for val in point]))
                            for point in points]

        # Create comment.
        comment = "Quadrature points on the UFC reference element: " \
                  + f_sep.join(formatted_points)
        code += [f_comment(comment)]

        # 2) Tabulate the coordinates of the points p0, p1, p2 etc.
        #    X: x0, x1, x2
        #    Y: y0, y1, y2
        #    Z: z0, z1, z2
#            comment = "Quadrature coordinates on the UFC reference element: "
#            code += [format["comment"](comment)]

#            # All points have the same number of coordinates.
#            num_coord = len(points[0])

#            # All points have x-coordinates.
#            xs = [f_float(p[0]) for p in points]
#            comment = "X: " + f_sep.join(xs)
#            code += [format["comment"](comment)]

#            ys = []
#            zs = []
#            # Tabulate y-coordinate if we have 2 or more coordinates.
#            if num_coord >= 2:
#                ys = [f_float(p[1]) for p in points]
#                comment = "Y: " + f_sep.join(ys)
#                code += [format["comment"](comment)]
#            # Only tabulate z-coordinate if we have 3 coordinates.
#            if num_coord == 3:
#                zs = [f_float(p[2]) for p in points]
#                comment = "Z: " + f_sep.join(zs)
#                code += [format["comment"](comment)]

        code += [""]

    return code

def _tabulate_psis(tables, used_psi_tables, inv_name_map, used_nzcs, optimise_parameters, domain_type, gdim, parameters):
    "Tabulate values of basis functions and their derivatives at quadrature points."

    # Prefetch formats to speed up code generation.
    p_format    = parameters["format"]

    f_comment      = format["comment"]
    f_table        = format["static const float declaration"][p_format]
    f_vector_table = format["vector table declaration"]
    f_double_array = format["const double array declaration"]
    f_component    = format["component"]
    f_const_uint   = format["static const uint declaration"][p_format]
    f_nzcolumns    = format["nonzero columns"]
    f_list         = format["list"]
    f_decl         = format["declaration"]
    f_tensor       = format["tabulate tensor"]
    f_new_line     = format["new line"]
    f_int          = format["int"]
    f_eval_basis   = format["call basis_all"]
    f_eval_derivs  = format["call basis_derivatives_all"]
    f_loop         = format["generate loop"]
    f_quad_point   = format["quadrature point"]
    f_eval_basis   = format["evaluate basis snippet"]

    # FIXME: Check if we can simplify the tabulation
    code = []
    code += [f_comment("Values of basis functions at quadrature points.")]

    # Get list of non zero columns, if we ignore ones, ignore columns with one component.
    if optimise_parameters["ignore ones"]:
        nzcs = []
        for key, val in inv_name_map.items():
            # Check if we have a table of ones or if number of non-zero columns
            # is larger than one.
            if val[1] and len(val[1][1]) > 1 or not val[3]:
                nzcs.append(val[1])
    else:
        nzcs = [val[1] for key, val in inv_name_map.items()\
                                        if val[1]]

    # TODO: Do we get arrays that are not unique?
    new_nzcs = []
    for nz in nzcs:
        # Only get unique arrays.
        if not nz in new_nzcs:
            new_nzcs.append(nz)

    # Construct name map.
    name_map = {}
    if inv_name_map:
        for name in inv_name_map:
            if inv_name_map[name][0] in name_map:
                name_map[inv_name_map[name][0]].append(name)
            else:
                name_map[inv_name_map[name][0]] = [name]

    # Loop items in table and tabulate.
    for name in sorted(list(used_psi_tables)):

        # Only proceed if values are still used (if they're not remapped).
        vals = tables[name]

        if not vals is None:

            # Add declaration to name.
            ip, dofs = numpy.shape(vals)
            decl_name = f_component(name, [ip, dofs])

            # Generate array of values.
            value = f_tensor(vals)
            code += [f_decl(f_table, decl_name, f_new_line + value), ""]

        # Tabulate non-zero indices.
        if optimise_parameters["eliminate zeros"]:
            if name in name_map:
                for n in name_map[name]:
                    if inv_name_map[n][1] and inv_name_map[n][1] in new_nzcs:
                        i, cols = inv_name_map[n][1]
                        if not i in used_nzcs:
                            continue
                        code += [f_comment("Array of non-zero columns")]
                        value = f_list([f_int(c) for c in list(cols)])
                        name_col = f_component(f_nzcolumns(i), len(cols))
                        code += [f_decl(f_const_uint, name_col, value), ""]

                        # Remove from list of columns.
                        new_nzcs.remove(inv_name_map[n][1])
    return code

def _evaluate_basis_at_quadrature_points(psi_tables, gdim, element_data, form_prefix):
    "Generate code for calling evaluate basis (derivatives) at quadrature points"

    # Prefetch formats to speed up code generation
    f_comment          = format["comment"]
    f_declaration      = format["declaration"]
    f_static_array     = format["static array"]
    f_loop             = format["generate loop"]
    f_eval_basis_decl  = format["eval_basis_decl"]
    f_eval_basis       = format["eval_basis"]
    f_eval_basis_copy  = format["eval_basis_copy"]
    f_eval_derivs_decl = format["eval_derivs_decl"]
    f_eval_derivs      = format["eval_derivs"]
    f_eval_derivs_copy = format["eval_derivs_copy"]

    code = []

    # Extract prefixes for tables
    prefixes = sorted(list(set(table.split("_")[0] for table in psi_tables)))

    # Use lower case prefix for form name
    form_prefix = form_prefix.lower()

    # For each uniqe prefix ("FE0" etc), figure out which derivatives
    # need to be tabulated
    used_derivatives = {}
    for prefix in prefixes:
        derivatives = set()
        for table in psi_tables:
            if "_C" in table:
                # FIXME: Bailout for now, add support for this later
                error("quadrature cell integrals not yet supported for vector valued function spaces")
            if "_D" in table:
                d = table.split("_D")[1].split("_")[0]
                n = sum([int(_d) for _d in d]) # FIXME: Will fail for more than 9 derivatives...
            else:
                n = 0
            derivatives.add(n)
        used_derivatives[prefix] = derivatives

    # Generate code for setting quadrature weights
    code += [f_comment("Set quadrature weights")]
    code += [f_declaration("const double*", "W", "quadrature_weights")]
    code += [""]

    # Generate code for calling evaluate_basis_[derivatives_]all
    for prefix in prefixes:

        # Get element data for current element
        counter = int(prefix.split("FE")[1])
        space_dim = element_data[counter]["local_dimension"]
        value_size = element_data[counter]["value_size"]

        # Iterate over derivative orders
        for n in used_derivatives[prefix]:

            # Code for evaluate_basis_all
            if n == 0:

                # Size of array to evaluate_basis_all
                num_vals = space_dim*value_size

                # Generate block of code for loop
                block = []
                block += [f_eval_basis      % {"prefix":      prefix,
                                               "form_prefix": form_prefix,
                                               "gdim":        gdim,
                                               "space_dim":   space_dim,
                                               "num_vals":    num_vals,
                                               "counter":     counter}]
                block += [f_eval_basis_copy % {"prefix":      prefix,
                                               "space_dim":   space_dim}]

                # Generate code
                code += [f_comment("Create table %s for basis function values" % prefix)]
                code += [f_eval_basis_decl % {"prefix": prefix}]
                code += [""]
                code += [f_comment("Evaluate basis functions at quadrature points")]
                code += [f_static_array("double", "values", num_vals)]
                code += f_loop(block, [("ip", 0, "num_quadrature_points")])

            # Code for evaluate_basis_derivatives_all
            else:

                # Create names for derivatives
                derivs = [d for d in itertools.product(*(gdim*[range(0, n + 1)]))]
                derivs = [d for d in derivs if sum(d) == n]
                derivs = ["".join(str(_d) for _d in d) for d in derivs]

                # Size of array to evaluate_basis_derivatives_all
                num_vals = space_dim*value_size*len(derivs)
                stride = value_size*len(derivs)

                # Generate block of code for loop
                block = []
                block += [f_eval_derivs %       {"prefix":      prefix,
                                                 "form_prefix": form_prefix,
                                                 "gdim":        gdim,
                                                 "space_dim":   space_dim,
                                                 "num_vals":    num_vals,
                                                 "n":           n,
                                                 "counter":     counter}]
                block += [(f_eval_derivs_copy % {"prefix":    prefix,
                                                 "d":         d,
                                                 "space_dim": space_dim,
                                                 "offset":    i,
                                                 "stride":    stride,
                                                 }) for (i, d) in enumerate(derivs)]

                # Generate code
                code += [f_comment("Create table(s) %s_D for order %d basis function derivatives" % (prefix, n))]
                code += [(f_eval_derivs_decl % {"prefix": prefix, "d": d}) for d in derivs]
                code += [""]
                code += [f_comment("Evaluate basis function derivatives at quadrature points")]
                code += [f_static_array("double", "values", num_vals)]
                code += f_loop(block, [("ip", 0, "num_quadrature_points")])


            # Add newline
            code += [""]

    return code<|MERGE_RESOLUTION|>--- conflicted
+++ resolved
@@ -20,12 +20,6 @@
 # Modified by Mehdi Nikbakht 2010
 # Modified by Anders Logg 2013-2014
 # Modified by Martin Alnaes 2013
-<<<<<<< HEAD
-=======
-#
-# First added:  2009-01-07
-# Last changed: 2014-03-17
->>>>>>> 6f1d8583
 
 # Python modules
 import functools, itertools
@@ -317,15 +311,9 @@
     # here is not really common anymore. Think about how to
     # restructure this function.
 
-<<<<<<< HEAD
-    # Add common code except for domain_type "quadrature_cell"
-    if domain_type != "quadrature_cell":
-        common += _tabulate_weights([quadrature_weights[p] for p in used_weights], parameters)
-=======
     # Add common code except for quadrature type integrals
     if not domain_type in ("quadrature_cell", "quadrature_facet"):
-        common += _tabulate_weights([quadrature_weights[p] for p in used_weights])
->>>>>>> 6f1d8583
+        common += _tabulate_weights([quadrature_weights[p] for p in used_weights], parameters)
 
         # Add common code for updating tables
         name_map = ir["name_map"]
