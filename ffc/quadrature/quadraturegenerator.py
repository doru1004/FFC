--- conflicted
+++ resolved
@@ -45,12 +45,9 @@
     code = initialize_integral_code(ir, prefix, parameters)
     code["tabulate_tensor"] = _tabulate_tensor(ir, parameters)
     code["additional_includes_set"] = ir["additional_includes_set"]
-<<<<<<< HEAD
     code["arglist"] = _arglist(ir)
     code["metadata"] = ""
 
-=======
->>>>>>> 66fc9251
     return code
 
 def _arglist(ir):
@@ -62,7 +59,7 @@
     extent = "".join(map(lambda x: "[%s]" % x, ir["tensor_entry_size"] or (1,)))
     localtensor = "%s A%s" % (float, extent)
 
-    coordinates = "%s *x[%d]" % (float, ir["geometric_dimension"])
+    coordinates = "%s *vertex_coordinates[%d]" % (float, ir["geometric_dimension"])
 
     coeffs = []
     for i in xrange(ir['num_coefficients']):
@@ -126,11 +123,6 @@
         # Set operations equal to num_ops (for printing info on operations).
         operations.append([num_ops])
 
-<<<<<<< HEAD
-        # Get Jacobian snippet.
-        jacobi_code = format["jacobian and inverse"](geo_dim, top_dim, oriented=oriented, f=p_format)
-        jacobi_code += "\n\n" + format["scale factor snippet"][p_format]
-=======
         # Generate code for basic geometric quantities
         jacobi_code  = ""
         jacobi_code += format["compute_jacobian"](tdim, gdim)
@@ -139,8 +131,7 @@
         if oriented:
             jacobi_code += format["orientation"](tdim, gdim)
         jacobi_code += "\n"
-        jacobi_code += format["scale factor snippet"]
->>>>>>> 66fc9251
+        jacobi_code += format["scale factor snippet"][p_format]
 
     elif domain_type == "exterior_facet":
         cases = [None for i in range(num_facets)]
@@ -157,14 +148,6 @@
         # Generate tensor code for all cases using a switch.
         tensor_code = f_switch(f_facet(None), cases)
 
-<<<<<<< HEAD
-        # Get Jacobian snippet.
-        jacobi_code = format["jacobian and inverse"](geo_dim, top_dim,
-                                                     oriented=oriented, f=p_format)
-        jacobi_code += "\n\n" + format["facet determinant"][p_format](geo_dim, top_dim)
-        jacobi_code += "\n\n" + format["generate normal"](geo_dim, top_dim,
-                                                          domain_type)
-=======
         # Generate code for basic geometric quantities
         jacobi_code  = ""
         jacobi_code += format["compute_jacobian"](tdim, gdim)
@@ -173,9 +156,8 @@
         if oriented:
             jacobi_code += format["orientation"](tdim, gdim)
         jacobi_code += "\n"
-        jacobi_code += "\n\n" + format["facet determinant"](tdim, gdim)
-        jacobi_code += "\n\n" + format["generate normal"](tdim, gdim, domain_type)
->>>>>>> 66fc9251
+        jacobi_code += "\n\n" + format["facet determinant"][p_format](gdim, tdim)
+        jacobi_code += "\n\n" + format["generate normal"](gdim, tdim, domain_type)
 
     elif domain_type == "interior_facet":
         # Modify the dimensions of the primary indices because we have a macro element
@@ -197,16 +179,6 @@
         # Generate tensor code for all cases using a switch.
         tensor_code = f_switch(f_facet("+"), [f_switch(f_facet("-"), cases[i]) for i in range(len(cases))])
 
-<<<<<<< HEAD
-        # Get Jacobian snippet.
-        jacobi_code  = format["jacobian and inverse"](geo_dim, top_dim, r="+", oriented=oriented)
-        jacobi_code += "\n\n"
-        jacobi_code += format["jacobian and inverse"](geo_dim, top_dim, r="-", oriented=oriented)
-        jacobi_code += "\n\n"
-        jacobi_code += format["facet determinant"][p_format](geo_dim, top_dim, r="+")
-        jacobi_code += "\n\n" + format["generate normal"](geo_dim, top_dim,
-                                                          domain_type)
-=======
         # Generate code for basic geometric quantities
         jacobi_code  = ""
         for _r in ["+", "-"]:
@@ -216,9 +188,8 @@
             if oriented:
                 jacobi_code += format["orientation"](tdim, gdim)
             jacobi_code += "\n"
-        jacobi_code += "\n\n" + format["facet determinant"](tdim, gdim, r="+")
+        jacobi_code += "\n\n" + format["facet determinant"][p_format](gdim, tdim, r="+")
         jacobi_code += "\n\n" + format["generate normal"](tdim, gdim, domain_type)
->>>>>>> 66fc9251
 
     elif domain_type == "point":
         cases = [None for i in range(num_vertices)]
@@ -237,12 +208,6 @@
         # Generate tensor code for all cases using a switch.
         tensor_code = f_switch(format["vertex"], cases)
 
-<<<<<<< HEAD
-        # Get Jacobian snippet.
-        jacobi_code = format["jacobian and inverse"](geo_dim, top_dim,
-                                                     oriented=oriented)
-        jacobi_code += "\n\n" + format["facet determinant"][p_format](geo_dim, top_dim)
-=======
         # Generate code for basic geometric quantities
         jacobi_code  = ""
         jacobi_code += format["compute_jacobian"](tdim, gdim)
@@ -251,9 +216,8 @@
         if oriented:
             jacobi_code += format["orientation"](tdim, gdim)
         jacobi_code += "\n"
-        jacobi_code += "\n\n" + format["facet determinant"](tdim, gdim)
-
->>>>>>> 66fc9251
+        jacobi_code += "\n\n" + format["facet determinant"][p_format](tdim, gdim)
+
     else:
         error("Unhandled integral type: " + str(integral_type))
 
@@ -269,13 +233,8 @@
     common += _tabulate_weights([quadrature_weights[p] for p in used_weights], parameters)
     name_map = ir["name_map"]
     tables = ir["unique_tables"]
-<<<<<<< HEAD
-    tables.update(affine_tables)
+    tables.update(affine_tables) # TODO: This is not populated anywhere, remove?
     common += _tabulate_psis(tables, used_psi_tables, name_map, used_nzcs, opt_par, parameters)
-=======
-    tables.update(affine_tables) # TODO: This is not populated anywhere, remove?
-    common += _tabulate_psis(tables, used_psi_tables, name_map, used_nzcs, opt_par)
->>>>>>> 66fc9251
 
     # Reset the element tensor (array 'A' given as argument to tabulate_tensor() by assembler)
     # Handle functionals.
@@ -470,17 +429,14 @@
 
         # Sort the functions according to name and create loop to compute the function values.
         lines = [f_iadd(f_F(n), function_expr[n]) for n in sorted(function_expr.keys())]
-<<<<<<< HEAD
         if isinstance(loop_range, tuple):
             if not all(map(lambda x: x==loop_range[0], loop_range)):
                 raise RuntimeError("General mixed elements not yet supported in PyOP2")
             loop_vars = [ (f_r[0], 0, loop_range[0]), (f_r[1], 0, len(loop_range)) ]
         else:
             loop_vars = [(f_r[0], 0, loop_range)]
+        # TODO: If loop_range == 1, this loop may be unneccessary. Not sure if it's safe to just skip it.
         code += f_loop(lines, loop_vars)
-=======
-        code += f_loop(lines, [(f_r, 0, loop_range)]) # TODO: If loop_range == 1, this loop may be unneccessary. Not sure if it's safe to just skip it.
->>>>>>> 66fc9251
 
     return code, total_ops
 
