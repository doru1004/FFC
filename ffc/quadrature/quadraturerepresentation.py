"Quadrature representation class for UFL"

# Copyright (C) 2009-2010 Kristian B. Oelgaard
#
# This file is part of FFC.
#
# FFC is free software: you can redistribute it and/or modify
# it under the terms of the GNU Lesser General Public License as published by
# the Free Software Foundation, either version 3 of the License, or
# (at your option) any later version.
#
# FFC is distributed in the hope that it will be useful,
# but WITHOUT ANY WARRANTY; without even the implied warranty of
# MERCHANTABILITY or FITNESS FOR A PARTICULAR PURPOSE. See the
# GNU Lesser General Public License for more details.
#
# You should have received a copy of the GNU Lesser General Public License
# along with FFC. If not, see <http://www.gnu.org/licenses/>.
#
# Modified by Anders Logg, 2009.
#
# First added:  2009-01-07
# Last changed: 2010-05-18

import numpy

# UFL modules
from ufl.classes import Form, Integral, Grad
from ufl.algorithms import extract_unique_elements, extract_type, extract_elements

# FFC modules
from ffc.log import ffc_assert, info, error
from ffc.fiatinterface import create_element
from ffc.fiatinterface import map_facet_points, reference_cell_vertices
from ffc.fiatinterface import cellname2num_facets, entities_per_dim
from ffc.quadrature.quadraturetransformer import QuadratureTransformer
from ffc.quadrature.optimisedquadraturetransformer import QuadratureTransformerOpt
from ffc.quadrature_schemes import create_quadrature
from ffc.representationutils import needs_oriented_jacobian

def compute_integral_ir(domain_type,
                        domain_id,
                        integrals,
                        metadata,
                        form_data,
                        form_id,
                        parameters):
    "Compute intermediate represention of integral."

    info("Computing quadrature representation")

    # Get some cell properties
    cell = form_data.cell
    cellname = cell.cellname()
    num_facets = cellname2num_facets[cellname]
    num_vertices = entities_per_dim[cell.topological_dimension()][0]

    # Initialise representation
    ir = {"representation":       "quadrature",
          "domain_type":          domain_type,
          "domain_id":            domain_id,
          "form_id":              form_id,
          "geometric_dimension":  form_data.geometric_dimension,
          "topological_dimension":form_data.topological_dimension,
          "num_facets":           num_facets,
          "num_vertices":         num_vertices,
          "needs_oriented":       needs_oriented_jacobian(form_data),
          "geo_consts":           {}}

    # Sort integrals and tabulate basis.
    sorted_integrals = _sort_integrals(integrals, metadata, form_data)
    integrals_dict, psi_tables, quad_weights = \
        _tabulate_basis(sorted_integrals, domain_type, cell)

    # Create dimensions of primary indices, needed to reset the argument 'A'
    # given to tabulate_tensor() by the assembler.
    prim_idims = []
    for argument in form_data.arguments:
        element = create_element(argument.element())
        prim_idims.append(element.space_dimension())
    ir["prim_idims"] = prim_idims

    # Create optimise parameters.
    optimise_parameters = {"eliminate zeros":     False,
                           "ignore ones":         False,
                           "remove zero terms":   False,
                           "optimisation":        False,
                           "ignore zero tables":  False}

    if parameters["optimize"]:
        optimise_parameters["ignore ones"]        = True
        optimise_parameters["remove zero terms"]  = True
        optimise_parameters["ignore zero tables"] = True

        # Do not include this in below if/else clause since we want to be
        # able to switch on this optimisation in addition to the other
        # optimisations.
        if "eliminate_zeros" in parameters:
            optimise_parameters["eliminate zeros"] = True

        if "simplify_expressions" in parameters:
            optimise_parameters["optimisation"] = "simplify_expressions"
        elif "precompute_ip_const" in parameters:
            optimise_parameters["optimisation"] = "precompute_ip_const"
        elif "precompute_basis_const" in parameters:
            optimise_parameters["optimisation"] = "precompute_basis_const"
        # The current default optimisation (for -O) is equal to
        # '-feliminate_zeros -fsimplify_expressions'.
        else:
            # If '-O -feliminate_zeros' was given on the command line, do not
            # simplify expressions
            if not "eliminate_zeros" in parameters:
                optimise_parameters["eliminate zeros"] = True
                optimise_parameters["optimisation"]    = "simplify_expressions"

    # Save the optisation parameters.
    ir["optimise_parameters"] = optimise_parameters

    # Create transformer.
    if optimise_parameters["optimisation"]:
        transformer = QuadratureTransformerOpt(psi_tables,
                                               quad_weights,
                                               form_data.geometric_dimension,
                                               form_data.topological_dimension,
                                               optimise_parameters)
    else:
        transformer = QuadratureTransformer(psi_tables,
                                            quad_weights,
                                            form_data.geometric_dimension,
                                            form_data.topological_dimension,
                                            optimise_parameters)

    # Add tables for weights, name_map and basis values.
    ir["quadrature_weights"]  = quad_weights
    ir["name_map"] = transformer.name_map
    ir["unique_tables"] = transformer.unique_tables

    # Transform integrals.
    if domain_type == "cell":
        # Compute transformed integrals.
        info("Transforming cell integral")
        transformer.update_facets(None, None)
        ir["trans_integrals"] = _transform_integrals(transformer, integrals_dict, domain_type)
    elif domain_type == "exterior_facet":
        # Compute transformed integrals.
        terms = [None for i in range(num_facets)]
        for i in range(num_facets):
            info("Transforming exterior facet integral %d" % i)
            transformer.update_facets(i, None)
            terms[i] = _transform_integrals(transformer, integrals_dict, domain_type)
        ir["trans_integrals"] = terms
    elif domain_type == "interior_facet":
        # Compute transformed integrals.
        terms = [[None for j in range(num_facets)] for i in range(num_facets)]
        for i in range(num_facets):
            for j in range(num_facets):
                info("Transforming interior facet integral (%d, %d)" % (i, j))
                transformer.update_facets(i, j)
                terms[i][j] = _transform_integrals(transformer, integrals_dict, domain_type)
        ir["trans_integrals"] = terms

    elif domain_type == "point":
        # Compute transformed integrals.
        terms = [None for i in range(num_vertices)]
        for i in range(num_vertices):
            info("Transforming point integral (%d)" % i)
            transformer.update_facets(None, None)
            transformer.update_vertex(i)
            terms[i] = _transform_integrals(transformer, integrals_dict,
                                            domain_type)
        ir["trans_integrals"] = terms
        ir["unique_tables"] = transformer.unique_tables
    else:
        error("Unhandled domain type: " + str(domain_type))

    # Save tables map, to extract table names for optimisation option -O.
    ir["psi_tables_map"] = transformer.psi_tables_map
    ir["additional_includes_set"] = transformer.additional_includes_set

    return ir

def _tabulate_basis(sorted_integrals, domain_type, cell):
    "Tabulate the basisfunctions and derivatives."

    # MER: Note to newbies: this code assumes that each integral in
    # the dictionary of sorted_integrals that enters here, has a
    # unique number of quadrature points ...

    # Initialise return values.
    quadrature_weights = {}
    psi_tables = {}
    integrals = {}

    # Exztract some cell info
    gdim = cell.geometric_dimension()
    cellname = cell.cellname()
    facet_cellname = cell.facet_cellname()
    num_facets = cellname2num_facets[cellname]
    num_vertices = entities_per_dim[cell.topological_dimension()][0]

    # Loop the quadrature points and tabulate the basis values.
    for pr, integral in sorted_integrals.iteritems():

        # Extract number of points and the rule.
        # TODO: The rule is currently unused because the fiatinterface does not
        # implement support for other rules than those defined in FIAT_NEW
        degree, rule = pr

        # Get all unique elements in integral.
        elements = extract_unique_elements(integral)

        # Create a list of equivalent FIAT elements (with same
        # ordering of elements).
        fiat_elements = [create_element(e) for e in elements]

        # Make quadrature rule and get points and weights.
        # FIXME: Make create_quadrature() take a rule argument.
        if domain_type == "cell":
            (points, weights) = create_quadrature(cellname, degree, rule)
        elif domain_type == "exterior_facet" or domain_type == "interior_facet":
            (points, weights) = create_quadrature(facet_cellname, degree, rule)
        elif domain_type == "point":
            (points, weights) = ([()], numpy.array([1.0,])) # Will be fixed
        else:
            error("Unknown integral type: " + str(domain_type))

        # Add points and rules to dictionary.
        len_weights = len(weights) # The TOTAL number of weights/points
        # TODO: This check should not be needed, remove later.
        ffc_assert(len_weights not in quadrature_weights, \
                    "This number of points is already present in the weight table: " + repr(quadrature_weights))
        quadrature_weights[len_weights] = (weights, points)

        # Add the number of points to the psi tables dictionary.
        # TODO: This check should not be needed, remove later.
        ffc_assert(len_weights not in psi_tables, \
                    "This number of points is already present in the psi table: " + repr(psi_tables))
        psi_tables[len_weights] = {}

        # Add the integral with the number of points as a key to the return integrals.
        # TODO: This check should not be needed, remove later.
        ffc_assert(len_weights not in integrals, \
                    "This number of points is already present in the integrals: " + repr(integrals))
        integrals[len_weights] = integral

        # TODO: This is most likely not the best way to get the highest
        # derivative of an element.
        # Initialise dictionary of elements and the number of derivatives.
        num_derivatives = dict([(e, 0) for e in elements])
        # Extract the derivatives from the integral.
        derivatives = set(extract_type(integral, Grad))

        # Loop derivatives and extract multiple derivatives.
        for d in list(derivatives):
            num_deriv = len(extract_type(d, Grad))

            # TODO: Safety check, Grad only has one operand,
            # and there should be only one element?!
            elem = extract_elements(d.operands()[0])
            ffc_assert(len(elem) == 1,
                       "Grad has more than one element: " + repr(elem))
            elem = elem[0]
            # Set the number of derivatives to the highest value
            # encountered so far.
            num_derivatives[elem] = max(num_derivatives[elem], num_deriv)

        # Loop FIAT elements and tabulate basis as usual.
        for i, element in enumerate(fiat_elements):
            # Get order of derivatives.
            deriv_order = num_derivatives[elements[i]]

            # Tabulate for different integral types and insert table into
            # dictionary based on UFL elements.
            if domain_type == "cell":
                psi_tables[len_weights][elements[i]] =\
                {None: element.tabulate(deriv_order, points)}
            elif (domain_type == "exterior_facet"
                  or domain_type == "interior_facet"):
                psi_tables[len_weights][elements[i]] = {}
                for facet in range(num_facets):
                    psi_tables[len_weights][elements[i]][facet] = \
                        element.tabulate(deriv_order,
                                         map_facet_points(points, facet))

            elif domain_type == "point":
                psi_tables[len_weights][elements[i]] = {}
                for vertex in range(num_vertices):
                    points = (reference_cell_vertices(cellname)[vertex],)

                    psi_tables[len_weights][elements[i]][vertex] =\
                        element.tabulate(deriv_order, points)

            else:
                error("Unknown domain_type: %s" % domain_type)

    return (integrals, psi_tables, quadrature_weights)

def _sort_integrals(integrals, metadata, form_data):
    """Sort integrals according to the number of quadrature points needed per axis.
    Only consider those integrals defined on the given domain."""

    sorted_integrals = {}
    # TODO: We might want to take into account that a form like
    # a = f*g*h*v*u*dx(0, quadrature_order=4) + f*v*u*dx(0, quadrature_order=2),
    # although it involves two integrals of different order, will most
    # likely be integrated faster if one does
    # a = (f*g*h + f)*v*u*dx(0, quadrature_order=4)
    # It will of course only work for integrals defined on the same
    # subdomain and representation.
    for integral in integrals:
        # Get default degree and rule.
        degree = metadata["quadrature_degree"]
        rule  = metadata["quadrature_rule"]
        integral_metadata = integral.compiler_data()
        # Override if specified in integral metadata
        if not integral_metadata is None:
            if "quadrature_degree" in integral_metadata:
                degree = integral_metadata["quadrature_degree"]
            if "quadrature_rule" in integral_metadata:
                rule = integral_metadata["quadrature_rule"]

        # Create form and add to dictionary according to degree and rule.
        form = Form([Integral(integral.integrand(), integral.measure().reconstruct(metadata={}))])
        if not (degree, rule) in sorted_integrals:
            sorted_integrals[(degree, rule)] = form
        else:
            sorted_integrals[(degree, rule)] += form
    # Extract integrals form forms.
    for key, val in sorted_integrals.items():
        if len(val.integrals()) != 1:
            error("Only expected one integral over one subdomain: %s" % repr(val))
        sorted_integrals[key] = val.integrals()[0]

    return sorted_integrals

def _transform_integrals(transformer, integrals, domain_type):
    "Transform integrals from UFL expression to quadrature representation."
    transformed_integrals = []
    for point, integral in integrals.items():
        transformer.update_points(point)
<<<<<<< HEAD
        integrand = integral.integrand()
        if domain_type == "interior_facet":
            integrand = propagate_restrictions(integrand)
        terms = transformer.generate_terms(integrand, domain_type)
=======
        terms = transformer.generate_terms(integral.integrand())
>>>>>>> 8f3402b2
        transformed_integrals.append((point, terms, transformer.functions, \
                                      {}, transformer.coordinate, transformer.conditionals))
    return transformed_integrals<|MERGE_RESOLUTION|>--- conflicted
+++ resolved
@@ -338,14 +338,7 @@
     transformed_integrals = []
     for point, integral in integrals.items():
         transformer.update_points(point)
-<<<<<<< HEAD
-        integrand = integral.integrand()
-        if domain_type == "interior_facet":
-            integrand = propagate_restrictions(integrand)
-        terms = transformer.generate_terms(integrand, domain_type)
-=======
-        terms = transformer.generate_terms(integral.integrand())
->>>>>>> 8f3402b2
-        transformed_integrals.append((point, terms, transformer.functions, \
+        terms = transformer.generate_terms(integral.integrand(), domain_type)
+        transformed_integrals.append((point, terms, transformer.functions,
                                       {}, transformer.coordinate, transformer.conditionals))
     return transformed_integrals