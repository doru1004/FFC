"Quadrature representation class for UFL"

# Copyright (C) 2009-2014 Kristian B. Oelgaard
#
# This file is part of FFC.
#
# FFC is free software: you can redistribute it and/or modify
# it under the terms of the GNU Lesser General Public License as published by
# the Free Software Foundation, either version 3 of the License, or
# (at your option) any later version.
#
# FFC is distributed in the hope that it will be useful,
# but WITHOUT ANY WARRANTY; without even the implied warranty of
# MERCHANTABILITY or FITNESS FOR A PARTICULAR PURPOSE. See the
# GNU Lesser General Public License for more details.
#
# You should have received a copy of the GNU Lesser General Public License
# along with FFC. If not, see <http://www.gnu.org/licenses/>.
#
# Modified by Anders Logg, 2009.
<<<<<<< HEAD
# Modified by Martin Alnaes, 2013-2014
=======
# Modified by Martin Alnaes, 2013
#
# First added:  2009-01-07
# Last changed: 2014-03-05
>>>>>>> 11059859

import numpy
from collections import defaultdict

# UFL modules
from ufl.classes import Form, Integral
from ufl.sorting import sorted_expr_sum

# FFC modules
from ffc.log import ffc_assert, info, error
from ffc.fiatinterface import create_element
from ffc.fiatinterface import cell_to_num_entities

from ffc.representationutils import initialize_integral_ir
from ffc.quadrature.tabulate_basis import tabulate_basis
from ffc.quadrature.parameters import parse_optimise_parameters

from ffc.quadrature.quadraturetransformer import QuadratureTransformer
from ffc.quadrature.optimisedquadraturetransformer import QuadratureTransformerOpt

def compute_integral_ir(itg_data,
                        form_data,
                        form_id,
                        parameters):
    "Compute intermediate represention of integral."

    info("Computing quadrature representation")

    # Initialise representation
    ir = initialize_integral_ir("quadrature", itg_data, form_data, form_id)

    # Create and save the optisation parameters.
    ir["optimise_parameters"] = parse_optimise_parameters(parameters)

    # Sort integrals into a dict with quadrature degree and rule as key
    sorted_integrals = sort_integrals(itg_data.integrals,
                                      itg_data.metadata["quadrature_degree"],
                                      itg_data.metadata["quadrature_rule"])

    # Tabulate quadrature points and basis function values in these points
    integrals_dict, psi_tables, quadrature_rules = \
        tabulate_basis(sorted_integrals, form_data, itg_data)

    # Save tables for quadrature weights and points
    ir["quadrature_weights"] = quadrature_rules # TODO: Rename this ir entry to quadrature_rules

    # Create dimensions of primary indices, needed to reset the argument 'A'
    # given to tabulate_tensor() by the assembler.
    ir["prim_idims"] = [create_element(ufl_element).space_dimension()
                        for ufl_element in form_data.argument_elements]

    # Create transformer.
    if ir["optimise_parameters"]["optimisation"] or parameters["pyop2-ir"]:
        QuadratureTransformerClass = QuadratureTransformerOpt
    else:
        QuadratureTransformerClass = QuadratureTransformer

    transformer = QuadratureTransformerClass(psi_tables,
                                             quadrature_rules,
                                             form_data.geometric_dimension,
<<<<<<< HEAD
                                             itg_data.domain.topological_dimension(),
                                             ir["entitytype"],
=======
                                             tdim,
                                             ir["entity_type"],
>>>>>>> 11059859
                                             form_data.function_replace_map,
                                             ir["optimise_parameters"],
                                             parameters)

    # Transform integrals.
    ir["trans_integrals"] = _transform_integrals_by_type(ir, transformer,
                                                         integrals_dict,
                                                         itg_data.integral_type)

    # Save tables populated by transformer
    ir["name_map"] = transformer.name_map
    ir["unique_tables"] = transformer.unique_tables  # Basis values?

    # Save tables map, to extract table names for optimisation option -O.
    ir["psi_tables_map"] = transformer.psi_tables_map
    ir["additional_includes_set"] = transformer.additional_includes_set

    # Insert empty data which will be populated if optimization is turned on
    ir["geo_consts"] = {}

    # Add local tensor entry dimensions
    ir["tensor_entry_size"] = tuple([1] * form_data.rank)

    # Add number of coefficients
    ir["num_coefficients"] = form_data.num_coefficients

    return ir

def sort_integrals(integrals, default_quadrature_degree, default_quadrature_rule):
    """Sort and accumulate integrals according to the number of quadrature points needed per axis.

    All integrals should be over the same (sub)domain.
    """

    if not integrals:
        return {}

    # Get domain properties from first integral, assuming all are the same
    integral_type  = integrals[0].integral_type()
    subdomain_id    = integrals[0].subdomain_id()
    domain_label = integrals[0].domain().label()
    domain       = integrals[0].domain() # FIXME: Is this safe? Get as input?
    ffc_assert(all(integral_type == itg.integral_type() for itg in integrals),
               "Expecting only integrals of the same type.")
    ffc_assert(all(domain_label == itg.domain().label() for itg in integrals),
               "Expecting only integrals on the same domain.")
    ffc_assert(all(subdomain_id == itg.subdomain_id() for itg in integrals),
               "Expecting only integrals on the same subdomain.")

    sorted_integrands = defaultdict(list)
    for integral in integrals:
        # Override default degree and rule if specified in integral metadata
        integral_metadata = integral.metadata() or {}
        degree = integral_metadata.get("quadrature_degree", default_quadrature_degree)
        rule = integral_metadata.get("quadrature_rule", default_quadrature_rule)
        assert isinstance(degree, (int, tuple))
        # Add integrand to dictionary according to degree and rule.
        key = (degree, rule)
        sorted_integrands[key].append(integral.integrand())

    # Create integrals from accumulated integrands.
    sorted_integrals = {}
    for key, integrands in sorted_integrands.items():
        # Summing integrands in a canonical ordering defined by UFL
        integrand = sorted_expr_sum(integrands)
        sorted_integrals[key] = Integral(integrand, integral_type, domain, subdomain_id, {}, None)
    return sorted_integrals

def _transform_integrals_by_type(ir, transformer, integrals_dict, integral_type):
    num_vertices = ir["num_vertices"]
    num_facets = ir["num_facets"]
    if integral_type == "cell":
        # Compute transformed integrals.
        info("Transforming cell integral")
        transformer.update_cell()
        terms = _transform_integrals(transformer, integrals_dict, integral_type)

    elif integral_type in ("exterior_facet", "exterior_facet_top", "exterior_facet_bottom", "exterior_facet_vert"):
        # Compute transformed integrals.
        terms = [None]*num_facets
        for i in range(num_facets):
            info("Transforming exterior facet integral %d" % i)
            transformer.update_facets(i, None)
            terms[i] = _transform_integrals(transformer, integrals_dict, integral_type)

    elif integral_type in ("interior_facet", "interior_facet_horiz", "interior_facet_vert"):
        # Compute transformed integrals.
        terms = [[None]*num_facets for i in range(num_facets)]
        for i in range(num_facets):
            for j in range(num_facets):
                info("Transforming interior facet integral (%d, %d)" % (i, j))
                transformer.update_facets(i, j)
                terms[i][j] = _transform_integrals(transformer, integrals_dict, integral_type)

    elif integral_type == "point":
        # Compute transformed integrals.
        terms = [None]*num_vertices
        for i in range(num_vertices):
            info("Transforming point integral (%d)" % i)
            transformer.update_vertex(i)
            terms[i] = _transform_integrals(transformer, integrals_dict, integral_type)
    else:
        error("Unhandled domain type: " + str(integral_type))
    return terms

def _transform_integrals(transformer, integrals, integral_type):
    "Transform integrals from UFL expression to quadrature representation."
    transformed_integrals = []
    for point, integral in integrals.items():
        transformer.update_points(point)
        terms = transformer.generate_terms(integral.integrand(), integral_type)
        transformed_integrals.append((point, terms, transformer.function_data,
                                      {}, transformer.coordinate, transformer.conditionals))
    return transformed_integrals<|MERGE_RESOLUTION|>--- conflicted
+++ resolved
@@ -18,14 +18,10 @@
 # along with FFC. If not, see <http://www.gnu.org/licenses/>.
 #
 # Modified by Anders Logg, 2009.
-<<<<<<< HEAD
 # Modified by Martin Alnaes, 2013-2014
-=======
-# Modified by Martin Alnaes, 2013
 #
 # First added:  2009-01-07
 # Last changed: 2014-03-05
->>>>>>> 11059859
 
 import numpy
 from collections import defaultdict
@@ -86,13 +82,8 @@
     transformer = QuadratureTransformerClass(psi_tables,
                                              quadrature_rules,
                                              form_data.geometric_dimension,
-<<<<<<< HEAD
                                              itg_data.domain.topological_dimension(),
-                                             ir["entitytype"],
-=======
-                                             tdim,
                                              ir["entity_type"],
->>>>>>> 11059859
                                              form_data.function_replace_map,
                                              ir["optimise_parameters"],
                                              parameters)
