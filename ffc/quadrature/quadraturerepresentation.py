"Quadrature representation class for UFL"

# Copyright (C) 2009-2015 Kristian B. Oelgaard
#
# This file is part of FFC.
#
# FFC is free software: you can redistribute it and/or modify
# it under the terms of the GNU Lesser General Public License as published by
# the Free Software Foundation, either version 3 of the License, or
# (at your option) any later version.
#
# FFC is distributed in the hope that it will be useful,
# but WITHOUT ANY WARRANTY; without even the implied warranty of
# MERCHANTABILITY or FITNESS FOR A PARTICULAR PURPOSE. See the
# GNU Lesser General Public License for more details.
#
# You should have received a copy of the GNU Lesser General Public License
# along with FFC. If not, see <http://www.gnu.org/licenses/>.
#
# Modified by Anders Logg 2009, 2014
# Modified by Martin Alnaes 2013-2015

# Python modules
import numpy, itertools, collections

# UFL modules
from ufl.classes import Form, Integral
from ufl.sorting import sorted_expr_sum

# FFC modules
from ffc.cpp import format
from ffc.log import ffc_assert, info, error, warning
from ffc.utils import product
from ffc.fiatinterface import create_element

from ffc.representationutils import initialize_integral_ir
from ffc.quadrature.tabulate_basis import tabulate_basis
from ffc.quadrature.parameters import parse_optimise_parameters

from ffc.quadrature.quadraturetransformer import QuadratureTransformer
from ffc.quadrature.optimisedquadraturetransformer import QuadratureTransformerOpt
import six

def compute_integral_ir(itg_data,
                        form_data,
                        form_id,
                        element_numbers,
                        parameters):
    "Compute intermediate represention of integral."

    info("Computing quadrature representation")

    # Initialise representation
    ir = initialize_integral_ir("quadrature", itg_data, form_data, form_id)

    # Create and save the optisation parameters.
    ir["optimise_parameters"] = parse_optimise_parameters(parameters, itg_data)

    # Sort integrals into a dict with quadrature degree and rule as key
    sorted_integrals = sort_integrals(itg_data.integrals,
                                      itg_data.metadata["quadrature_degree"],
                                      itg_data.metadata["quadrature_rule"])

    # Tabulate quadrature points and basis function values in these points
    integrals_dict, psi_tables, quadrature_rules = \
        tabulate_basis(sorted_integrals, form_data, itg_data)

    # Save tables for quadrature weights and points
    ir["quadrature_weights"] = quadrature_rules # TODO: Rename this ir entry to quadrature_rules

    # Create dimensions of primary indices, needed to reset the argument 'A'
    # given to tabulate_tensor() by the assembler.
    ir["prim_idims"] = [create_element(ufl_element).space_dimension()
                        for ufl_element in form_data.argument_elements]

    # Select transformer
    if ir["optimise_parameters"]["optimisation"] or parameters["pyop2-ir"]:
        QuadratureTransformerClass = QuadratureTransformerOpt
    else:
        QuadratureTransformerClass = QuadratureTransformer

    # Create transformer
    transformer = QuadratureTransformerClass(psi_tables,
                                             quadrature_rules,
                                             itg_data.domain.geometric_dimension(),
                                             itg_data.domain.topological_dimension(),
                                             ir["entitytype"],
                                             form_data.function_replace_map,
                                             ir["optimise_parameters"],
                                             parameters)

    # Transform integrals.
<<<<<<< HEAD
=======
    cell = itg_data.domain.ufl_cell()
>>>>>>> 85472200
    ir["trans_integrals"] = _transform_integrals_by_type(ir, transformer, integrals_dict,
                                                         itg_data.integral_type)

    # Save tables populated by transformer
    ir["name_map"] = transformer.name_map
    ir["unique_tables"] = transformer.unique_tables  # Basis values?

    # Save tables map, to extract table names for optimisation option -O.
    ir["psi_tables_map"] = transformer.psi_tables_map
    ir["additional_includes_set"] = transformer.additional_includes_set

    # Insert empty data which will be populated if optimization is turned on
    ir["geo_consts"] = {}

    # Add local tensor entry dimensions
    ir["tensor_entry_size"] = tuple([1] * form_data.rank)

    # Add number of coefficients
    ir["num_coefficients"] = form_data.num_coefficients

    # Extract element data for psi_tables, needed for runtime quadrature.
    # This is used by integral type custom_integral.
    ir["element_data"] = _extract_element_data(transformer.element_map, element_numbers)

    return ir

def sort_integrals(integrals, default_quadrature_degree, default_quadrature_rule):
    """Sort and accumulate integrals according to the number of quadrature points needed per axis.

    All integrals should be over the same (sub)domain.
    """

    if not integrals:
        return {}

    # Get domain properties from first integral, assuming all are the same
    integral_type  = integrals[0].integral_type()
    subdomain_id   = integrals[0].subdomain_id()
    domain         = integrals[0].ufl_domain()
    ffc_assert(all(integral_type == itg.integral_type() for itg in integrals),
               "Expecting only integrals of the same type.")
    ffc_assert(all(domain == itg.ufl_domain() for itg in integrals),
               "Expecting only integrals on the same domain.")
    ffc_assert(all(subdomain_id == itg.subdomain_id() for itg in integrals),
               "Expecting only integrals on the same subdomain.")

    sorted_integrands = collections.defaultdict(list)
    for integral in integrals:
        # Override default degree and rule if specified in integral metadata
        integral_metadata = integral.metadata() or {}
        degree = integral_metadata.get("quadrature_degree", default_quadrature_degree)
        rule = integral_metadata.get("quadrature_rule", default_quadrature_rule)
        assert isinstance(degree, (int, tuple))
        # Add integrand to dictionary according to degree and rule.
        key = (degree, rule)
        sorted_integrands[key].append(integral.integrand())

    # Create integrals from accumulated integrands.
    sorted_integrals = {}
    for key, integrands in list(sorted_integrands.items()):
        # Summing integrands in a canonical ordering defined by UFL
        integrand = sorted_expr_sum(integrands)
        sorted_integrals[key] = Integral(integrand, integral_type, domain, subdomain_id, {}, None)
    return sorted_integrals

def _transform_integrals_by_type(ir, transformer, integrals_dict, integral_type):
    num_vertices = ir["num_vertices"]
    num_facets = ir["num_facets"]

    if integral_type == "cell":
        # Compute transformed integrals.
        info("Transforming cell integral")
        transformer.update_cell()
        terms = _transform_integrals(transformer, integrals_dict, integral_type)

    elif integral_type in ("exterior_facet", "exterior_facet_vert"):
        # Compute transformed integrals.
        info("Transforming exterior facet integral")
        transformer.update_facets(format["facet"](None), None)
        terms = _transform_integrals(transformer, integrals_dict, integral_type)

    elif integral_type == "exterior_facet_bottom":
        # Compute transformed integrals.
        info("Transforming exterior bottom facet integral")
        transformer.update_facets(0, None)  # 0 == bottom
        terms = _transform_integrals(transformer, integrals_dict, integral_type)

    elif integral_type == "exterior_facet_top":
        # Compute transformed integrals.
        info("Transforming exterior top facet integral")
        transformer.update_facets(1, None)  # 1 == top
        terms = _transform_integrals(transformer, integrals_dict, integral_type)

    elif integral_type in ("interior_facet", "interior_facet_vert"):
        # Compute transformed integrals.
        info("Transforming interior facet integral")
        transformer.update_facets(format["facet"]("+"), format["facet"]("-"))
        terms = _transform_integrals(transformer, integrals_dict, integral_type)

    elif integral_type == "interior_facet_horiz":
        # Compute transformed integrals.
        info("Transforming interior horizontal facet integral")
        # Generate the code we need, corresponding to facet 1 [top] of
        # the lower element, and facet 0 [bottom] of the top element
        transformer.update_facets(1, 0)
        terms = _transform_integrals(transformer, integrals_dict, integral_type)

    elif integral_type == "vertex":
        # Compute transformed integrals.
        info("Transforming vertex integral (%d)" % i)
        transformer.update_vertex(format["vertex"])
        terms = _transform_integrals(transformer, integrals_dict, integral_type)

    elif integral_type == "custom":

        # Compute transformed integrals: same as for cell integrals
        info("Transforming custom integral")
        transformer.update_cell()
        terms = _transform_integrals(transformer, integrals_dict, integral_type)

    else:
        error("Unhandled domain type: " + str(integral_type))
    return terms

def _transform_integrals(transformer, integrals, integral_type):
    "Transform integrals from UFL expression to quadrature representation."
    transformed_integrals = []
    for point, integral in sorted(integrals.items()):
        transformer.update_points(point)
        terms = transformer.generate_terms(integral.integrand(), integral_type)
        transformed_integrals.append((point, terms, transformer.function_data,
                                      {}, transformer.coordinate, transformer.conditionals))
    return transformed_integrals

def _extract_element_data(element_map, element_numbers):
    "Extract element data for psi_tables"

    # Iterate over map
    element_data = {}
    for elements in six.itervalues(element_map):
        for ufl_element, counter in six.iteritems(elements):

            # Create corresponding FIAT element
            fiat_element = create_element(ufl_element)

            # Compute value size
            value_size = product(ufl_element.value_shape())

            # Get element number
            element_number = element_numbers.get(ufl_element)
            if element_number is None:
                # FIXME: Should not be necessary, we should always know the element number
                #warning("Missing element number, likely because vector elements are not yet supported in custom integrals.")
                pass

            # Store data
            element_data[counter] = {"value_size":      value_size,
                                     "num_element_dofs": fiat_element.space_dimension(),
                                     "element_number":  element_number}

    return element_data<|MERGE_RESOLUTION|>--- conflicted
+++ resolved
@@ -90,10 +90,7 @@
                                              parameters)
 
     # Transform integrals.
-<<<<<<< HEAD
-=======
     cell = itg_data.domain.ufl_cell()
->>>>>>> 85472200
     ir["trans_integrals"] = _transform_integrals_by_type(ir, transformer, integrals_dict,
                                                          itg_data.integral_type)
 
