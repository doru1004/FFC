--- conflicted
+++ resolved
@@ -17,19 +17,14 @@
 # You should have received a copy of the GNU Lesser General Public License
 # along with FFC. If not, see <http://www.gnu.org/licenses/>.
 #
-<<<<<<< HEAD
-# Modified by Anders Logg, 2009.
-# Modified by Martin Alnaes, 2013-2014
-=======
 # Modified by Anders Logg 2009, 2014
 # Modified by Martin Alnaes 2013
->>>>>>> a01c1196
 #
 # First added:  2009-01-07
 # Last changed: 2014-04-02
 
-import numpy, itertools
-from collections import defaultdict
+# Python modules
+import numpy, itertools, collections
 
 # UFL modules
 from ufl.classes import Form, Integral
@@ -78,13 +73,12 @@
     ir["prim_idims"] = [create_element(ufl_element).space_dimension()
                         for ufl_element in form_data.argument_elements]
 
-    # Select transformer.
+    # Create transformer.
     if ir["optimise_parameters"]["optimisation"] or parameters["pyop2-ir"]:
         QuadratureTransformerClass = QuadratureTransformerOpt
     else:
         QuadratureTransformerClass = QuadratureTransformer
 
-    # Create transformer.
     transformer = QuadratureTransformerClass(psi_tables,
                                              quadrature_rules,
                                              form_data.geometric_dimension,
@@ -110,15 +104,12 @@
     # Insert empty data which will be populated if optimization is turned on
     ir["geo_consts"] = {}
 
-<<<<<<< HEAD
     # Add local tensor entry dimensions
     ir["tensor_entry_size"] = tuple([1] * form_data.rank)
 
     # Add number of coefficients
     ir["num_coefficients"] = form_data.num_coefficients
 
-=======
->>>>>>> a01c1196
     # Extract element data for psi_tables, needed for runtime quadrature.
     # This is used by integral type custom_integral.
     ir["element_data"] = _extract_element_data(transformer.element_map)
@@ -146,7 +137,7 @@
     ffc_assert(all(subdomain_id == itg.subdomain_id() for itg in integrals),
                "Expecting only integrals on the same subdomain.")
 
-    sorted_integrands = defaultdict(list)
+    sorted_integrands = collections.defaultdict(list)
     for integral in integrals:
         # Override default degree and rule if specified in integral metadata
         integral_metadata = integral.metadata() or {}
@@ -176,7 +167,6 @@
 
     elif integral_type in ("exterior_facet", "exterior_facet_top", "exterior_facet_bottom", "exterior_facet_vert"):
         # Compute transformed integrals.
-        info("Transforming exterior facet integral")
         terms = [None]*num_facets
         for i in range(num_facets):
             info("Transforming exterior facet integral %d" % i)
@@ -185,7 +175,6 @@
 
     elif integral_type in ("interior_facet", "interior_facet_horiz", "interior_facet_vert"):
         # Compute transformed integrals.
-        info("Transforming interior facet integral")
         terms = [[None]*num_facets for i in range(num_facets)]
         for i in range(num_facets):
             for j in range(num_facets):
