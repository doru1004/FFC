--- conflicted
+++ resolved
@@ -26,23 +26,14 @@
 
 # UFL modules
 from ufl.classes import Form, Integral, Grad
-<<<<<<< HEAD
-from ufl.algorithms import extract_unique_elements, extract_type, extract_elements, propagate_restrictions
-=======
 from ufl.algorithms import extract_unique_elements, extract_type, extract_elements
 from ufl.sorting import sorted_expr_sum
->>>>>>> 3ebcc5d2
 
 # FFC modules
 from ffc.log import ffc_assert, info, error
 from ffc.fiatinterface import create_element
-<<<<<<< HEAD
-from ffc.fiatinterface import map_facet_points
-from ffc.fiatinterface import cellname2num_facets
-=======
 from ffc.fiatinterface import map_facet_points, reference_cell_vertices
 from ffc.fiatinterface import cellname2num_facets, entities_per_dim
->>>>>>> 3ebcc5d2
 from ffc.quadrature.quadraturetransformer import QuadratureTransformer
 from ffc.quadrature.optimisedquadraturetransformer import QuadratureTransformerOpt
 from ffc.quadrature_schemes import create_quadrature
@@ -66,10 +57,6 @@
     num_vertices = entities_per_dim[cell.topological_dimension()][0]
 
     # Initialise representation
-<<<<<<< HEAD
-    num_facets = cellname2num_facets[form_data.cell.cellname()]
-=======
->>>>>>> 3ebcc5d2
     ir = {"representation":       "quadrature",
           "domain_type":          domain_type,
           "domain_id":            domain_id,
@@ -77,26 +64,15 @@
           "geometric_dimension":  form_data.geometric_dimension,
           "topological_dimension":form_data.topological_dimension,
           "num_facets":           num_facets,
-<<<<<<< HEAD
+          "num_vertices":         num_vertices,
+          "needs_oriented":       needs_oriented_jacobian(form_data),
           "geo_consts":           {},
           "num_coefficients":     form_data.num_coefficients}
-=======
-          "num_vertices":         num_vertices,
-          "needs_oriented":       needs_oriented_jacobian(form_data),
-          "geo_consts":           {}}
->>>>>>> 3ebcc5d2
 
     # Sort integrals and tabulate basis.
     sorted_integrals = _sort_integrals(integrals, metadata, form_data)
     integrals_dict, psi_tables, quad_weights = \
-<<<<<<< HEAD
-        _tabulate_basis(sorted_integrals,
-                        domain_type,
-                        num_facets,
-                        common_cell)
-=======
         _tabulate_basis(sorted_integrals, domain_type, form_data)
->>>>>>> 3ebcc5d2
 
     # Create dimensions of primary indices, needed to reset the argument 'A'
     # given to tabulate_tensor() by the assembler.
@@ -147,26 +123,18 @@
         transformer = QuadratureTransformerOpt(psi_tables,
                                                quad_weights,
                                                form_data.geometric_dimension,
-<<<<<<< HEAD
+                                               form_data.topological_dimension,
+                                               form_data.function_replace_map,
                                                optimise_parameters,
                                                parameters)
-=======
-                                               form_data.topological_dimension,
-                                               form_data.function_replace_map,
-                                               optimise_parameters)
->>>>>>> 3ebcc5d2
     else:
         transformer = QuadratureTransformer(psi_tables,
                                             quad_weights,
                                             form_data.geometric_dimension,
-<<<<<<< HEAD
+                                            form_data.topological_dimension,
+                                            form_data.function_replace_map,
                                             optimise_parameters,
                                             parameters)
-=======
-                                            form_data.topological_dimension,
-                                            form_data.function_replace_map,
-                                            optimise_parameters)
->>>>>>> 3ebcc5d2
 
     # Add tables for weights, name_map and basis values.
     ir["quadrature_weights"]  = quad_weights
@@ -174,7 +142,7 @@
     ir["unique_tables"] = transformer.unique_tables
 
     # Add local tensor entry dimensions
-    num_sub_elements = [ a.element().num_sub_elements() for a in form_data.arguments ]
+    num_sub_elements = [ a.num_sub_elements() for a in form_data.argument_elements ]
     ir["tensor_entry_size"] = tuple([1 if n is 0 else n for n in num_sub_elements ])
 
     # Transform integrals.
@@ -253,28 +221,14 @@
         # ordering of elements).
         fiat_elements = [create_element(e) for e in elements]
 
-<<<<<<< HEAD
-        # Get cell and facet cellnames.
-        if common_cell is None:
-            cell = integral.integrand().cell()
-        else:
-            cell = common_cell
-        cellname = cell.cellname()
-        facet_cellname = cell.facet_cellname()
-
-=======
->>>>>>> 3ebcc5d2
         # Make quadrature rule and get points and weights.
         # FIXME: Make create_quadrature() take a rule argument.
         if domain_type == "cell":
             (points, weights) = create_quadrature(cellname, degree, rule)
         elif domain_type == "exterior_facet" or domain_type == "interior_facet":
             (points, weights) = create_quadrature(facet_cellname, degree, rule)
-<<<<<<< HEAD
-=======
         elif domain_type == "point":
             (points, weights) = ([()], numpy.array([1.0,])) # Will be fixed
->>>>>>> 3ebcc5d2
         else:
             error("Unknown integral type: " + str(domain_type))
 
@@ -313,11 +267,7 @@
             elem = extract_elements(d.operands()[0])
             ffc_assert(len(elem) == 1,
                        "Grad has more than one element: " + repr(elem))
-<<<<<<< HEAD
-            elem = elem[0]
-=======
             elem = form_data.element_replace_map.get(elem[0],elem[0])
->>>>>>> 3ebcc5d2
             # Set the number of derivatives to the highest value
             # encountered so far.
             num_derivatives[elem] = max(num_derivatives[elem], num_deriv)
