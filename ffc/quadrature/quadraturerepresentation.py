"Quadrature representation class for UFL"

# Copyright (C) 2009-2013 Kristian B. Oelgaard
#
# This file is part of FFC.
#
# FFC is free software: you can redistribute it and/or modify
# it under the terms of the GNU Lesser General Public License as published by
# the Free Software Foundation, either version 3 of the License, or
# (at your option) any later version.
#
# FFC is distributed in the hope that it will be useful,
# but WITHOUT ANY WARRANTY; without even the implied warranty of
# MERCHANTABILITY or FITNESS FOR A PARTICULAR PURPOSE. See the
# GNU Lesser General Public License for more details.
#
# You should have received a copy of the GNU Lesser General Public License
# along with FFC. If not, see <http://www.gnu.org/licenses/>.
#
# Modified by Anders Logg, 2009.
# Modified by Martin Alnaes, 2013
#
# First added:  2009-01-07
# Last changed: 2013-02-10

import numpy

# UFL modules
from ufl.classes import Form, Integral, Grad
from ufl.algorithms import extract_unique_elements, extract_type, extract_elements
from ufl.sorting import sorted_expr_sum

# FFC modules
from ffc.log import ffc_assert, info, error
from ffc.fiatinterface import create_element
from ffc.fiatinterface import map_facet_points, reference_cell_vertices
from ffc.fiatinterface import cellname_to_num_entities
from ffc.quadrature.quadraturetransformer import QuadratureTransformer
from ffc.quadrature.optimisedquadraturetransformer import QuadratureTransformerOpt
from ffc.quadrature_schemes import create_quadrature
from ffc.representationutils import initialize_integral_ir

def compute_integral_ir(itg_data,
                        form_data,
                        form_id,
                        parameters):
    "Compute intermediate represention of integral."

    info("Computing quadrature representation")

    # Initialise representation
<<<<<<< HEAD
    ir = {"representation":       "quadrature",
          "domain_type":          domain_type,
          "domain_id":            domain_id,
          "form_id":              form_id,
          "geometric_dimension":  form_data.geometric_dimension,
          "topological_dimension":form_data.topological_dimension,
          "num_facets":           num_facets,
          "num_vertices":         num_vertices,
          "needs_oriented":       needs_oriented_jacobian(form_data),
          "geo_consts":           {},
          "num_coefficients":     form_data.num_coefficients}

    # Sort integrals and tabulate basis.
    sorted_integrals = _sort_integrals(integrals, metadata, form_data)
=======
    ir = initialize_integral_ir("quadrature", itg_data, form_data, form_id)

    # Sort integrals into a dict with number of integral points as key
    sorted_integrals = _sort_integrals(itg_data.integrals, itg_data.metadata, form_data)

    # Tabulate quadrature points and basis function values in these points
>>>>>>> 66fc9251
    integrals_dict, psi_tables, quad_weights = \
        _tabulate_basis(sorted_integrals, itg_data.domain_type, form_data)

    # Save tables for quadrature weights and points
    ir["quadrature_weights"]  = quad_weights

    # Create dimensions of primary indices, needed to reset the argument 'A'
    # given to tabulate_tensor() by the assembler.
    ir["prim_idims"] = [create_element(ufl_element).space_dimension()
                        for ufl_element in form_data.argument_elements]

    # Create and save the optisation parameters.
    ir["optimise_parameters"] = _parse_optimise_parameters(parameters)

    # Create transformer.
    if ir["optimise_parameters"]["optimisation"]:
        QuadratureTransformerClass = QuadratureTransformerOpt
    else:
        QuadratureTransformerClass = QuadratureTransformer
    transformer = QuadratureTransformerClass(psi_tables,
                                             quad_weights,
                                             form_data.geometric_dimension,
                                             form_data.topological_dimension,
                                             ir["entitytype"],
                                             form_data.function_replace_map,
                                             ir["optimise_parameters"])

    # Transform integrals.
    ir["trans_integrals"] = _transform_integrals_by_type(ir, transformer, integrals_dict,
                                                         itg_data.domain_type, form_data.cell)

    # Save tables populated by transformer
    ir["name_map"] = transformer.name_map
    ir["unique_tables"] = transformer.unique_tables # Basis values?

    # Save tables map, to extract table names for optimisation option -O.
    ir["psi_tables_map"] = transformer.psi_tables_map
    ir["additional_includes_set"] = transformer.additional_includes_set

    # Insert empty data which will be populated if optimization is turned on
    ir["geo_consts"] = {}

    return ir

def _parse_optimise_parameters(parameters):
    optimise_parameters = {"eliminate zeros":     False,
                           "optimisation":        False,
                           "ignore ones":         False,
                           "remove zero terms":   False,
                           "ignore zero tables":  False}

    if parameters["optimize"]:
        optimise_parameters["ignore ones"]        = True
        optimise_parameters["remove zero terms"]  = True
        optimise_parameters["ignore zero tables"] = True

        # Do not include this in below if/else clause since we want to be
        # able to switch on this optimisation in addition to the other
        # optimisations.
        if "eliminate_zeros" in parameters:
            optimise_parameters["eliminate zeros"] = True

        if "simplify_expressions" in parameters:
            optimise_parameters["optimisation"] = "simplify_expressions"
        elif "precompute_ip_const" in parameters:
            optimise_parameters["optimisation"] = "precompute_ip_const"
        elif "precompute_basis_const" in parameters:
            optimise_parameters["optimisation"] = "precompute_basis_const"
        # The current default optimisation (for -O) is equal to
        # '-feliminate_zeros -fsimplify_expressions'.
        else:
            # If '-O -feliminate_zeros' was given on the command line, do not
            # simplify expressions
            if not "eliminate_zeros" in parameters:
                optimise_parameters["eliminate zeros"] = True
                optimise_parameters["optimisation"]    = "simplify_expressions"

    return optimise_parameters

<<<<<<< HEAD
    # Create transformer.
    if optimise_parameters["optimisation"]:
        transformer = QuadratureTransformerOpt(psi_tables,
                                               quad_weights,
                                               form_data.geometric_dimension,
                                               form_data.topological_dimension,
                                               form_data.function_replace_map,
                                               optimise_parameters,
                                               parameters)
    else:
        transformer = QuadratureTransformer(psi_tables,
                                            quad_weights,
                                            form_data.geometric_dimension,
                                            form_data.topological_dimension,
                                            form_data.function_replace_map,
                                            optimise_parameters,
                                            parameters)

    # Add tables for weights, name_map and basis values.
    ir["quadrature_weights"]  = quad_weights
    ir["name_map"] = transformer.name_map
    ir["unique_tables"] = transformer.unique_tables

    # Add local tensor entry dimensions
    num_sub_elements = [ a.num_sub_elements() for a in form_data.argument_elements ]
    ir["tensor_entry_size"] = tuple([1 if n is 0 else n for n in num_sub_elements ])

    # Transform integrals.
=======
def _transform_integrals_by_type(ir, transformer, integrals_dict, domain_type, cell):
    num_facets = cellname_to_num_entities[cell.cellname()][-2]
    num_vertices = cellname_to_num_entities[cell.cellname()][0]

>>>>>>> 66fc9251
    if domain_type == "cell":
        # Compute transformed integrals.
        info("Transforming cell integral")
        transformer.update_cell()
        terms = _transform_integrals(transformer, integrals_dict, domain_type)

    elif domain_type == "exterior_facet":
        # Compute transformed integrals.
        terms = [None]*num_facets
        for i in range(num_facets):
            info("Transforming exterior facet integral %d" % i)
            transformer.update_facets(i, None)
            terms[i] = _transform_integrals(transformer, integrals_dict, domain_type)

    elif domain_type == "interior_facet":
        # Compute transformed integrals.
        terms = [[None]*num_facets for i in range(num_facets)]
        for i in range(num_facets):
            for j in range(num_facets):
                info("Transforming interior facet integral (%d, %d)" % (i, j))
                transformer.update_facets(i, j)
                terms[i][j] = _transform_integrals(transformer, integrals_dict, domain_type)

    elif domain_type == "point":
        # Compute transformed integrals.
        terms = [None]*num_vertices
        for i in range(num_vertices):
            info("Transforming point integral (%d)" % i)
            transformer.update_vertex(i)
            terms[i] = _transform_integrals(transformer, integrals_dict, domain_type)
    else:
        error("Unhandled domain type: " + str(domain_type))
    return terms

def _create_quadrature_points_and_weights(domain_type, cell, degree, rule):
    if domain_type == "cell":
        (points, weights) = create_quadrature(cell.cellname(), degree, rule)
    elif domain_type == "exterior_facet" or domain_type == "interior_facet":
        (points, weights) = create_quadrature(cell.facet_cellname(), degree, rule)
    elif domain_type == "point":
        (points, weights) = ([()], numpy.array([1.0,])) # TODO: Will be fixed
    else:
        error("Unknown integral type: " + str(domain_type))
    return (points, weights)

def _find_element_derivatives(expr, elements, element_replace_map):
    "Find the highest derivatives of given elements in expression."
    # TODO: This is most likely not the best way to get the highest
    #       derivative of an element, but it works!

    # Initialise dictionary of elements and the number of derivatives.
    num_derivatives = dict((e, 0) for e in elements)

    # Extract the derivatives from the integral.
    derivatives = set(extract_type(expr, Grad))

    # Loop derivatives and extract multiple derivatives.
    for d in list(derivatives):
        # After UFL has evaluated derivatives, only one element
        # can be found inside any single Grad expression
        elem, = extract_elements(d.operands()[0])
        elem = element_replace_map.get(elem,elem)
        # Set the number of derivatives to the highest value encountered so far.
        num_derivatives[elem] = max(num_derivatives[elem], len(extract_type(d, Grad)))
    return num_derivatives

def domain_to_entity_dim(domain_type, cell):
    tdim = cell.topological_dimension()
    if domain_type == "cell":
        entity_dim = tdim
    elif (domain_type == "exterior_facet" or domain_type == "interior_facet"):
        entity_dim = tdim - 1
    elif domain_type == "point":
        entity_dim = 0
    else:
        error("Unknown domain_type: %s" % domain_type)
    return entity_dim

def _map_entity_points(cell, points, entity_dim, entity):
    # Not sure if this is useful anywhere else than in _tabulate_psi_table!
    tdim = cell.topological_dimension()
    if entity_dim == tdim:
        return points
    elif entity_dim == tdim-1:
        return map_facet_points(points, entity)
    elif entity_dim == 0:
        return (reference_cell_vertices(cell.cellname())[entity],)

def _tabulate_psi_table(domain_type, cell, element, deriv_order, points):
    "Tabulate psi table for different integral types."
    # MSA: I attempted to generalize this function, could this way of
    # handling domain types generically extend to other parts of the code?
    entity_dim = domain_to_entity_dim(domain_type, cell)
    num_entities = cellname_to_num_entities[cell.cellname()][entity_dim]
    psi_table = {}
    for entity in range(num_entities):
        entity_points = _map_entity_points(cell, points, entity_dim, entity)
        # TODO: Use 0 as key for cell and we may be able to generalize other places:
        key = None if domain_type == "cell" else entity
        psi_table[key] = element.tabulate(deriv_order, entity_points)
    return psi_table

def _tabulate_basis(sorted_integrals, domain_type, form_data):
    "Tabulate the basisfunctions and derivatives."

    # MER: Note to newbies: this code assumes that each integral in
    # the dictionary of sorted_integrals that enters here, has a
    # unique number of quadrature points ...

    # Initialise return values.
    quadrature_weights = {}
    psi_tables = {}
    integrals = {}

    # Loop the quadrature points and tabulate the basis values.
    for pr, integral in sorted_integrals.iteritems():

        # Extract number of points and the rule.
        # TODO: The rule is currently unused because the fiatinterface does not
        # implement support for other rules than those defined in FIAT_NEW
        degree, rule = pr

        # Get all unique elements in integral.
        elements = [form_data.element_replace_map.get(e,e)
                    for e in extract_unique_elements(integral)]

        # Create a list of equivalent FIAT elements (with same
        # ordering of elements).
        fiat_elements = [create_element(e) for e in elements]

        # Make quadrature rule and get points and weights.
        (points, weights) = _create_quadrature_points_and_weights(domain_type, form_data.cell, degree, rule)

        # The TOTAL number of weights/points
        len_weights = len(weights)

        # Assert that this is unique
        ffc_assert(len_weights not in quadrature_weights, \
                    "This number of points is already present in the weight table: " + repr(quadrature_weights))
        ffc_assert(len_weights not in psi_tables, \
                    "This number of points is already present in the psi table: " + repr(psi_tables))
        ffc_assert(len_weights not in integrals, \
                    "This number of points is already present in the integrals: " + repr(integrals))

        # Add points and rules to dictionary.
        quadrature_weights[len_weights] = (weights, points)

        # Add the number of points to the psi tables dictionary.
        psi_tables[len_weights] = {}

        # Add the integral with the number of points as a key to the return integrals.
        integrals[len_weights] = integral

        # Find the highest number of derivatives needed for each element
        num_derivatives = _find_element_derivatives(integral.integrand(), elements,
                                                    form_data.element_replace_map)

        # Loop FIAT elements and tabulate basis as usual.
        for i, element in enumerate(fiat_elements):
            # Tabulate table of basis functions and derivatives in points
            psi_table = _tabulate_psi_table(domain_type, form_data.cell, element,
                                        num_derivatives[elements[i]], points)

            # Insert table into dictionary based on UFL elements.
            psi_tables[len_weights][elements[i]] = psi_table

    return (integrals, psi_tables, quadrature_weights)

def _sort_integrals(integrals, metadata, form_data):
    """Sort integrals according to the number of quadrature points needed per axis.
    Only consider those integrals defined on the given domain."""

    # Get domain type and id
    if integrals:
        domain_type = integrals[0].domain_type()
        domain_id = integrals[0].domain_id()
        ffc_assert(all(domain_type == itg.domain_type() for itg in integrals),
                   "Expecting only integrals on the same subdomain.")
        ffc_assert(all(domain_id == itg.domain_id() for itg in integrals),
                   "Expecting only integrals on the same subdomain.")

    sorted_integrands = {}
    # TODO: We might want to take into account that a form like
    # a = f*g*h*v*u*dx(0, quadrature_order=4) + f*v*u*dx(0, quadrature_order=2),
    # although it involves two integrals of different order, will most
    # likely be integrated faster if one does
    # a = (f*g*h + f)*v*u*dx(0, quadrature_order=4)
    # It will of course only work for integrals defined on the same
    # subdomain and representation.
    for integral in integrals:
        # Get default degree and rule.
        degree = metadata["quadrature_degree"]
        rule  = metadata["quadrature_rule"]

        # Override if specified in integral metadata
        integral_compiler_data = integral.compiler_data()
        if not integral_compiler_data is None:
            if "quadrature_degree" in integral_compiler_data:
                degree = integral_compiler_data["quadrature_degree"]
            if "quadrature_rule" in integral_compiler_data:
                rule = integral_compiler_data["quadrature_rule"]

        # Add integrand to dictionary according to degree and rule.
        if not (degree, rule) in sorted_integrands:
            sorted_integrands[(degree, rule)] = [integral.integrand()]
        else:
            sorted_integrands[(degree, rule)] += [integral.integrand()]

    # Create integrals from accumulated integrands.
    sorted_integrals = {}
    for key, integrands in sorted_integrands.items():
        # Summing integrands in a canonical ordering defined by UFL
        integrand = sorted_expr_sum(integrands)
        sorted_integrals[key] = Integral(integrand, domain_type, domain_id, {}, None)
    return sorted_integrals

def _transform_integrals(transformer, integrals, domain_type):
    "Transform integrals from UFL expression to quadrature representation."
    transformed_integrals = []
    for point, integral in integrals.items():
        transformer.update_points(point)
        terms = transformer.generate_terms(integral.integrand(), domain_type)
        transformed_integrals.append((point, terms, transformer.function_data,
                                      {}, transformer.coordinate, transformer.conditionals))
    return transformed_integrals<|MERGE_RESOLUTION|>--- conflicted
+++ resolved
@@ -49,29 +49,12 @@
     info("Computing quadrature representation")
 
     # Initialise representation
-<<<<<<< HEAD
-    ir = {"representation":       "quadrature",
-          "domain_type":          domain_type,
-          "domain_id":            domain_id,
-          "form_id":              form_id,
-          "geometric_dimension":  form_data.geometric_dimension,
-          "topological_dimension":form_data.topological_dimension,
-          "num_facets":           num_facets,
-          "num_vertices":         num_vertices,
-          "needs_oriented":       needs_oriented_jacobian(form_data),
-          "geo_consts":           {},
-          "num_coefficients":     form_data.num_coefficients}
-
-    # Sort integrals and tabulate basis.
-    sorted_integrals = _sort_integrals(integrals, metadata, form_data)
-=======
     ir = initialize_integral_ir("quadrature", itg_data, form_data, form_id)
 
     # Sort integrals into a dict with number of integral points as key
     sorted_integrals = _sort_integrals(itg_data.integrals, itg_data.metadata, form_data)
 
     # Tabulate quadrature points and basis function values in these points
->>>>>>> 66fc9251
     integrals_dict, psi_tables, quad_weights = \
         _tabulate_basis(sorted_integrals, itg_data.domain_type, form_data)
 
@@ -97,7 +80,8 @@
                                              form_data.topological_dimension,
                                              ir["entitytype"],
                                              form_data.function_replace_map,
-                                             ir["optimise_parameters"])
+                                             ir["optimise_parameters"],
+                                             parameters)
 
     # Transform integrals.
     ir["trans_integrals"] = _transform_integrals_by_type(ir, transformer, integrals_dict,
@@ -113,6 +97,13 @@
 
     # Insert empty data which will be populated if optimization is turned on
     ir["geo_consts"] = {}
+
+    # Add local tensor entry dimensions
+    num_sub_elements = [ a.num_sub_elements() for a in form_data.argument_elements ]
+    ir["tensor_entry_size"] = tuple([1 if n is 0 else n for n in num_sub_elements ])
+
+    # Add number of coefficients
+    ir["num_coefficients"] = form_data.num_coefficients
 
     return ir
 
@@ -151,41 +142,10 @@
 
     return optimise_parameters
 
-<<<<<<< HEAD
-    # Create transformer.
-    if optimise_parameters["optimisation"]:
-        transformer = QuadratureTransformerOpt(psi_tables,
-                                               quad_weights,
-                                               form_data.geometric_dimension,
-                                               form_data.topological_dimension,
-                                               form_data.function_replace_map,
-                                               optimise_parameters,
-                                               parameters)
-    else:
-        transformer = QuadratureTransformer(psi_tables,
-                                            quad_weights,
-                                            form_data.geometric_dimension,
-                                            form_data.topological_dimension,
-                                            form_data.function_replace_map,
-                                            optimise_parameters,
-                                            parameters)
-
-    # Add tables for weights, name_map and basis values.
-    ir["quadrature_weights"]  = quad_weights
-    ir["name_map"] = transformer.name_map
-    ir["unique_tables"] = transformer.unique_tables
-
-    # Add local tensor entry dimensions
-    num_sub_elements = [ a.num_sub_elements() for a in form_data.argument_elements ]
-    ir["tensor_entry_size"] = tuple([1 if n is 0 else n for n in num_sub_elements ])
-
-    # Transform integrals.
-=======
 def _transform_integrals_by_type(ir, transformer, integrals_dict, domain_type, cell):
     num_facets = cellname_to_num_entities[cell.cellname()][-2]
     num_vertices = cellname_to_num_entities[cell.cellname()][0]
 
->>>>>>> 66fc9251
     if domain_type == "cell":
         # Compute transformed integrals.
         info("Transforming cell integral")
