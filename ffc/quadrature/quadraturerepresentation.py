--- conflicted
+++ resolved
@@ -87,14 +87,9 @@
                                              parameters)
 
     # Transform integrals.
-<<<<<<< HEAD
-    ir["trans_integrals"] = _transform_integrals_by_type(ir, transformer, integrals_dict,
-                                                         itg_data.domain_type, itg_data.domain.cell())
-=======
     ir["trans_integrals"] = _transform_integrals_by_type(ir, transformer,
                                                          integrals_dict,
                                                          itg_data.domain_type)
->>>>>>> 3f5688c3
 
     # Save tables populated by transformer
     ir["name_map"] = transformer.name_map
