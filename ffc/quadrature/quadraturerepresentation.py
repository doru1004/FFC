"Quadrature representation class for UFL"

# Copyright (C) 2009-2014 Kristian B. Oelgaard
#
# This file is part of FFC.
#
# FFC is free software: you can redistribute it and/or modify
# it under the terms of the GNU Lesser General Public License as published by
# the Free Software Foundation, either version 3 of the License, or
# (at your option) any later version.
#
# FFC is distributed in the hope that it will be useful,
# but WITHOUT ANY WARRANTY; without even the implied warranty of
# MERCHANTABILITY or FITNESS FOR A PARTICULAR PURPOSE. See the
# GNU Lesser General Public License for more details.
#
# You should have received a copy of the GNU Lesser General Public License
# along with FFC. If not, see <http://www.gnu.org/licenses/>.
#
# Modified by Anders Logg 2009, 2014
<<<<<<< HEAD
# Modified by Martin Alnaes 2013
#
# First added:  2009-01-07
# Last changed: 2014-05-15
=======
# Modified by Martin Alnaes 2013-2014
>>>>>>> 612cc262

# Python modules
import numpy, itertools, collections

# UFL modules
from ufl.classes import Form, Integral
from ufl.sorting import sorted_expr_sum

# FFC modules
from ffc.log import ffc_assert, info, error, warning
from ffc.fiatinterface import create_element
from ffc.fiatinterface import cellname_to_num_entities

from ffc.representationutils import initialize_integral_ir
from ffc.quadrature.tabulate_basis import tabulate_basis
from ffc.quadrature.parameters import parse_optimise_parameters

from ffc.quadrature.quadraturetransformer import QuadratureTransformer
from ffc.quadrature.optimisedquadraturetransformer import QuadratureTransformerOpt

def compute_integral_ir(itg_data,
                        form_data,
                        form_id,
                        element_numbers,
                        parameters):
    "Compute intermediate represention of integral."

    info("Computing quadrature representation")

    # Initialise representation
    ir = initialize_integral_ir("quadrature", itg_data, form_data, form_id)

    # Create and save the optisation parameters.
    ir["optimise_parameters"] = parse_optimise_parameters(parameters, itg_data)

    # Sort integrals into a dict with quadrature degree and rule as key
    sorted_integrals = sort_integrals(itg_data.integrals,
                                      itg_data.metadata["quadrature_degree"],
                                      itg_data.metadata["quadrature_rule"])

    # Tabulate quadrature points and basis function values in these points
    integrals_dict, psi_tables, quadrature_rules = \
        tabulate_basis(sorted_integrals, form_data, itg_data)

    # Save tables for quadrature weights and points
    ir["quadrature_weights"] = quadrature_rules # TODO: Rename this ir entry to quadrature_rules

    # Create dimensions of primary indices, needed to reset the argument 'A'
    # given to tabulate_tensor() by the assembler.
    ir["prim_idims"] = [create_element(ufl_element).space_dimension()
                        for ufl_element in form_data.argument_elements]

    # Select transformer
    if ir["optimise_parameters"]["optimisation"]:
        QuadratureTransformerClass = QuadratureTransformerOpt
    else:
        QuadratureTransformerClass = QuadratureTransformer

    # Create transformer
    transformer = QuadratureTransformerClass(psi_tables,
                                             quadrature_rules,
                                             itg_data.domain.geometric_dimension(),
                                             itg_data.domain.topological_dimension(),
                                             ir["entitytype"],
                                             form_data.function_replace_map,
                                             ir["optimise_parameters"])

    # Transform integrals.
    cellname = itg_data.domain.cell().cellname()
    ir["trans_integrals"] = _transform_integrals_by_type(ir, transformer, integrals_dict,
                                                         itg_data.integral_type, cellname)

    # Save tables populated by transformer
    ir["name_map"] = transformer.name_map
    ir["unique_tables"] = transformer.unique_tables  # Basis values?

    # Save tables map, to extract table names for optimisation option -O.
    ir["psi_tables_map"] = transformer.psi_tables_map
    ir["additional_includes_set"] = transformer.additional_includes_set

    # Insert empty data which will be populated if optimization is turned on
    ir["geo_consts"] = {}

    # Extract element data for psi_tables, needed for runtime quadrature.
    # This is used by integral type custom_integral.
    ir["element_data"] = _extract_element_data(transformer.element_map, element_numbers)

    return ir

def sort_integrals(integrals, default_quadrature_degree, default_quadrature_rule):
    """Sort and accumulate integrals according to the number of quadrature points needed per axis.

    All integrals should be over the same (sub)domain.
    """

    if not integrals:
        return {}

    # Get domain properties from first integral, assuming all are the same
    integral_type  = integrals[0].integral_type()
    subdomain_id    = integrals[0].subdomain_id()
    domain_label = integrals[0].domain().label()
    domain       = integrals[0].domain() # FIXME: Is this safe? Get as input?
    ffc_assert(all(integral_type == itg.integral_type() for itg in integrals),
               "Expecting only integrals of the same type.")
    ffc_assert(all(domain_label == itg.domain().label() for itg in integrals),
               "Expecting only integrals on the same domain.")
    ffc_assert(all(subdomain_id == itg.subdomain_id() for itg in integrals),
               "Expecting only integrals on the same subdomain.")

    sorted_integrands = collections.defaultdict(list)
    for integral in integrals:
        # Override default degree and rule if specified in integral metadata
        integral_metadata = integral.metadata() or {}
        degree = integral_metadata.get("quadrature_degree", default_quadrature_degree)
        rule = integral_metadata.get("quadrature_rule", default_quadrature_rule)
        assert isinstance(degree, int)
        # Add integrand to dictionary according to degree and rule.
        key = (degree, rule)
        sorted_integrands[key].append(integral.integrand())

    # Create integrals from accumulated integrands.
    sorted_integrals = {}
    for key, integrands in sorted_integrands.items():
        # Summing integrands in a canonical ordering defined by UFL
        integrand = sorted_expr_sum(integrands)
        sorted_integrals[key] = Integral(integrand, integral_type, domain, subdomain_id, {}, None)
    return sorted_integrals

def _transform_integrals_by_type(ir, transformer, integrals_dict, integral_type, cellname):
    num_facets = cellname_to_num_entities[cellname][-2]
    num_vertices = cellname_to_num_entities[cellname][0]

    if integral_type == "cell":
        # Compute transformed integrals.
        info("Transforming cell integral")
        transformer.update_cell()
        terms = _transform_integrals(transformer, integrals_dict, integral_type)

    elif integral_type == "exterior_facet":
        # Compute transformed integrals.
        terms = [None]*num_facets
        for i in range(num_facets):
            info("Transforming exterior facet integral %d" % i)
            transformer.update_facets(i, None)
            terms[i] = _transform_integrals(transformer, integrals_dict, integral_type)

    elif integral_type == "interior_facet":
        # Compute transformed integrals.
        terms = [[None]*num_facets for i in range(num_facets)]
        for i in range(num_facets):
            for j in range(num_facets):
                info("Transforming interior facet integral (%d, %d)" % (i, j))
                transformer.update_facets(i, j)
                terms[i][j] = _transform_integrals(transformer, integrals_dict, integral_type)

    elif integral_type == "point":
        # Compute transformed integrals.
        terms = [None]*num_vertices
        for i in range(num_vertices):
            info("Transforming point integral (%d)" % i)
            transformer.update_vertex(i)
            terms[i] = _transform_integrals(transformer, integrals_dict, integral_type)

    elif integral_type == "custom":

        # Compute transformed integrale: same as for cell integrals
        info("Transforming custom integral")
        transformer.update_cell()
        terms = _transform_integrals(transformer, integrals_dict, integral_type)

    else:
        error("Unhandled domain type: " + str(integral_type))
    return terms

def _transform_integrals(transformer, integrals, integral_type):
    "Transform integrals from UFL expression to quadrature representation."
    transformed_integrals = []
    for point, integral in integrals.items():
        transformer.update_points(point)
        terms = transformer.generate_terms(integral.integrand(), integral_type)
        transformed_integrals.append((point, terms, transformer.function_data,
                                      {}, transformer.coordinate, transformer.conditionals))
    return transformed_integrals

def _extract_element_data(element_map, element_numbers):
    "Extract element data for psi_tables"

    # Iterate over map
    element_data = {}
    for elements in element_map.itervalues():
        for ufl_element, counter in elements.iteritems():

            # Create corresponding FIAT element
            fiat_element = create_element(ufl_element)

            # Compute value size
            shape = ufl_element.value_shape()
            value_size = 1 if shape == () else itertools.product(shape)

            # Get element number
            if ufl_element in element_numbers:
                element_number = element_numbers[ufl_element]
            else:
                # FIXME: Should not be necessary, we should always know the element number
                warning("Missing element number, likely because vector elements are not yet supported in custom integrals.")
                element_number = None

            # Store data
            element_data[counter] = {"value_size":      value_size,
                                     "local_dimension": fiat_element.space_dimension(),
                                     "element_number":  element_number}

    return element_data<|MERGE_RESOLUTION|>--- conflicted
+++ resolved
@@ -18,14 +18,7 @@
 # along with FFC. If not, see <http://www.gnu.org/licenses/>.
 #
 # Modified by Anders Logg 2009, 2014
-<<<<<<< HEAD
-# Modified by Martin Alnaes 2013
-#
-# First added:  2009-01-07
-# Last changed: 2014-05-15
-=======
 # Modified by Martin Alnaes 2013-2014
->>>>>>> 612cc262
 
 # Python modules
 import numpy, itertools, collections
