"Quadrature representation class for UFL"

# Copyright (C) 2009-2014 Kristian B. Oelgaard
#
# This file is part of FFC.
#
# FFC is free software: you can redistribute it and/or modify
# it under the terms of the GNU Lesser General Public License as published by
# the Free Software Foundation, either version 3 of the License, or
# (at your option) any later version.
#
# FFC is distributed in the hope that it will be useful,
# but WITHOUT ANY WARRANTY; without even the implied warranty of
# MERCHANTABILITY or FITNESS FOR A PARTICULAR PURPOSE. See the
# GNU Lesser General Public License for more details.
#
# You should have received a copy of the GNU Lesser General Public License
# along with FFC. If not, see <http://www.gnu.org/licenses/>.
#
# Modified by Anders Logg 2009, 2014
# Modified by Martin Alnaes 2013-2014

# Python modules
import numpy, itertools, collections

# UFL modules
from ufl.classes import Form, Integral
from ufl.sorting import sorted_expr_sum

# FFC modules
from ffc.cpp import format
from ffc.log import ffc_assert, info, error, warning
from ffc.utils import product
from ffc.fiatinterface import create_element

from ffc.representationutils import initialize_integral_ir
from ffc.quadrature.tabulate_basis import tabulate_basis
from ffc.quadrature.parameters import parse_optimise_parameters

from ffc.quadrature.quadraturetransformer import QuadratureTransformer
from ffc.quadrature.optimisedquadraturetransformer import QuadratureTransformerOpt
import six

def compute_integral_ir(itg_data,
                        form_data,
                        form_id,
                        element_numbers,
                        parameters):
    "Compute intermediate represention of integral."

    info("Computing quadrature representation")

    # Initialise representation
    ir = initialize_integral_ir("quadrature", itg_data, form_data, form_id)

    # Create and save the optisation parameters.
    ir["optimise_parameters"] = parse_optimise_parameters(parameters, itg_data)

    # Sort integrals into a dict with quadrature degree and rule as key
    sorted_integrals = sort_integrals(itg_data.integrals,
                                      itg_data.metadata["quadrature_degree"],
                                      itg_data.metadata["quadrature_rule"])

    # Tabulate quadrature points and basis function values in these points
    integrals_dict, psi_tables, quadrature_rules = \
        tabulate_basis(sorted_integrals, form_data, itg_data)

    # Save tables for quadrature weights and points
    ir["quadrature_weights"] = quadrature_rules # TODO: Rename this ir entry to quadrature_rules

    # Create dimensions of primary indices, needed to reset the argument 'A'
    # given to tabulate_tensor() by the assembler.
    ir["prim_idims"] = [create_element(ufl_element).space_dimension()
                        for ufl_element in form_data.argument_elements]

    # Select transformer
    if ir["optimise_parameters"]["optimisation"] or parameters["pyop2-ir"]:
        QuadratureTransformerClass = QuadratureTransformerOpt
    else:
        QuadratureTransformerClass = QuadratureTransformer

    # Create transformer
    transformer = QuadratureTransformerClass(psi_tables,
                                             quadrature_rules,
                                             itg_data.domain.geometric_dimension(),
                                             itg_data.domain.topological_dimension(),
                                             ir["entitytype"],
                                             form_data.function_replace_map,
                                             ir["optimise_parameters"],
                                             parameters)

    # Transform integrals.
    ir["trans_integrals"] = _transform_integrals_by_type(ir, transformer, integrals_dict,
                                                         itg_data.integral_type)

    # Save tables populated by transformer
    ir["name_map"] = transformer.name_map
    ir["unique_tables"] = transformer.unique_tables  # Basis values?

    # Save tables map, to extract table names for optimisation option -O.
    ir["psi_tables_map"] = transformer.psi_tables_map
    ir["additional_includes_set"] = transformer.additional_includes_set

    # Insert empty data which will be populated if optimization is turned on
    ir["geo_consts"] = {}

    # Add local tensor entry dimensions
    ir["tensor_entry_size"] = tuple([1] * form_data.rank)

    # Add number of coefficients
    ir["num_coefficients"] = form_data.num_coefficients

    # Extract element data for psi_tables, needed for runtime quadrature.
    # This is used by integral type custom_integral.
    ir["element_data"] = _extract_element_data(transformer.element_map, element_numbers)

    return ir

def sort_integrals(integrals, default_quadrature_degree, default_quadrature_rule):
    """Sort and accumulate integrals according to the number of quadrature points needed per axis.

    All integrals should be over the same (sub)domain.
    """

    if not integrals:
        return {}

    # Get domain properties from first integral, assuming all are the same
    integral_type  = integrals[0].integral_type()
    subdomain_id    = integrals[0].subdomain_id()
    domain_label = integrals[0].domain().label()
    domain       = integrals[0].domain() # FIXME: Is this safe? Get as input?
    ffc_assert(all(integral_type == itg.integral_type() for itg in integrals),
               "Expecting only integrals of the same type.")
    ffc_assert(all(domain_label == itg.domain().label() for itg in integrals),
               "Expecting only integrals on the same domain.")
    ffc_assert(all(subdomain_id == itg.subdomain_id() for itg in integrals),
               "Expecting only integrals on the same subdomain.")

    sorted_integrands = collections.defaultdict(list)
    for integral in integrals:
        # Override default degree and rule if specified in integral metadata
        integral_metadata = integral.metadata() or {}
        degree = integral_metadata.get("quadrature_degree", default_quadrature_degree)
        rule = integral_metadata.get("quadrature_rule", default_quadrature_rule)
        assert isinstance(degree, (int, tuple))
        # Add integrand to dictionary according to degree and rule.
        key = (degree, rule)
        sorted_integrands[key].append(integral.integrand())

    # Create integrals from accumulated integrands.
    sorted_integrals = {}
    for key, integrands in list(sorted_integrands.items()):
        # Summing integrands in a canonical ordering defined by UFL
        integrand = sorted_expr_sum(integrands)
        sorted_integrals[key] = Integral(integrand, integral_type, domain, subdomain_id, {}, None)
    return sorted_integrals

def _transform_integrals_by_type(ir, transformer, integrals_dict, integral_type):
    num_vertices = ir["num_vertices"]
    num_facets = ir["num_facets"]

    if integral_type == "cell":
        # Compute transformed integrals.
        info("Transforming cell integral")
        transformer.update_cell()
        terms = _transform_integrals(transformer, integrals_dict, integral_type)

    elif integral_type in ("exterior_facet", "exterior_facet_vert"):
        # Compute transformed integrals.
        info("Transforming exterior facet integral")
        transformer.update_facets(format["facet"](None), None)
        terms = _transform_integrals(transformer, integrals_dict, integral_type)

    elif integral_type == "exterior_facet_bottom":
        # Compute transformed integrals.
        info("Transforming exterior bottom facet integral")
        transformer.update_facets(0, None)  # 0 == bottom
        terms = _transform_integrals(transformer, integrals_dict, integral_type)

    elif integral_type == "exterior_facet_top":
        # Compute transformed integrals.
        info("Transforming exterior top facet integral")
        transformer.update_facets(1, None)  # 1 == top
        terms = _transform_integrals(transformer, integrals_dict, integral_type)

    elif integral_type in ("interior_facet", "interior_facet_vert"):
        # Compute transformed integrals.
        info("Transforming interior facet integral")
        transformer.update_facets(format["facet"]("+"), format["facet"]("-"))
        terms = _transform_integrals(transformer, integrals_dict, integral_type)

    elif integral_type == "interior_facet_horiz":
        # Compute transformed integrals.
        info("Transforming interior horizontal facet integral")
        # Generate the code we need, corresponding to facet 1 [top] of
        # the lower element, and facet 0 [bottom] of the top element
        transformer.update_facets(1, 0)
        terms = _transform_integrals(transformer, integrals_dict, integral_type)

    elif integral_type == "vertex":
        # Compute transformed integrals.
<<<<<<< HEAD
        info("Transforming point integral (%d)" % i)
        transformer.update_vertex(format["vertex"])
        terms = _transform_integrals(transformer, integrals_dict, integral_type)
=======
        terms = [None]*num_vertices
        for i in range(num_vertices):
            info("Transforming vertex integral (%d)" % i)
            transformer.update_vertex(i)
            terms[i] = _transform_integrals(transformer, integrals_dict, integral_type)
>>>>>>> f4a18477

    elif integral_type == "custom":

        # Compute transformed integrale: same as for cell integrals
        info("Transforming custom integral")
        transformer.update_cell()
        terms = _transform_integrals(transformer, integrals_dict, integral_type)

    else:
        error("Unhandled domain type: " + str(integral_type))
    return terms

def _transform_integrals(transformer, integrals, integral_type):
    "Transform integrals from UFL expression to quadrature representation."
    transformed_integrals = []
    for point, integral in sorted(integrals.items()):
        transformer.update_points(point)
        terms = transformer.generate_terms(integral.integrand(), integral_type)
        transformed_integrals.append((point, terms, transformer.function_data,
                                      {}, transformer.coordinate, transformer.conditionals))
    return transformed_integrals

def _extract_element_data(element_map, element_numbers):
    "Extract element data for psi_tables"

    # Iterate over map
    element_data = {}
    for elements in six.itervalues(element_map):
        for ufl_element, counter in six.iteritems(elements):

            # Create corresponding FIAT element
            fiat_element = create_element(ufl_element)

            # Compute value size
            shape = ufl_element.value_shape()
            value_size = 1 if shape == () else product(shape)

            # Get element number
            if ufl_element in element_numbers:
                element_number = element_numbers[ufl_element]
            else:
                # FIXME: Should not be necessary, we should always know the element number
                #warning("Missing element number, likely because vector elements are not yet supported in custom integrals.")
                element_number = None

            # Store data
            element_data[counter] = {"value_size":      value_size,
                                     "num_element_dofs": fiat_element.space_dimension(),
                                     "element_number":  element_number}

    return element_data<|MERGE_RESOLUTION|>--- conflicted
+++ resolved
@@ -200,17 +200,9 @@
 
     elif integral_type == "vertex":
         # Compute transformed integrals.
-<<<<<<< HEAD
-        info("Transforming point integral (%d)" % i)
+        info("Transforming vertex integral (%d)" % i)
         transformer.update_vertex(format["vertex"])
         terms = _transform_integrals(transformer, integrals_dict, integral_type)
-=======
-        terms = [None]*num_vertices
-        for i in range(num_vertices):
-            info("Transforming vertex integral (%d)" % i)
-            transformer.update_vertex(i)
-            terms[i] = _transform_integrals(transformer, integrals_dict, integral_type)
->>>>>>> f4a18477
 
     elif integral_type == "custom":
 
