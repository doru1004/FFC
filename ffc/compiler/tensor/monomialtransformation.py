"Transformation of monomial representations of UFL forms."

__author__ = "Anders Logg (logg@simula.no)"
__date__ = "2009-03-06"
__copyright__ = "Copyright (C) 2009 Anders Logg"
__license__  = "GNU GPL version 3 or any later version"

<<<<<<< HEAD
# Modified by Kristian B. Oelgaard, 2009
=======
>>>>>>> 28edafec
# Last changed: 2009-12-08

# UFL modules
from ufl.classes import Argument, Coefficient, FixedIndex

# FFC common modules
from ffc.common.log import ffc_assert, error
from ffc.common.utils import pick_first

# FFC fem modules
from ffc.fem import create_element
from ffc.fem.finiteelement import AFFINE, CONTRAVARIANT_PIOLA, COVARIANT_PIOLA

# FFC tensor representation modules
from monomialextraction import MonomialForm, MonomialException

# Index counters
_current_secondary_index = 0
_current_internal_index = 0
_current_external_index = 0

def next_secondary_index():
    global _current_secondary_index
    _current_secondary_index += 1
    return _current_secondary_index - 1

def next_internal_index():
    global _current_internal_index
    _current_internal_index += 1
    return _current_internal_index - 1

def next_external_index():
    global _current_external_index
    _current_external_index += 1
    return _current_external_index - 1

def reset_indices():
    global _current_secondary_index
    global _current_internal_index
    global _current_external_index
    _current_secondary_index = 0
    _current_internal_index = 0
    _current_external_index = 0

class MonomialIndex:

    FIXED      = "fixed"      # Integer index
    PRIMARY    = "primary"    # Argument basis function index
    SECONDARY  = "secondary"  # Index appearing both inside and outside integral
    INTERNAL   = "internal"   # Index appearing only inside integral
    EXTERNAL   = "external"   # Index appearing only outside integral

    def __init__(self, index=None, index_type=None, index_range=None, index_id=None):
        if isinstance(index, MonomialIndex):
            self.index_type = index.index_type
            self.index_range = [i for i in index.index_range]
            self.index_id = index.index_id
        else:
            self.index_type = index_type
            self.index_range = index_range
            self.index_id = index_id

    def __lt__(self, other):
        return self.index_id < other.index_id

    def __call__(self, primary=None, secondary=None, internal=None, external=None):
        "Evaluate index at current index list."

        if self.index_type == MonomialIndex.FIXED:
            return self.index_range[0]
        elif self.index_type == MonomialIndex.PRIMARY:
            if not primary:
                error("Missing index values for primary indices.")
            return primary[self.index_id]
        elif self.index_type == MonomialIndex.SECONDARY:
            if not secondary:
                error("Missing index values for secondary indices.")
            return secondary[self.index_id]
        elif self.index_type == MonomialIndex.INTERNAL:
            if not internal:
                error("Missing index values for internal auxiliary indices.")
            return internal[self.index_id]
        elif self.index_type == MonomialIndex.EXTERNAL:
            if not external:
                error("Missing index values for external auxiliary indices.")
            return external[self.index_id]
        else:
            error("Unknown index type " + str(self.type))

    def __add__(self, offset):
        "Add offset to index range."
        index = MonomialIndex(self)
        index.index_range = [offset + i for i in index.index_range]
        return index

    def __sub__(self, offset):
        "Subtract offset from index range."
        return self + (-offset)

    def __str__(self):
        if self.index_type == MonomialIndex.FIXED:
            return str(self.index_range[0])
        elif self.index_type == MonomialIndex.PRIMARY:
            return "i_" + str(self.index_id)
        elif self.index_type == MonomialIndex.SECONDARY:
            return "a_" + str(self.index_id)
        elif self.index_type == MonomialIndex.INTERNAL:
            return "g_" + str(self.index_id)
        elif self.index_type == MonomialIndex.EXTERNAL:
            return "b_" + str(self.index_id)
        else:
            return "?"

class MonomialDeterminant:

    # FIXME: Handle restrictions for determinants

    def __init__(self):
        self.power = 0
        self.restriction = None

    def __str__(self):
        if self.power == 0:
            return "|det F'|"
        elif self.power == 1:
            return "|det F'| (det F')"
        else:
            return "|det F'| (det F')^%s" % str(self.power)

class MonomialCoefficient:

    def __init__(self, index, number):
        self.index = index
        self.number = number

    def __str__(self):
        return "c_" + str(self.index)

class MonomialTransform:

    J = "J"
    JINV = "JINV"

    def __init__(self, index0, index1, transform_type, restriction, offset):

        # Set data
        self.index0 = index0
        self.index1 = index1
        self.transform_type = transform_type
        self.restriction = restriction
        self.offset = offset

        # Subtract offset for fixed indices. Note that the index subtraction
        # creates a new index instance. This is ok here since a fixed index
        # does not need to match any other index (being the same instance)
        # in index summation and index extraction.
        if index0.index_type is MonomialIndex.FIXED:
            self.index0 = index0 - offset
        if index1.index_type is MonomialIndex.FIXED:
            self.index1 = index1 - offset

    def __str__(self):
        if self.restriction is None:
            r = ""
        else:
            r = "(%s)" % str(self.restriction)
        if self.transform_type == "J":
            return "dx_%s/dX_%s%s" % (str(self.index0), str(self.index1), r)
        else:
            return "dX_%s/dx_%s%s" % (str(self.index0), str(self.index1), r)

class MonomialArgument:

    def __init__(self, element, index, components, derivatives, restriction):
        self.element = element
        self.index = index
        self.components = components
        self.derivatives = derivatives
        self.restriction = restriction

    def __str__(self):
        if len(self.components) == 0:
            c = ""
        else:
            c = "[%s]" % ", ".join(str(c) for c in self.components)
        if len(self.derivatives) == 0:
            d0 = ""
            d1 = ""
        else:
            d0 = "(" + " ".join("d/dX_%s" % str(d) for d in self.derivatives) + " "
            d1 = ")"
        if self.restriction is None:
            r = ""
        else:
            r = "(%s)" % str(self.restriction)
        v = "V_" + str(self.index)
        return d0 + v + r + c + d1

class TransformedMonomial:

    def __init__(self, monomial):

        # Reset monomial data
        self.float_value = monomial.float_value
        self.determinant = MonomialDeterminant()
        self.coefficients = []
        self.transforms = []
        self.arguments = []

        # Reset index counters
        reset_indices()

        # Initialize index map
        index_map = {}

        # Iterate over factors
        for f in monomial.factors:

            # Extract element and dimensions
            element = create_element(f.element())
            vdim = element.value_dimension(0) # FIXME: rank dependent (meg)
            sdim = element.space_dimension()
            gdim = element.cell().geometric_dimension()
            cdim = element.num_sub_elements()

            # Extract basis function index and coefficients
            if isinstance(f.function, Argument):
                vindex = MonomialIndex(index_type=MonomialIndex.PRIMARY,
                                       index_range=range(sdim),
                                       index_id=f.function.count())

            elif isinstance(f.function, Coefficient):
                vindex = MonomialIndex(index_range=range(sdim))
                coefficient = MonomialCoefficient(vindex, f.function.count())
                self.coefficients.append(coefficient)

            # Extract components
            components = self._extract_components(f, index_map, vdim)
            if len(components) > 1:
                raise MonomialException, "Can only handle rank 0 or rank 1 tensors."

            # Handle non-affine mappings (Piola)
            if len(components) > 0:

                # Get sub element, offset and mapping
                component = components[0]
                if len(component.index_range) > 1:
                    same = element.component_element(component.index_range[0])[0].mapping()
                    if not all([element.component_element(c)[0].mapping() is same for c in component.index_range]):
                        raise MonomialException, "Unable to handle different mappings for index range."
                (sub_element, offset) = element.component_element(component.index_range[0])
                mapping = sub_element.mapping()

                # Add transforms where appropriate
                if mapping == CONTRAVARIANT_PIOLA:
                    # phi(x) = (det J)^{-1} J Phi(X)
                    index0 = component
                    index1 = MonomialIndex(index_range=range(gdim)) + offset
                    transform = MonomialTransform(index0, index1, MonomialTransform.J, f.restriction, offset)
                    self.transforms.append(transform)
                    self.determinant.power -= 1
                    components[0] = index1
                elif mapping == COVARIANT_PIOLA:
                    # phi(x) = J^{-T} Phi(X)
                    index0 = MonomialIndex(index_range=range(gdim)) + offset
                    index1 = component
                    transform = MonomialTransform(index0, index1, MonomialTransform.JINV, f.restriction, offset)
                    self.transforms.append(transform)
                    components[0] = index0

            # Extract derivatives / transforms
            derivatives = []
            for d in f.derivatives:
                index0 = MonomialIndex(index_range=range(gdim))
                if d in index_map:
                    index1 = index_map[d]
                elif isinstance(d, FixedIndex):
                    index1 = MonomialIndex(index_type=MonomialIndex.FIXED,
                                           index_range=[int(d)],
                                           index_id=int(d))
                else:
                    index1 = MonomialIndex(index_range=range(gdim))
                index_map[d] = index1
                transform = MonomialTransform(index0, index1, MonomialTransform.JINV, f.restriction, 0)
                self.transforms.append(transform)
                derivatives.append(index0)

            # Extract restriction
            restriction = f.restriction

            # Create basis function
            v = MonomialArgument(element, vindex, components, derivatives, restriction)
            self.arguments.append(v)

        # Figure out secondary and auxiliary indices
        internal_indices = self.extract_internal_indices(None)
        external_indices = self.extract_external_indices(None)
        for i in internal_indices + external_indices:

            # Skip already visited indices
            if not i.index_type is None:
                continue

            # Set index type and id
            num_internal = len([j for j in internal_indices if j == i])
            num_external = len([j for j in external_indices if j == i])

            if num_internal == 1 and num_external == 1:
                i.index_type = MonomialIndex.SECONDARY
                i.index_id   = next_secondary_index()
            elif num_internal == 2 and num_external == 0:
                i.index_type = MonomialIndex.INTERNAL
                i.index_id   = next_internal_index()
            elif num_internal == 0 and num_external == 2:
                i.index_type = MonomialIndex.EXTERNAL
                i.index_id   = next_external_index()
            else:
                error("Summation index does not appear exactly twice: " + str(i))

    def _extract_components(self, f, index_map, vdim):
        components = []
        for c in f.components:
            if c in index_map:
                index = index_map[c]
            elif isinstance(c, FixedIndex):
                index = MonomialIndex(index_type=MonomialIndex.FIXED,
                                      index_range=[int(c)],
                                      index_id=None)
            else:
                index = MonomialIndex(index_range=range(vdim)) # meg: What kind of index should this be?
            index_map[c] = index
            components.append(index)
        return components


    def extract_internal_indices(self, index_type=None):
        "Return list of indices appearing inside integral."
        indices = []
        for v in self.arguments:
            indices += [v.index] + v.components + v.derivatives
        return [i for i in indices if i.index_type == index_type]

    def extract_external_indices(self, index_type=None):
        "Return list of indices appearing outside integral."
        indices = [c.index for c in self.coefficients] + \
                  [t.index0 for t in self.transforms]  + \
                  [t.index1 for t in self.transforms]
        return [i for i in indices if i.index_type == index_type]

    def extract_indices(self, index_type=None):
        "Return all indices for monomial."
        return self.extract_internal_indices(index_type) + \
               self.extract_external_indices(index_type)

    def extract_unique_indices(self, index_type=None):
        "Return all unique indices for monomial w.r.t. type and id (not range)."
        indices = []
        for index in self.extract_indices(index_type):
            if not index in indices:
                indices.append(index)
        return indices

    def __str__(self):
        factors = []
        if not self.float_value == 1.0:
            factors.append(self.float_value)
        factors.append(self.determinant)
        factors += self.coefficients
        factors += self.transforms
        return " * ".join([str(f) for f in factors]) + " | " + " * ".join([str(v) for v in self.arguments])

def transform_monomial_form(monomial_form):
    "Transform monomial form to reference element."

    # Check that we get a Form
    ffc_assert(isinstance(monomial_form, MonomialForm), "Expecting a MonomialForm.")

    # Transform each monomial
    for (integrand, measure) in monomial_form:
        for (i, monomial) in enumerate(integrand.monomials):
            integrand.monomials[i] = TransformedMonomial(monomial)<|MERGE_RESOLUTION|>--- conflicted
+++ resolved
@@ -5,10 +5,7 @@
 __copyright__ = "Copyright (C) 2009 Anders Logg"
 __license__  = "GNU GPL version 3 or any later version"
 
-<<<<<<< HEAD
 # Modified by Kristian B. Oelgaard, 2009
-=======
->>>>>>> 28edafec
 # Last changed: 2009-12-08
 
 # UFL modules
