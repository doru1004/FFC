--- conflicted
+++ resolved
@@ -734,24 +734,10 @@
     debug("\nQG, Using Transformer.")
 
     # Apply basic expansions.
-<<<<<<< HEAD
 #    print "\nIntegrand integrand\n" + str(tree_format(integrand))
     # FIXME: Is propagate restrictions required?
-=======
-    # TODO: Figure out if there is a 'correct' order of doing this
-    # In form.form_data().form, which we should be using, coefficients have
-    # been mapped and derivatives expandes. So it should be enough to just
-    # expand_indices and purge_list_tensors.
-#    t = time.time()
 #    info("Transforming UFL integrand...")
     t = time.time()
-    new_integrand = strip_variables(integrand)
-    new_integrand = expand_indices(new_integrand)
-#    info("expand_indices, time = %f" % (time.time() - t))
-#    t = time.time()
-    new_integrand = purge_list_tensors(new_integrand)
-#    info("purge_tensors, time  = %f" % (time.time() - t))
->>>>>>> 9a849b10
     # Only propagate restrictions if we have an interior integral.
 #    if interior:
 #        new_integrand = propagate_restrictions(integrand)
@@ -768,19 +754,13 @@
 #    raise RuntimeError
 
     # Let the Transformer create the loop code.
-<<<<<<< HEAD
 #    info("Transforming UFL integrand...")
 #    t = time.time()
     loop_code = transformer.visit(integrand)
 #    loop_code = transformer.visit(new_integrand)
 #    info("done, time = %f" % (time.time() - t))
-=======
-    loop_code = transformer.visit(new_integrand)
-#    info("done, time = %f" % (time.time() - t))
-
 #    info("Generate code...")
 #    t = time.time()
->>>>>>> 9a849b10
 
     # TODO: Verify that test and trial functions will ALWAYS be rearranged to 0 and 1.
     indices = {-2: format["first free index"], -1: format["second free index"],
@@ -945,10 +925,7 @@
         num_ops += ops
         code += ["", format_comment("Number of operations for primary indices: %d" % ops)]
         code += generate_loop(lines, loop, Indent, format)
-<<<<<<< HEAD
-=======
-#    info("write code, time     = %f" % (time.time() - t))
+
 #    info("done, time = %f" % (time.time() - t))
->>>>>>> 9a849b10
 
     return (code, num_ops)
