--- conflicted
+++ resolved
@@ -29,10 +29,8 @@
 from ffc.utils import compute_permutations
 from ffc.log import info, error, begin, end, debug_ir, ffc_assert
 from ffc.fiatinterface import create_element, entities_per_dim
-<<<<<<< HEAD
-=======
 from ffc.mixedelement import MixedElement
->>>>>>> a37701e1
+
 
 # FFC specialized representation modules
 #from ffc.quadrature import QuadratureRepresentation
