--- conflicted
+++ resolved
@@ -198,11 +198,7 @@
         common_metadata = ida.metadata # TODO: Is it possible to detach this from IntegralData? It's a bit strange from the ufl side.
 
         # Select representation
-<<<<<<< HEAD
-        if metadata["representation"] == "quadrature" or parameters["format"] == "pyop2":
-=======
-        if common_metadata["representation"] == "quadrature":
->>>>>>> 3ebcc5d2
+        if common_metadata["representation"] == "quadrature" or parameters["format"] == "pyop2":
             r = quadrature
         elif common_metadata["representation"] == "tensor":
             r = tensor
@@ -379,15 +375,6 @@
             return "Function not supported/implemented for QuadratureElement."
 
     # Initialise data with 'global' values.
-<<<<<<< HEAD
-    data = {
-          "value_size" : sum(element.value_shape() or (1,)),
-          "cellname" : cell.cellname(),
-          "topological_dimension" : cell.topological_dimension(),
-          "geometric_dimension" : cell.geometric_dimension(),
-          "space_dimension" : element.space_dimension()
-          }
-=======
     data = {"reference_value_size": _value_size(element),
             "physical_value_size": _value_size(ufl_element),
             "cellname" : cell.cellname(),
@@ -398,7 +385,6 @@
             }
 
 
->>>>>>> 3ebcc5d2
     # Loop element and space dimensions to generate dof data.
     dof = 0
     dof_data = []
