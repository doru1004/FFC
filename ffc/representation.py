--- conflicted
+++ resolved
@@ -338,14 +338,8 @@
     return {"mappings": element.mapping(),
             "reference_value_size": _value_size(element),
             "physical_value_size": _value_size(ufl_element),
-<<<<<<< HEAD
             "cell": domain.cell(),
-            "dofs": [L.pt_dict for L in element.dual_basis()],
-=======
-            "geometric_dimension": domain.geometric_dimension(),
-            "topological_dimension": domain.topological_dimension(),
             "dofs": [L.pt_dict if L else None for L in element.dual_basis()],
->>>>>>> 027eda7b
             "physical_offsets": _generate_physical_offsets(ufl_element)}
 
 def _extract_elements(element):
