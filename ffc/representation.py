--- conflicted
+++ resolved
@@ -233,23 +233,14 @@
     ir["signature"] = form_data.preprocessed_form.signature()
     ir["rank"] = form_data.rank
     ir["num_coefficients"] = form_data.num_coefficients
-<<<<<<< HEAD
-    ir["num_cell_domains"] = form_data.num_cell_domains
-    ir["num_exterior_facet_domains"] = form_data.num_exterior_facet_domains
-    ir["num_interior_facet_domains"] = form_data.num_interior_facet_domains
-    ir["num_point_domains"] = form_data.num_point_domains
-    ir["has_cell_integrals"] = form_data.num_cell_domains > 0 # FIXME: True also if we have a default integral
-    ir["has_exterior_facet_integrals"] = form_data.num_exterior_facet_domains > 0  # FIXME: True also if we have a default integral
-    ir["has_interior_facet_integrals"] = form_data.num_interior_facet_domains > 0  # FIXME: True also if we have a default integral
-    ir["has_point_integrals"] = form_data.num_point_domains > 0 # FIXME: True also if we have a default integral
-=======
     ir["num_cell_domains"] = form_data.num_sub_domains.get("cell",0)
     ir["num_exterior_facet_domains"] = form_data.num_sub_domains.get("exterior_facet",0)
     ir["num_interior_facet_domains"] = form_data.num_sub_domains.get("interior_facet",0)
+    ir["num_point_domains"] = form_data.num_sub_domains.get("point",0)
     ir["has_cell_integrals"] = _has_foo_integrals("cell", form_data)
     ir["has_exterior_facet_integrals"] = _has_foo_integrals("exterior_facet", form_data)
     ir["has_interior_facet_integrals"] = _has_foo_integrals("interior_facet", form_data)
->>>>>>> 80768a13
+    ir["has_point_integrals"] = _has_foo_integrals("point", form_data)
     ir["create_finite_element"] = [element_numbers[e] for e in form_data.elements]
     ir["create_dofmap"] = [element_numbers[e] for e in form_data.elements]
     ir["create_cell_integral"] = _create_foo_integral("cell", form_data)
