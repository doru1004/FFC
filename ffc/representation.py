"""
Compiler stage 2: Code representation
-------------------------------------

This module computes intermediate representations of forms,
elements and dofmaps. For each UFC function, we extract the
data needed for code generation at a later stage.

The representation should conform strictly to the naming and
order of functions in UFC. Thus, for code generation of the
function "foo", one should only need to use the data stored
in the intermediate representation under the key "foo".
"""

# Copyright (C) 2009-2014 Anders Logg
#
# This file is part of FFC.
#
# FFC is free software: you can redistribute it and/or modify
# it under the terms of the GNU Lesser General Public License as published by
# the Free Software Foundation, either version 3 of the License, or
# (at your option) any later version.
#
# FFC is distributed in the hope that it will be useful,
# but WITHOUT ANY WARRANTY; without even the implied warranty of
# MERCHANTABILITY or FITNESS FOR A PARTICULAR PURPOSE. See the
# GNU Lesser General Public License for more details.
#
# You should have received a copy of the GNU Lesser General Public License
# along with FFC. If not, see <http://www.gnu.org/licenses/>.
#
# Modified by Marie E. Rognes 2010
# Modified by Kristian B. Oelgaard 2010
# Modified by Martin Alnaes, 2013-2014

# Python modules
from itertools import chain

# Import UFL
import ufl
from ufl.classes import Measure
from ufl.cell import cell2dim

# FFC modules
from ffc.utils import compute_permutations, product
from ffc.log import info, error, begin, end, debug_ir, ffc_assert, warning
from ffc.fiatinterface import create_element, reference_cell
from ffc.mixedelement import MixedElement
from ffc.enrichedelement import SpaceOfReals
from ffc.quadratureelement import QuadratureElement
from ffc.cpp import set_float_formatting

def pick_representation(representation):
    "Return one of the specialized code generation modules from a representation string."
    if representation == "quadrature":
        from ffc import quadrature
        r = quadrature
    elif representation == "tensor":
        from ffc import tensor
        r = tensor
    elif representation == "uflacs":
        from ffc import uflacsrepr
        r = uflacsrepr
    else:
        error("Unknown representation: %s" % str(representation))
    return r

not_implemented = None

def compute_ir(analysis, object_names, parameters):
    "Compute intermediate representation."

    begin("Compiler stage 2: Computing intermediate representation")

    # Set code generation parameters
    set_float_formatting(int(parameters["precision"]))

    # Extract data from analysis
    form_datas, elements, element_numbers = analysis

    # Compute representation of elements
    if not parameters["format"] == "pyop2":
        info("Computing representation of %d elements" % len(elements))
        ir_elements = [_compute_element_ir(e, i, element_numbers) \
                           for (i, e) in enumerate(elements)]
    else:
        ir_elements = [None]

    # Compute representation of dofmaps
    if not parameters["format"] == "pyop2":
        info("Computing representation of %d dofmaps" % len(elements))
        ir_dofmaps = [_compute_dofmap_ir(e, i, element_numbers)
                          for (i, e) in enumerate(elements)]
    else:
        ir_dofmaps = [None]

    # Compute and flatten representation of integrals
    info("Computing representation of integrals")
    irs = [_compute_integral_ir(fd, i, element_numbers, object_names, parameters) \
               for (i, fd) in enumerate(form_datas)]
    ir_integrals = [ir for ir in chain(*irs) if not ir is None]

    # Compute representation of forms
    if not parameters["format"] == "pyop2":
        info("Computing representation of forms")
        ir_forms = [_compute_form_ir(fd, i, element_numbers) \
                        for (i, fd) in enumerate(form_datas)]
    else:
        ir_forms = [None]

    end()

    return ir_elements, ir_dofmaps, ir_integrals, ir_forms

def _compute_element_ir(ufl_element, element_id, element_numbers):
    "Compute intermediate representation of element."

    # This hits unimplemented FIAT functionality for OPEs; the IR
    # is only required for function evaluation at a point, not integrals
    if isinstance(ufl_element.cell(), ufl.OuterProductCell):
        return None
    # Create FIAT element
    element = create_element(ufl_element)
    domain, = ufl_element.domains() # Assuming single domain
    cell = domain.cell()

    # Store id
    ir = {"id": element_id}

    # Compute data for each function
    ir["signature"] = ufl_element.reconstruction_signature()
    ir["cell"] = cell
    ir["space_dimension"] = element.space_dimension()
    ir["value_rank"] = len(ufl_element.value_shape())
    ir["value_dimension"] = ufl_element.value_shape()
    ir["evaluate_basis"] = _evaluate_basis(ufl_element, element)
    ir["evaluate_dof"] = _evaluate_dof(ufl_element, element)
    ir["interpolate_vertex_values"] = _interpolate_vertex_values(ufl_element, element)
    ir["num_sub_elements"] = ufl_element.num_sub_elements()
    ir["create_sub_element"] = _create_sub_foo(ufl_element, element_numbers)

    #debug_ir(ir, "finite_element")

    return ir

def _compute_dofmap_ir(ufl_element, element_id, element_numbers):
    "Compute intermediate representation of dofmap."

    # This hits unimplemented FIAT functionality for OPEs; our
    # dofmaps are not produced by FFC anyway, AFAIK
    if isinstance(ufl_element.cell(), ufl.OuterProductCell):
        return None
    # Create FIAT element
    element = create_element(ufl_element)
    domain, = ufl_element.domains() # Assuming single domain
    cell = domain.cell()

    # Precompute repeatedly used items
    num_dofs_per_entity = _num_dofs_per_entity(element)
    facet_dofs = _tabulate_facet_dofs(element, cell)

    # Store id
    ir = {"id": element_id}

    # Compute data for each function
    ir["signature"] = "FFC dofmap for " + ufl_element.reconstruction_signature()
    ir["needs_mesh_entities"] = _needs_mesh_entities(element)
    ir["cell"] = cell
    ir["global_dimension"] = _global_dimension(element)
    ir["local_dimension"] = element.space_dimension()
    ir["num_facet_dofs"] = len(facet_dofs[0])
    ir["num_entity_dofs"] = num_dofs_per_entity
    ir["tabulate_dofs"] = _tabulate_dofs(element, cell)
    ir["tabulate_facet_dofs"] = facet_dofs
    ir["tabulate_entity_dofs"] = (element.entity_dofs(), num_dofs_per_entity)
    ir["tabulate_coordinates"] = _tabulate_coordinates(ufl_element, element)
    ir["num_sub_dofmaps"] = ufl_element.num_sub_elements()
    ir["create_sub_dofmap"] = _create_sub_foo(ufl_element, element_numbers)

    #debug_ir(ir, "dofmap")

    return ir

def _global_dimension(element):
    "Compute intermediate representation for global_dimension."

    if not isinstance(element, MixedElement):
        if isinstance(element, SpaceOfReals):
            return ([], 1)
        return (_num_dofs_per_entity(element), 0)

    elements = []
    reals = []
    num_reals = 0
    for (i, e) in enumerate(element.elements()):
        if not isinstance(e, SpaceOfReals):
            elements += [e]
        else:
            num_reals += 1
    element = MixedElement(elements)
    return (_num_dofs_per_entity(element), num_reals)

def _needs_mesh_entities(element):
    "Compute intermediate representation for needs_mesh_entities."

    # Note: The dof map for Real elements does not depend on the mesh

    num_dofs_per_entity = _num_dofs_per_entity(element)
    if isinstance(element, SpaceOfReals):
        return [False for d in num_dofs_per_entity]
    else:
        return [d > 0 for d in num_dofs_per_entity]

def _compute_integral_ir(form_data, form_id, element_numbers, object_names, parameters):
    "Compute intermediate represention for form integrals."

    irs = []

    # Iterate over integrals
    for itg_data in form_data.integral_data:

        # Select representation
        # TODO: Is it possible to detach this metadata from IntegralData? It's a bit strange from the ufl side.
        r = pick_representation("quadrature" if parameters["format"] == "pyop2" else itg_data.metadata["representation"])

        # Compute representation
        ir = r.compute_integral_ir(itg_data,
                                   form_data,
                                   form_id,
                                   element_numbers,
                                   parameters)
        ir['coefficient_names'] = [object_names.get(id(obj), "w%d" % j) for j, obj in enumerate(form_data.reduced_coefficients)]
        ir['coefficient_elements'] = form_data.coefficient_elements

        # Append representation
        irs.append(ir)

    return irs

def _compute_form_ir(form_data, form_id, element_numbers):
    "Compute intermediate representation of form."

    # Store id
    ir = {"id": form_id}

    # Compute common data
    ir["classname"] = "FooForm"
    ir["members"] = not_implemented
    ir["constructor"] = not_implemented
    ir["destructor"] = not_implemented
    ir["signature"] = form_data.original_form.signature()

    ir["rank"] = len(form_data.original_form.arguments())
    ir["num_coefficients"] = len(form_data.reduced_coefficients)
    ir["original_coefficient_positions"] = form_data.original_coefficient_positions

    ir["create_finite_element"] = [element_numbers[e] for e in form_data.elements]
    ir["create_dofmap"] = [element_numbers[e] for e in form_data.elements]

    integral_types = ["cell", "exterior_facet", "interior_facet", "point", "custom"]
    for integral_type in integral_types:
        ir["num_%s_domains" % integral_type] = _num_foo_domains(integral_type, form_data)
        ir["has_%s_integrals" % integral_type] = _has_foo_integrals(integral_type, form_data)
        ir["create_%s_integral" % integral_type] = _create_foo_integral(integral_type, form_data)
        ir["create_default_%s_integral" % integral_type] = _create_default_foo_integral(integral_type, form_data)

    return ir

#--- Computation of intermediate representation for non-trivial functions ---

# FIXME: Move to FiniteElement/MixedElement
def _value_size(element):
    """Compute value size of element, aka the number of components.

    The value size of a scalar field is 1, the value size of a vector
    field (is the number of components), the value size of a higher
    dimensional tensor field is the product of the value_shape of the
    field. Recall that all mixed elements are flattened.
    """
    shape = element.value_shape()
    if shape == ():
        return 1
    return product(shape)

def _generate_reference_offsets(element, offset=0):
    """Generate offsets: i.e value offset for each basis function
    relative to a reference element representation."""
    offsets = []
    if isinstance(element, MixedElement):
        for e in element.elements():
            offsets += _generate_reference_offsets(e, offset)
            offset += _value_size(e)
    else:
        offsets = [offset]*element.space_dimension()
    return offsets

def _generate_physical_offsets(ufl_element, offset=0):
    """Generate offsets: i.e value offset for each basis function
    relative to a physical element representation."""
    offsets = []

    # Refer to reference if gdim == tdim. This is a hack to support
    # more stuff (in particular restricted elements)
    domain, = ufl_element.domains() # Assuming single domain
    gdim = domain.geometric_dimension()
    tdim = domain.topological_dimension()
    if (gdim == tdim):
        return _generate_reference_offsets(create_element(ufl_element))

    if isinstance(ufl_element, ufl.MixedElement):
        for e in ufl_element.sub_elements():
            offsets += _generate_physical_offsets(e, offset)
            offset += _value_size(e)
    elif isinstance(ufl_element, ufl.FiniteElement):
        element = create_element(ufl_element)
        offsets = [offset]*element.space_dimension()
    else:
        raise NotImplementedError("This element combination is not implemented")
    return offsets

def _evaluate_dof(ufl_element, element):
    "Compute intermediate representation of evaluate_dof."

    # With regard to reference_value_size vs physical_value_size: Note
    # that 'element' is the FFC/FIAT representation of the finite
    # element, while 'ufl_element' is the UFL representation. In
    # particular, UFL only knows about physical dimensions, so the
    # value shape of the 'ufl_element' (which is used to compute the
    # _value_size) will be correspond to the value size in physical
    # space. FIAT however only knows about the reference element, and
    # so the FIAT value shape of the 'element' will be the reference
    # value size. This of course only matters for elements that have
    # different physical and reference value shapes and sizes.

    domain, = ufl_element.domains() # Assuming single domain

    return {"mappings": element.mapping(),
            "reference_value_size": _value_size(element),
            "physical_value_size": _value_size(ufl_element),
            "cell": domain.cell(),
            "dofs": [L.pt_dict for L in element.dual_basis()],
            "physical_offsets": _generate_physical_offsets(ufl_element)}

def _extract_elements(element):

    new_elements = []
    if isinstance(element, (MixedElement)):
        for e in element.elements():
            new_elements += _extract_elements(e)
    else:
        new_elements.append(element)
    return new_elements

# def _num_components(element):
#     """Compute the number of components of element, like _value_size, but
#     does not support tensor elements."""
#     shape = element.value_shape()
#     if shape == ():
#         return 1
#     elif len(shape) == 1:
#         return shape[0]
#     else:
#         error("Tensor valued elements are not supported yet: %d " % shape)

def _evaluate_basis(ufl_element, element):
    "Compute intermediate representation for evaluate_basis."

    domain, = ufl_element.domains() # Assuming single domain
    cell = domain.cell()

    # Handle MixedElements by extracting 'sub' elements.
    elements = _extract_elements(element)
    offsets = _generate_reference_offsets(element) # Must check?
    mappings = element.mapping()

    # This function is evidently not implemented for TensorElements
    for e in elements:
        if len(e.value_shape()) > 1:
            return "Function not supported/implemented for TensorElements."

    # Handle QuadratureElement, not supported because the basis is only defined
    # at the dof coordinates where the value is 1, so not very interesting.
    for e in elements:
        if isinstance(e, QuadratureElement):
            return "Function not supported/implemented for QuadratureElement."

    # Initialise data with 'global' values.
    data = {"reference_value_size": _value_size(element),
            "physical_value_size": _value_size(ufl_element),
            "cellname" : cell.cellname(),
            "cell": cell,
            "space_dimension" : element.space_dimension(),
            "needs_oriented": needs_oriented_jacobian(element),
            "max_degree": max([e.degree() for e in elements])
            }

    # Loop element and space dimensions to generate dof data.
    dof = 0
    dof_data = []
    for e in elements:
        for i in range(e.space_dimension()):
            num_components = _value_size(e)
            coefficients = []
            coeffs = e.get_coeffs()

            # Handle coefficients for vector valued basis elements
            # [Raviart-Thomas, Brezzi-Douglas-Marini (BDM)].
            if num_components > 1:
                for c in range(num_components):
                    coefficients.append(coeffs[i][c])
            else:
                coefficients.append(coeffs[i])

            dof_data.append(
              {
              "embedded_degree" : e.degree(),
              "coeffs" : coefficients,
              "num_components" : num_components,
              "dmats" : e.dmats(),
              "mapping" : mappings[dof],
              "offset" : offsets[dof],
              "num_expansion_members": e.get_num_members(e.degree())
              })

            dof += 1

    data["dof_data"] = dof_data

    return data

def _tabulate_coordinates(ufl_element, element):
    "Compute intermediate representation of tabulate_coordinates."

    if uses_integral_moments(element):
        return {}

    domain, = ufl_element.domains() # Assuming single domain

    data = {}
<<<<<<< HEAD
    data["cell"] = domain.cell()
    data["points"] = [L.pt_dict.keys()[0] for L in element.dual_basis()]
=======
    data["tdim"] = domain.topological_dimension()
    data["gdim"] = domain.geometric_dimension()
    data["points"] = [sorted(L.pt_dict.keys())[0] for L in element.dual_basis()]
>>>>>>> 7377598a
    return data

def _tabulate_dofs(element, cell):
    "Compute intermediate representation of tabulate_dofs."

    if isinstance(element, SpaceOfReals):
        return None

    # Extract number of entities for each dimension for this cell
    num_entities = cell.num_entities()

    # Extract number of dofs per entity for each element
    elements = all_elements(element)
    num_dofs_per_element = [_num_dofs_per_entity(e) for e in elements]

    # Extract local dof numbers per entity for each element
    all_entity_dofs = [e.entity_dofs() for e in elements]
    dofs_per_element = [[[list(dofs[dim][entity])
                          for entity in sorted(dofs[dim].keys())]
                         for dim in sorted(dofs.keys())]
                        for dofs in all_entity_dofs]

    # Check whether we need offset
    multiple_entities =  any([sum(n > 0 for n in num_dofs) - 1
                              for num_dofs in num_dofs_per_element])
    need_offset = len(elements) > 1 or multiple_entities

    num_dofs_per_element = [e.space_dimension() for e in elements]

    # Handle global "elements"
    fakes = [isinstance(e, SpaceOfReals) for e in elements]

    return (dofs_per_element, num_dofs_per_element, num_entities, need_offset, fakes)

def _tabulate_facet_dofs(element, cell):
    "Compute intermediate representation of tabulate_facet_dofs."

    # Compute incidences
    incidence = __compute_incidence(cell.topological_dimension())

    # Get topological dimension
    D = max([pair[0][0] for pair in incidence])

    # Get the number of facets
    num_facets = cell.num_facets()

    # Find out which entities are incident to each facet
    incident = num_facets*[None]
    for facet in range(num_facets):
        incident[facet] = [pair[1] for pair in incidence if incidence[pair] == True and pair[0] == (D - 1, facet)]

    # Make list of dofs
    facet_dofs = []
    entity_dofs = element.entity_dofs()

    for facet in range(num_facets):
        facet_dofs += [[]]
        for dim in entity_dofs:
            for entity in entity_dofs[dim]:
                if (dim, entity) in incident[facet]:
                    facet_dofs[facet] += entity_dofs[dim][entity]
        facet_dofs[facet].sort()
    return facet_dofs

def _interpolate_vertex_values(ufl_element, element):
    "Compute intermediate representation of interpolate_vertex_values."

    # Check for QuadratureElement
    for e in all_elements(element):
        if isinstance(e, QuadratureElement):
            return "Function is not supported/implemented for QuadratureElement."

    domain, = ufl_element.domains() # Assuming single domain
    cell = domain.cell()

    ir = {}
    ir["cell"] = cell

    # Check whether computing the Jacobian is necessary
    mappings = element.mapping()
    ir["needs_jacobian"] = any("piola" in m for m in mappings)
    ir["needs_oriented"] = needs_oriented_jacobian(element)

    # See note in _evaluate_dofs
    ir["reference_value_size"] = _value_size(element)
    ir["physical_value_size"] = _value_size(ufl_element)

    # Get vertices of reference cell
    fiat_cell = reference_cell(cell)
    vertices = fiat_cell.get_vertices()

    # Compute data for each constituent element
    extract = lambda values: values[sorted(values.keys())[0]].transpose()
    all_fiat_elm = all_elements(element)
    ir["element_data"] = [{
                           # See note in _evaluate_dofs
                           "reference_value_size": _value_size(e),
                           "physical_value_size": _value_size(e), # FIXME: Get from corresponding ufl element
                           "basis_values": extract(e.tabulate(0, vertices)),
                           "mapping": e.mapping()[0],
                           "space_dim": e.space_dimension()}
                          for e in all_fiat_elm]

    # FIXME: Temporary hack!
    if len(ir["element_data"]) == 1:
        ir["element_data"][0]["physical_value_size"] = ir["physical_value_size"]

    # Consistency check, related to note in _evaluate_dofs
    # This will fail for e.g. (RT1 x DG0) on a manifold
    if sum(data["physical_value_size"] for data in ir["element_data"]) != ir["physical_value_size"]:
        ir = "Failed to set physical value size correctly for subelements."
    elif sum(data["reference_value_size"] for data in ir["element_data"]) != ir["reference_value_size"]:
        ir = "Failed to set reference value size correctly for subelements."

    return ir

def _create_sub_foo(ufl_element, element_numbers):
    "Compute intermediate representation of create_sub_element/dofmap."
    return [element_numbers[e] for e in ufl_element.sub_elements()]

def _create_foo_integral(integral_type, form_data):
    "Compute intermediate representation of create_foo_integral."
    return [itg_data.subdomain_id for itg_data in form_data.integral_data
           if itg_data.integral_type == integral_type and isinstance(itg_data.subdomain_id, int)]

def _num_foo_domains(integral_type, form_data):
    "Compute intermediate representation of num_foo_domains."
    return form_data.num_sub_domains.get(integral_type, 0)

def _has_foo_integrals(integral_type, form_data):
    "Compute intermediate representation of has_foo_integrals."
    v = (form_data.num_sub_domains.get(integral_type,0) > 0
         or _create_default_foo_integral(integral_type, form_data) is not None)
    return bool(v)

def _create_default_foo_integral(integral_type, form_data):
    "Compute intermediate representation of create_default_foo_integral."
    itg_data = [itg_data for itg_data in form_data.integral_data
                if (itg_data.subdomain_id == "otherwise" and
                    itg_data.integral_type == integral_type)]
    ffc_assert(len(itg_data) in (0,1), "Expecting at most one default integral of each type.")
    return "otherwise" if itg_data else None

#--- Utility functions ---

# FIXME: KBO: This could go somewhere else, like in UFL?
#        MSA: There is probably something related in ufl somewhere,
#        but I don't understand quite what this does.
#        In particular it does not cover sub-sub-elements? Is that a bug?
# Also look at function naming, use single '_' for utility functions.
def all_elements(element):

    if isinstance(element, MixedElement):
        return element.elements()

    return [element]

def _num_dofs_per_entity(element):
    """
    Compute list of integers representing the number of dofs
    associated with a single mesh entity.

    Example: Lagrange of degree 3 on triangle: [1, 2, 1]
    """
    entity_dofs = element.entity_dofs()
    return [len(entity_dofs[e][0]) for e in range(len(entity_dofs.keys()))]

# These two are copied from old ffc
def __compute_incidence(D):
    "Compute which entities are incident with which"

    # Compute the incident vertices for each entity
    sub_simplices = []
    for dim in range(D + 1):
        sub_simplices += [__compute_sub_simplices(D, dim)]

    # Check which entities are incident, d0 --> d1 for d0 >= d1
    incidence = {}
    for d0 in range(0, D + 1):
        for i0 in range(len(sub_simplices[d0])):
            for d1 in range(d0 + 1):
                for i1 in range(len(sub_simplices[d1])):
                    if min([v in sub_simplices[d0][i0] for v in sub_simplices[d1][i1]]) == True:
                        incidence[((d0, i0), (d1, i1))] = True
                    else:
                        incidence[((d0, i0), (d1, i1))] = False

    return incidence

def __compute_sub_simplices(D, d):
    """Compute vertices for all sub simplices of dimension d (code
    taken from Exterior)."""

    # Number of vertices
    num_vertices = D + 1

    # Special cases: d = 0 and d = D
    if d == 0:
        return [[i] for i in range(num_vertices)]
    elif d == D:
        return [list(range(num_vertices))]

    # Compute all permutations of num_vertices - (d + 1)
    permutations = compute_permutations(num_vertices - d - 1, num_vertices)

    # Iterate over sub simplices
    sub_simplices = []
    for i in range(len(permutations)):

        # Pick tuple i among permutations (non-incident vertices)
        remove = permutations[i]

        # Remove vertices, keeping d + 1 vertices
        vertices = [v for v in range(num_vertices) if not v in remove]
        sub_simplices += [vertices]

    return sub_simplices

def uses_integral_moments(element):
    "True if element uses integral moments for its degrees of freedom."

    integrals = set(["IntegralMoment", "FrobeniusIntegralMoment"])
    tags = set([L.get_type_tag() for L in element.dual_basis()])
    return len(integrals & tags) > 0

def needs_oriented_jacobian(element):
    # Check whether this element needs an oriented jacobian (only
    # contravariant piolas seem to need it)
    return ("contravariant piola" in element.mapping())<|MERGE_RESOLUTION|>--- conflicted
+++ resolved
@@ -437,14 +437,8 @@
     domain, = ufl_element.domains() # Assuming single domain
 
     data = {}
-<<<<<<< HEAD
     data["cell"] = domain.cell()
-    data["points"] = [L.pt_dict.keys()[0] for L in element.dual_basis()]
-=======
-    data["tdim"] = domain.topological_dimension()
-    data["gdim"] = domain.geometric_dimension()
     data["points"] = [sorted(L.pt_dict.keys())[0] for L in element.dual_basis()]
->>>>>>> 7377598a
     return data
 
 def _tabulate_dofs(element, cell):
