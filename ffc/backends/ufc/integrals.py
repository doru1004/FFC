# Code generation format strings for UFC (Unified Form-assembly Code) v. 2.3.0+.
# This code is released into the public domain.
#
# The FEniCS Project (http://www.fenicsproject.org/) 2006-2014

cell_integral_combined = """\
/// This class defines the interface for the tabulation of the cell
/// tensor corresponding to the local contribution to a form from
/// the integral over a cell.

class %(classname)s: public ufc::cell_integral
{%(members)s
public:

  /// Constructor
  %(classname)s(%(constructor_arguments)s) : ufc::cell_integral()%(initializer_list)s
  {
%(constructor)s
  }

  /// Destructor
  virtual ~%(classname)s()
  {
%(destructor)s
  }

  /// Tabulate the tensor for the contribution from a local cell
  virtual void tabulate_tensor(double* A,
                               const double * const * w,
                               const double* vertex_coordinates,
                               int cell_orientation) const
  {
%(tabulate_tensor)s
  }

};
"""

cell_integral_header = """\
/// This class defines the interface for the tabulation of the cell
/// tensor corresponding to the local contribution to a form from
/// the integral over a cell.

class %(classname)s: public ufc::cell_integral
{%(members)s
public:

  /// Constructor
  %(classname)s(%(constructor_arguments)s);

  /// Destructor
  virtual ~%(classname)s();

  /// Tabulate the tensor for the contribution from a local cell
  virtual void tabulate_tensor(double* A,
                               const double * const * w,
                               const double* vertex_coordinates,
                               int cell_orientation) const;

};
"""

cell_integral_implementation = """\
/// Constructor
%(classname)s::%(classname)s(%(constructor_arguments)s) : ufc::cell_integral()%(initializer_list)s
{
%(constructor)s
}

/// Destructor
%(classname)s::~%(classname)s()
{
%(destructor)s
}

/// Tabulate the tensor for the contribution from a local cell
void %(classname)s::tabulate_tensor(double* A,
                                    const double * const * w,
                                    const double* vertex_coordinates,
                                    int cell_orientation) const
{
%(tabulate_tensor)s
}
"""

exterior_facet_integral_combined = """\
/// This class defines the interface for the tabulation of the
/// exterior facet tensor corresponding to the local contribution to
/// a form from the integral over an exterior facet.

class %(classname)s: public ufc::exterior_facet_integral
{%(members)s
public:

  /// Constructor
  %(classname)s(%(constructor_arguments)s) : ufc::exterior_facet_integral()%(initializer_list)s
  {
%(constructor)s
  }

  /// Destructor
  virtual ~%(classname)s()
  {
%(destructor)s
  }

  /// Tabulate the tensor for the contribution from a local exterior facet
  virtual void tabulate_tensor(double* A,
                               const double * const * w,
                               const double* vertex_coordinates,
                               std::size_t facet,
                               int cell_orientation) const
  {
%(tabulate_tensor)s
  }

};
"""

exterior_facet_integral_header = """\
/// This class defines the interface for the tabulation of the
/// exterior facet tensor corresponding to the local contribution to
/// a form from the integral over an exterior facet.

class %(classname)s: public ufc::exterior_facet_integral
{%(members)s
public:

  /// Constructor
  %(classname)s(%(constructor_arguments)s);

  /// Destructor
  virtual ~%(classname)s();

  /// Tabulate the tensor for the contribution from a local exterior facet
  virtual void tabulate_tensor(double* A,
                               const double * const * w,
                               const double* vertex_coordinates,
                               std::size_t facet,
                               int cell_orientation) const;

};
"""

exterior_facet_integral_implementation = """\
/// Constructor
%(classname)s::%(classname)s(%(constructor_arguments)s) : ufc::exterior_facet_integral()%(initializer_list)s
{
%(constructor)s
}

/// Destructor
%(classname)s::~%(classname)s()
{
%(destructor)s
}

/// Tabulate the tensor for the contribution from a local exterior facet
void %(classname)s::tabulate_tensor(double* A,
                                    const double * const * w,
                                    const double* vertex_coordinates,
                                    std::size_t facet,
                                    int cell_orientation) const
{
%(tabulate_tensor)s
}
"""

interior_facet_integral_combined = """\
/// This class defines the interface for the tabulation of the
/// interior facet tensor corresponding to the local contribution to
/// a form from the integral over an interior facet.

class %(classname)s: public ufc::interior_facet_integral
{%(members)s
public:

  /// Constructor
  %(classname)s(%(constructor_arguments)s) : ufc::interior_facet_integral()%(initializer_list)s
  {
%(constructor)s
  }

  /// Destructor
  virtual ~%(classname)s()
  {
%(destructor)s
  }

  /// Tabulate the tensor for the contribution from a local interior facet
  virtual void tabulate_tensor(double* A,
                               const double * const * w,
                               const double* vertex_coordinates_0,
                               const double* vertex_coordinates_1,
                               std::size_t facet_0,
                               std::size_t facet_1,
                               int cell_orientation_0,
                               int cell_orientation_1) const
  {
%(tabulate_tensor)s
  }

};
"""

interior_facet_integral_header = """\
/// This class defines the interface for the tabulation of the
/// interior facet tensor corresponding to the local contribution to
/// a form from the integral over an interior facet.

class %(classname)s: public ufc::interior_facet_integral
{%(members)s
public:

  /// Constructor
  %(classname)s(%(constructor_arguments)s);

  /// Destructor
  virtual ~%(classname)s();

  /// Tabulate the tensor for the contribution from a local interior facet
  virtual void tabulate_tensor(double* A,
                               const double * const * w,
                               const double* vertex_coordinates_0,
                               const double* vertex_coordinates_1,
                               std::size_t facet_0,
                               std::size_t facet_1,
                               int cell_orientation_0,
                               int cell_orientation_1) const;

};
"""

interior_facet_integral_implementation = """\
/// Constructor
%(classname)s::%(classname)s(%(constructor_arguments)s) : ufc::interior_facet_integral()%(initializer_list)s
{
%(constructor)s
}

/// Destructor
%(classname)s::~%(classname)s()
{
%(destructor)s
}

/// Tabulate the tensor for the contribution from a local interior facet
void %(classname)s::tabulate_tensor(double* A,
                                    const double * const * w,
                                    const double* vertex_coordinates_0,
                                    const double* vertex_coordinates_1,
                                    std::size_t facet_0,
                                    std::size_t facet_1,
                                    int cell_orientation_0,
                                    int cell_orientation_1) const
{
%(tabulate_tensor)s
}
"""

point_integral_combined = """\
/// This class defines the interface for the tabulation of
/// an expression evaluated at exactly one point.

class %(classname)s: public ufc::point_integral
{%(members)s
public:

  /// Constructor
  %(classname)s(%(constructor_arguments)s) : ufc::point_integral()%(initializer_list)s
  {
%(constructor)s
  }

  /// Destructor
  virtual ~%(classname)s()
  {
%(destructor)s
  }

  /// Tabulate the tensor for the contribution from the local vertex
  virtual void tabulate_tensor(double* A,
                               const double * const * w,
                               const double* vertex_coordinates,
                               std::size_t vertex,
                               int cell_orientation) const
  {
%(tabulate_tensor)s
  }

};
"""

point_integral_header = """\
/// This class defines the interface for the tabulation of
/// an expression evaluated at exactly one point.

class %(classname)s: public ufc::point_integral
{%(members)s
public:

  /// Constructor
  %(classname)s(%(constructor_arguments)s);

  /// Destructor
  virtual ~%(classname)s();

  /// Tabulate the tensor for the contribution from the local vertex
  virtual void tabulate_tensor(double* A,
                               const double * const * w,
                               const double* vertex_coordinates,
                               std::size_t vertex,
                               int cell_orientation) const;

};
"""

point_integral_implementation = """\
/// Constructor
%(classname)s::%(classname)s(%(constructor_arguments)s) : ufc::point_integral()%(initializer_list)s
{
%(constructor)s
}

/// Destructor
%(classname)s::~%(classname)s()
{
%(destructor)s
}

/// Tabulate the tensor for the contribution from the local vertex
void %(classname)s::tabulate_tensor(double* A,
                                    const double * const * w,
                                    const double* vertex_coordinates,
                                    std::size_t vertex,
                                    int cell_orientation) const
{
%(tabulate_tensor)s
}
"""

custom_integral_combined = """\
/// This class defines the interface for the tabulation of the
/// tensor corresponding to the local contribution to a form from
/// the integral over a custom domain defined in terms of a set of
/// quadrature points and weights.

class %(classname)s: public ufc::custom_integral
{%(members)s
public:

  /// Constructor
  %(classname)s(%(constructor_arguments)s) : ufc::custom_integral()%(initializer_list)s
  {
%(constructor)s
  }

  /// Destructor
  virtual ~%(classname)s()
  {
%(destructor)s
  }

  /// Return the number of cells involved in evaluation of the integral
  virtual std::size_t num_cells() const
  {
%(num_cells)s
  }

  /// Tabulate the tensor for the contribution from custom domain
  virtual void tabulate_tensor(double* A,
                               const double * const * w,
                               const double* vertex_coordinates,
                               std::size_t num_quadrature_points,
                               const double* quadrature_points,
<<<<<<< HEAD
                               const double* quadrature_weights,
                               int cell_orientation) const
=======
                               const double* quadrature_weights) const
>>>>>>> a01c1196
  {
%(tabulate_tensor)s
  }

};
"""

custom_integral_header = """\
/// This class defines the interface for the tabulation of the
/// tensor corresponding to the local contribution to a form from
/// the integral over a custom domain defined in terms of a set of
/// quadrature points and weights.

class %(classname)s: public ufc::custom_integral
{%(members)s
public:

  /// Constructor
  %(classname)s(%(constructor_arguments)s);

  /// Destructor
  virtual ~%(classname)s();

  /// Return the number of cells involved in evaluation of the integral
  virtual std::size_t num_cells() const;

  /// Tabulate the tensor for the contribution from custom domain
  virtual void tabulate_tensor(double* A,
                               const double * const * w,
                               const double* vertex_coordinates,
                               std::size_t num_quadrature_points,
                               const double* quadrature_points,
<<<<<<< HEAD
                               const double* quadrature_weights,
                               int cell_orientation) const;
=======
                               const double* quadrature_weights) const;
>>>>>>> a01c1196

};
"""

custom_integral_implementation = """\
/// Constructor
%(classname)s::%(classname)s(%(constructor_arguments)s) : ufc::custom_integral()%(initializer_list)s
{
%(constructor)s
}

/// Destructor
%(classname)s::~%(classname)s()
{
%(destructor)s
}

/// Return the number of cells involved in evaluation of the integral
std::size_t %(classname)s::num_cells() const
{
%(num_cells)s
}

/// Tabulate the tensor for the contribution from custom domain
void %(classname)s::tabulate_tensor(double* A,
                                    const double * const * w,
                                    const double* vertex_coordinates,
                                    std::size_t num_quadrature_points,
                                    const double* quadrature_points,
                                    const double* quadrature_weights) const
{
%(tabulate_tensor)s
}
"""<|MERGE_RESOLUTION|>--- conflicted
+++ resolved
@@ -25,9 +25,9 @@
   }
 
   /// Tabulate the tensor for the contribution from a local cell
-  virtual void tabulate_tensor(double* A,
-                               const double * const * w,
-                               const double* vertex_coordinates,
+  virtual void tabulate_tensor(double* %(restrict)s A,
+                               const double * const * %(restrict)s w,
+                               const double* %(restrict)s vertex_coordinates,
                                int cell_orientation) const
   {
 %(tabulate_tensor)s
@@ -52,9 +52,9 @@
   virtual ~%(classname)s();
 
   /// Tabulate the tensor for the contribution from a local cell
-  virtual void tabulate_tensor(double* A,
-                               const double * const * w,
-                               const double* vertex_coordinates,
+  virtual void tabulate_tensor(double* %(restrict)s A,
+                               const double * const * %(restrict)s w,
+                               const double* %(restrict)s vertex_coordinates,
                                int cell_orientation) const;
 
 };
@@ -74,9 +74,9 @@
 }
 
 /// Tabulate the tensor for the contribution from a local cell
-void %(classname)s::tabulate_tensor(double* A,
-                                    const double * const * w,
-                                    const double* vertex_coordinates,
+void %(classname)s::tabulate_tensor(double* %(restrict)s A,
+                                    const double * const * %(restrict)s w,
+                                    const double* %(restrict)s vertex_coordinates,
                                     int cell_orientation) const
 {
 %(tabulate_tensor)s
@@ -105,9 +105,9 @@
   }
 
   /// Tabulate the tensor for the contribution from a local exterior facet
-  virtual void tabulate_tensor(double* A,
-                               const double * const * w,
-                               const double* vertex_coordinates,
+  virtual void tabulate_tensor(double* %(restrict)s A,
+                               const double * const * %(restrict)s w,
+                               const double* %(restrict)s vertex_coordinates,
                                std::size_t facet,
                                int cell_orientation) const
   {
@@ -133,9 +133,9 @@
   virtual ~%(classname)s();
 
   /// Tabulate the tensor for the contribution from a local exterior facet
-  virtual void tabulate_tensor(double* A,
-                               const double * const * w,
-                               const double* vertex_coordinates,
+  virtual void tabulate_tensor(double* %(restrict)s A,
+                               const double * const * %(restrict)s w,
+                               const double* %(restrict)s vertex_coordinates,
                                std::size_t facet,
                                int cell_orientation) const;
 
@@ -156,9 +156,9 @@
 }
 
 /// Tabulate the tensor for the contribution from a local exterior facet
-void %(classname)s::tabulate_tensor(double* A,
-                                    const double * const * w,
-                                    const double* vertex_coordinates,
+void %(classname)s::tabulate_tensor(double* %(restrict)s A,
+                                    const double * const * %(restrict)s w,
+                                    const double* %(restrict)s vertex_coordinates,
                                     std::size_t facet,
                                     int cell_orientation) const
 {
@@ -188,10 +188,10 @@
   }
 
   /// Tabulate the tensor for the contribution from a local interior facet
-  virtual void tabulate_tensor(double* A,
-                               const double * const * w,
-                               const double* vertex_coordinates_0,
-                               const double* vertex_coordinates_1,
+  virtual void tabulate_tensor(double* %(restrict)s A,
+                               const double * const * %(restrict)s w,
+                               const double* %(restrict)s vertex_coordinates_0,
+                               const double* %(restrict)s vertex_coordinates_1,
                                std::size_t facet_0,
                                std::size_t facet_1,
                                int cell_orientation_0,
@@ -219,10 +219,10 @@
   virtual ~%(classname)s();
 
   /// Tabulate the tensor for the contribution from a local interior facet
-  virtual void tabulate_tensor(double* A,
-                               const double * const * w,
-                               const double* vertex_coordinates_0,
-                               const double* vertex_coordinates_1,
+  virtual void tabulate_tensor(double* %(restrict)s A,
+                               const double * const * %(restrict)s w,
+                               const double* %(restrict)s vertex_coordinates_0,
+                               const double* %(restrict)s vertex_coordinates_1,
                                std::size_t facet_0,
                                std::size_t facet_1,
                                int cell_orientation_0,
@@ -245,10 +245,10 @@
 }
 
 /// Tabulate the tensor for the contribution from a local interior facet
-void %(classname)s::tabulate_tensor(double* A,
-                                    const double * const * w,
-                                    const double* vertex_coordinates_0,
-                                    const double* vertex_coordinates_1,
+void %(classname)s::tabulate_tensor(double* %(restrict)s A,
+                                    const double * const * %(restrict)s w,
+                                    const double* %(restrict)s vertex_coordinates_0,
+                                    const double* %(restrict)s vertex_coordinates_1,
                                     std::size_t facet_0,
                                     std::size_t facet_1,
                                     int cell_orientation_0,
@@ -279,9 +279,9 @@
   }
 
   /// Tabulate the tensor for the contribution from the local vertex
-  virtual void tabulate_tensor(double* A,
-                               const double * const * w,
-                               const double* vertex_coordinates,
+  virtual void tabulate_tensor(double* %(restrict)s A,
+                               const double * const * %(restrict)s w,
+                               const double* %(restrict)s vertex_coordinates,
                                std::size_t vertex,
                                int cell_orientation) const
   {
@@ -306,9 +306,9 @@
   virtual ~%(classname)s();
 
   /// Tabulate the tensor for the contribution from the local vertex
-  virtual void tabulate_tensor(double* A,
-                               const double * const * w,
-                               const double* vertex_coordinates,
+  virtual void tabulate_tensor(double* %(restrict)s A,
+                               const double * const * %(restrict)s w,
+                               const double* %(restrict)s vertex_coordinates,
                                std::size_t vertex,
                                int cell_orientation) const;
 
@@ -329,9 +329,9 @@
 }
 
 /// Tabulate the tensor for the contribution from the local vertex
-void %(classname)s::tabulate_tensor(double* A,
-                                    const double * const * w,
-                                    const double* vertex_coordinates,
+void %(classname)s::tabulate_tensor(double* %(restrict)s A,
+                                    const double * const * %(restrict)s w,
+                                    const double* %(restrict)s vertex_coordinates,
                                     std::size_t vertex,
                                     int cell_orientation) const
 {
@@ -373,12 +373,8 @@
                                const double* vertex_coordinates,
                                std::size_t num_quadrature_points,
                                const double* quadrature_points,
-<<<<<<< HEAD
                                const double* quadrature_weights,
                                int cell_orientation) const
-=======
-                               const double* quadrature_weights) const
->>>>>>> a01c1196
   {
 %(tabulate_tensor)s
   }
@@ -411,12 +407,8 @@
                                const double* vertex_coordinates,
                                std::size_t num_quadrature_points,
                                const double* quadrature_points,
-<<<<<<< HEAD
                                const double* quadrature_weights,
                                int cell_orientation) const;
-=======
-                               const double* quadrature_weights) const;
->>>>>>> a01c1196
 
 };
 """
