--- conflicted
+++ resolved
@@ -102,7 +102,6 @@
     expected independently of which representation is chosen."""
 
     # Mapping from recognized domain types to entity types
-<<<<<<< HEAD
     entity_type = {"cell":                  "cell",
                    "exterior_facet":        "facet",
                    "interior_facet":        "facet",
@@ -111,15 +110,8 @@
                    "exterior_facet_vert":   "vert_facet",
                    "interior_facet_horiz":  "horiz_facet",
                    "interior_facet_vert":   "vert_facet",
-                   "point":                 "vertex",
+                   "vertex":                 "vertex",
                    "custom":                "cell"}[itg_data.integral_type]
-=======
-    entity_type = {"cell":           "cell",
-                   "exterior_facet": "facet",
-                   "interior_facet": "facet",
-                   "vertex":         "vertex",
-                   "custom":         "cell"}[itg_data.integral_type]
->>>>>>> f4a18477
 
     # Extract data
     cell = itg_data.domain.cell()
