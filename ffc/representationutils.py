--- conflicted
+++ resolved
@@ -106,20 +106,16 @@
     expected independently of which representation is chosen."""
 
     # Mapping from recognized domain types to entity types
-    entity_types = {"cell":           "cell",
-                    "exterior_facet": "facet",
-                    "interior_facet": "facet",
-<<<<<<< HEAD
-                    "exterior_facet_top": "horiz_facet",
+    entity_types = {"cell":                  "cell",
+                    "exterior_facet":        "facet",
+                    "interior_facet":        "facet",
+                    "exterior_facet_top":    "horiz_facet",
                     "exterior_facet_bottom": "horiz_facet",
-                    "exterior_facet_vert": "vert_facet",
-                    "interior_facet_horiz": "horiz_facet",
-                    "interior_facet_vert": "vert_facet",
-                    "point": "vertex"}
-=======
-                    "point":          "vertex",
-                    "quadrature":     "cell"}
->>>>>>> 11059859
+                    "exterior_facet_vert":   "vert_facet",
+                    "interior_facet_horiz":  "horiz_facet",
+                    "interior_facet_vert":   "vert_facet",
+                    "point":                 "vertex",
+                    "quadrature":            "cell"}
 
     # Check and extract entity type
     integral_type = itg_data.integral_type
@@ -141,30 +137,16 @@
         num_facets = cell_to_num_entities(cell)[-2]
 
     # Initialize integral intermediate representation
-<<<<<<< HEAD
     return {"representation":       representation,
             "integral_type":        itg_data.integral_type,
             "subdomain_id":         itg_data.subdomain_id,
             "form_id":              form_id,
             "rank":                 form_data.rank,
             "cell":                 cell,
-            "entitytype":           entity_type,
+            "entity_type":          entity_type,
             "num_facets":           num_facets,
             "num_vertices":         cell_to_num_entities(cell)[0],
             "needs_oriented":       needs_oriented_jacobian(form_data)}
-=======
-    return {"representation":        representation,
-            "domain_type":           itg_data.domain_type,
-            "domain_id":             itg_data.domain_id,
-            "form_id":               form_id,
-            "rank":                  form_data.rank,
-            "geometric_dimension":   form_data.geometric_dimension,
-            "topological_dimension": tdim,
-            "entity_type":           entity_type,
-            "num_facets":            cellname_to_num_entities[cellname][-2],
-            "num_vertices":          cellname_to_num_entities[cellname][0],
-            "needs_oriented":        needs_oriented_jacobian(form_data)}
->>>>>>> 11059859
 
 def initialize_integral_code(ir, prefix, parameters):
     "Representation independent default initialization of code dict for integral from intermediate representation."
