--- conflicted
+++ resolved
@@ -106,8 +106,7 @@
     expected independently of which representation is chosen."""
 
     # Mapping from recognized domain types to entity types
-<<<<<<< HEAD
-    entity_types = {"cell":                  "cell",
+    entity_type = {"cell":                  "cell",
                     "exterior_facet":        "facet",
                     "interior_facet":        "facet",
                     "exterior_facet_top":    "horiz_facet",
@@ -116,27 +115,10 @@
                     "interior_facet_horiz":  "horiz_facet",
                     "interior_facet_vert":   "vert_facet",
                     "point":                 "vertex",
-                    "custom":                "cell"}
-
-    # Check and extract entity type
-    integral_type = itg_data.integral_type
-    if not itg_data.integral_type in entity_types:
-        error("Unsupported integration domain type: %s (%s)" \
-                  % (integral_type, integral_type_to_measure_name[integral_type]))
-    entity_type = entity_types[itg_data.integral_type]
-
-    # Check topological dimension
-    cell = itg_data.domain.cell()
-=======
-    entity_type = {"cell":           "cell",
-                   "exterior_facet": "facet",
-                   "interior_facet": "facet",
-                   "point":          "vertex",
-                   "custom":         "cell"}[itg_data.integral_type]
+                    "custom":                "cell"}[itg_data.integral_type]
 
     # Extract data
-    cellname = itg_data.domain.cell().cellname()
->>>>>>> f8f9add0
+    cell = itg_data.domain.cell()
     tdim = itg_data.domain.topological_dimension()
     assert all(tdim == itg.domain().topological_dimension() for itg in itg_data.integrals)
 
@@ -145,7 +127,6 @@
     if "num_cells" in itg_data.metadata:
         num_cells = itg_data.metadata["num_cells"]
 
-<<<<<<< HEAD
     # Set num_facets (overrides the previous default)
     if entity_type == "horiz_facet":
         num_facets = 2  # top and bottom
@@ -166,20 +147,6 @@
             "num_vertices":   cell_to_num_entities(cell)[0],
             "needs_oriented": needs_oriented_jacobian(form_data),
             "num_cells":      num_cells}
-=======
-    return {"representation":        representation,
-            "integral_type":         itg_data.integral_type,
-            "subdomain_id":          itg_data.subdomain_id,
-            "form_id":               form_id,
-            "rank":                  form_data.rank,
-            "geometric_dimension":   form_data.geometric_dimension,
-            "topological_dimension": tdim,
-            "entitytype":            entity_type,
-            "num_facets":            cellname_to_num_entities[cellname][-2],
-            "num_vertices":          cellname_to_num_entities[cellname][0],
-            "needs_oriented":        needs_oriented_jacobian(form_data),
-            "num_cells":             num_cells}
->>>>>>> f8f9add0
 
 def initialize_integral_code(ir, prefix, parameters):
     "Representation independent default initialization of code dict for integral from intermediate representation."
