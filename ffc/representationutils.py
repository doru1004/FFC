--- conflicted
+++ resolved
@@ -106,7 +106,6 @@
     expected independently of which representation is chosen."""
 
     # Mapping from recognized domain types to entity types
-<<<<<<< HEAD
     entity_types = {"cell":                  "cell",
                     "exterior_facet":        "facet",
                     "interior_facet":        "facet",
@@ -116,15 +115,8 @@
                     "interior_facet_horiz":  "horiz_facet",
                     "interior_facet_vert":   "vert_facet",
                     "point":                 "vertex",
-                    "quadrature_cell":       "cell"}
-=======
-    entity_types = {"cell":             "cell",
-                    "exterior_facet":   "facet",
-                    "interior_facet":   "facet",
-                    "point":            "vertex",
-                    "quadrature_cell":  "cell",
-                    "quadrature_facet": "facet"}
->>>>>>> 6f1d8583
+                    "quadrature_cell":       "cell",
+                    "quadrature_facet":      "facet"}
 
     # Check and extract entity type
     integral_type = itg_data.integral_type
