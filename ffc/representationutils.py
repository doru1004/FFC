"""This module contains utility functions for some code shared between
quadrature and tensor representation."""

# Copyright (C) 2012-2014 Marie Rognes
#
# This file is part of FFC.
#
# FFC is free software: you can redistribute it and/or modify
# it under the terms of the GNU Lesser General Public License as published by
# the Free Software Foundation, either version 3 of the License, or
# (at your option) any later version.
#
# FFC is distributed in the hope that it will be useful,
# but WITHOUT ANY WARRANTY; without even the implied warranty of
# MERCHANTABILITY or FITNESS FOR A PARTICULAR PURPOSE. See the
# GNU Lesser General Public License for more details.
#
# You should have received a copy of the GNU Lesser General Public License
# along with FFC. If not, see <http://www.gnu.org/licenses/>.
#
# Modified by Martin Alnaes 2013
# Modified by Anders Logg 2014

from ufl.measure import integral_type_to_measure_name

from ffc.fiatinterface import create_element
<<<<<<< HEAD
from ffc.fiatinterface import cell_to_num_entities
=======
>>>>>>> 0e747da6
from ffc.cpp import format
from ffc.log import error

def transform_component(component, offset, ufl_element):
    """
    This function accounts for the fact that if the geometrical and
    topological dimension does not match, then for native vector
    elements, in particular the Piola-mapped ones, the physical value
    dimensions and the reference value dimensions are not the
    same. This has certain consequences for mixed elements, aka 'fun
    with offsets'.
    """
    # This code is used for tensor/monomialtransformation.py and
    # quadrature/quadraturetransformerbase.py.

    domain, = ufl_element.domains() # Assuming single domain
    gdim = domain.geometric_dimension()
    tdim = domain.topological_dimension()

    # Do nothing if we are not in a special case: The special cases
    # occur if we have piola mapped elements (for which value_shape !=
    # ()), and if gdim != tdim)
    if gdim == tdim:
        return component, offset
    all_mappings =  create_element(ufl_element).mapping()
    special_case = (any(['piola' in m for m in all_mappings])
                    and ufl_element.num_sub_elements() > 1)
    if not special_case:
        return component, offset

    # Extract lists of reference and physical value dimensions by
    # sub-element
    reference_value_dims = []
    physical_value_dims = []
    for sub_element in ufl_element.sub_elements():
        assert (len(sub_element.value_shape()) < 2), \
            "Vector-valued assumption failed"
        if sub_element.value_shape() == ():
            reference_value_dims += [1]
            physical_value_dims += [1]
        else:
            reference_value_dims += [sub_element.value_shape()[0]
                                     - (gdim - tdim)]
            physical_value_dims += [sub_element.value_shape()[0]]

    # Figure out which sub-element number 'component' is in,
    # 'sub_element_number' contains the result
    tot = physical_value_dims[0]
    for sub_element_number in range(len(physical_value_dims)):
        if component < tot:
            break
        else:
            tot += physical_value_dims[sub_element_number+1]

    # Compute the new reference offset:
    reference_offset = sum(reference_value_dims[:sub_element_number])
    physical_offset = sum(physical_value_dims[:sub_element_number])
    shift = physical_offset - reference_offset

    # Compute the component relative to the reference frame
    reference_component = component - shift

    return reference_component, reference_offset

def needs_oriented_jacobian(form_data):
    # Check whether this form needs an oriented jacobian (only forms
    # involgin contravariant piola mappings seem to need it)
    for ufl_element in form_data.unique_elements:
        element = create_element(ufl_element)
        if "contravariant piola" in element.mapping():
            return True
    return False

def initialize_integral_ir(representation, itg_data, form_data, form_id):
    """Initialize a representation dict with common information that is
    expected independently of which representation is chosen."""

    # Mapping from recognized domain types to entity types
    entity_type = {"cell":                  "cell",
                   "exterior_facet":        "facet",
                   "interior_facet":        "facet",
                   "exterior_facet_top":    "horiz_facet",
                   "exterior_facet_bottom": "horiz_facet",
                   "exterior_facet_vert":   "vert_facet",
                   "interior_facet_horiz":  "horiz_facet",
                   "interior_facet_vert":   "vert_facet",
                   "point":                 "vertex",
                   "custom":                "cell"}[itg_data.integral_type]

    # Extract data
    cell = itg_data.domain.cell()
<<<<<<< HEAD
    tdim = itg_data.domain.topological_dimension()
=======
    cellname = cell.cellname()
    tdim = cell.topological_dimension()
>>>>>>> 0e747da6
    assert all(tdim == itg.domain().topological_dimension() for itg in itg_data.integrals)

    # Set number of cells if not set TODO: Get automatically from number of domains
    num_cells = itg_data.metadata.get("num_cells")

    # Set num_facets (overrides the previous default)
    if entity_type == "horiz_facet":
        num_facets = 2  # top and bottom
    elif entity_type == "vert_facet":
        num_facets = cell_to_num_entities(cell._A)[-2]  # number of facets on base
    else:
        num_facets = cell_to_num_entities(cell)[-2]

    # Initialize integral intermediate representation
    return {"representation":        representation,
            "integral_type":         itg_data.integral_type,
            "subdomain_id":          itg_data.subdomain_id,
            "form_id":               form_id,
            "rank":                  form_data.rank,
            "cell":                  cell,
            "entitytype":            entity_type,
<<<<<<< HEAD
            "num_facets":            num_facets,
            "num_vertices":          cell_to_num_entities(cell)[0],
=======
            "num_facets":            cell.num_facets(),
            "num_vertices":          cell.num_vertices(),
>>>>>>> 0e747da6
            "needs_oriented":        needs_oriented_jacobian(form_data),
            "num_cells":             num_cells,
            "enabled_coefficients":  itg_data.enabled_coefficients,
            }

def generate_enabled_coefficients(enabled_coefficients):
    # TODO: I don't know how to implement this using the format dict, this will do for now:
    initializer_list = ", ".join("true" if enabled else "false"
                                 for enabled in enabled_coefficients)
    code = '\n'.join([
        "static const std::vector<bool> enabled({%s});" % initializer_list,
        "return enabled;",
        ])
    return code

def initialize_integral_code(ir, prefix, parameters):
    "Representation independent default initialization of code dict for integral from intermediate representation."
    code = {}
    code["restrict"] = parameters["restrict_keyword"]
    code["classname"] = format["classname " + ir["integral_type"] + "_integral"](prefix, ir["form_id"], ir["subdomain_id"])
    code["members"] = ""
    code["constructor"] = format["do nothing"]
    code["constructor_arguments"] = ""
    code["initializer_list"] = ""
    code["destructor"] = format["do nothing"]
    code["enabled_coefficients"] = generate_enabled_coefficients(ir["enabled_coefficients"])
    #code["additional_includes_set"] = set() #ir["additional_includes_set"]
    return code<|MERGE_RESOLUTION|>--- conflicted
+++ resolved
@@ -24,10 +24,6 @@
 from ufl.measure import integral_type_to_measure_name
 
 from ffc.fiatinterface import create_element
-<<<<<<< HEAD
-from ffc.fiatinterface import cell_to_num_entities
-=======
->>>>>>> 0e747da6
 from ffc.cpp import format
 from ffc.log import error
 
@@ -119,12 +115,8 @@
 
     # Extract data
     cell = itg_data.domain.cell()
-<<<<<<< HEAD
-    tdim = itg_data.domain.topological_dimension()
-=======
     cellname = cell.cellname()
     tdim = cell.topological_dimension()
->>>>>>> 0e747da6
     assert all(tdim == itg.domain().topological_dimension() for itg in itg_data.integrals)
 
     # Set number of cells if not set TODO: Get automatically from number of domains
@@ -134,9 +126,9 @@
     if entity_type == "horiz_facet":
         num_facets = 2  # top and bottom
     elif entity_type == "vert_facet":
-        num_facets = cell_to_num_entities(cell._A)[-2]  # number of facets on base
+        num_facets = cell._A.num_facets()  # number of facets on base
     else:
-        num_facets = cell_to_num_entities(cell)[-2]
+        num_facets = cell.num_facets()
 
     # Initialize integral intermediate representation
     return {"representation":        representation,
@@ -146,13 +138,8 @@
             "rank":                  form_data.rank,
             "cell":                  cell,
             "entitytype":            entity_type,
-<<<<<<< HEAD
             "num_facets":            num_facets,
-            "num_vertices":          cell_to_num_entities(cell)[0],
-=======
-            "num_facets":            cell.num_facets(),
             "num_vertices":          cell.num_vertices(),
->>>>>>> 0e747da6
             "needs_oriented":        needs_oriented_jacobian(form_data),
             "num_cells":             num_cells,
             "enabled_coefficients":  itg_data.enabled_coefficients,
