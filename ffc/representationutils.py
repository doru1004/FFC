"""This module contains utility functions for some code shared between
quadrature and tensor representation."""

# Copyright (C) 2012-2013 Marie Rognes
#
# This file is part of FFC.
#
# FFC is free software: you can redistribute it and/or modify
# it under the terms of the GNU Lesser General Public License as published by
# the Free Software Foundation, either version 3 of the License, or
# (at your option) any later version.
#
# FFC is distributed in the hope that it will be useful,
# but WITHOUT ANY WARRANTY; without even the implied warranty of
# MERCHANTABILITY or FITNESS FOR A PARTICULAR PURPOSE. See the
# GNU Lesser General Public License for more details.
#
# You should have received a copy of the GNU Lesser General Public License
# along with FFC. If not, see <http://www.gnu.org/licenses/>.
#
# Modified by Martin Alnaes, 2013
#
# First added:  2013-01-08
# Last changed: 2013-02-10

from ffc.fiatinterface import create_element
from ffc.fiatinterface import cell_to_num_entities
from ffc.cpp import format

def transform_component(component, offset, ufl_element):
    """
    This function accounts for the fact that if the geometrical and
    topological dimension does not match, then for native vector
    elements, in particular the Piola-mapped ones, the physical value
    dimensions and the reference value dimensions are not the
    same. This has certain consequences for mixed elements, aka 'fun
    with offsets'.
    """
    # This code is used for tensor/monomialtransformation.py and
    # quadrature/quadraturetransformerbase.py.

    domain, = ufl_element.domains() # Assuming single domain
    gdim = domain.geometric_dimension()
    tdim = domain.topological_dimension()

    # Do nothing if we are not in a special case: The special cases
    # occur if we have piola mapped elements (for which value_shape !=
    # ()), and if gdim != tdim)
    if gdim == tdim:
        return component, offset
    all_mappings =  create_element(ufl_element).mapping()
    special_case = (any(['piola' in m for m in all_mappings])
                    and ufl_element.num_sub_elements() > 1)
    if not special_case:
        return component, offset

    # Extract lists of reference and physical value dimensions by
    # sub-element
    reference_value_dims = []
    physical_value_dims = []
    for sub_element in ufl_element.sub_elements():
        assert (len(sub_element.value_shape()) < 2), \
            "Vector-valued assumption failed"
        if sub_element.value_shape() == ():
            reference_value_dims += [1]
            physical_value_dims += [1]
        else:
            reference_value_dims += [sub_element.value_shape()[0]
                                     - (gdim - tdim)]
            physical_value_dims += [sub_element.value_shape()[0]]

    # Figure out which sub-element number 'component' is in,
    # 'sub_element_number' contains the result
    tot = physical_value_dims[0]
    for sub_element_number in range(len(physical_value_dims)):
        if component < tot:
            break
        else:
            tot += physical_value_dims[sub_element_number+1]

    # Compute the new reference offset:
    reference_offset = sum(reference_value_dims[:sub_element_number])
    physical_offset = sum(physical_value_dims[:sub_element_number])
    shift = physical_offset - reference_offset

    # Compute the component relative to the reference frame
    reference_component = component - shift

    return reference_component, reference_offset

def needs_oriented_jacobian(form_data):
    # Check whether this form needs an oriented jacobian (only forms
    # involgin contravariant piola mappings seem to need it)
    for ufl_element in form_data.unique_elements:
        element = create_element(ufl_element)
        if "contravariant piola" in element.mapping():
            return True
    return False

def initialize_integral_ir(representation, itg_data, form_data, form_id):
    """Initialize a representation dict with common information that is
    expected independently of which representation is chosen."""
    entitytype = { "cell": "cell",
                   "exterior_facet": "facet",
                   "interior_facet": "facet",
                   "exterior_facet_top": "horiz_facet",
                   "exterior_facet_bottom": "horiz_facet",
                   "exterior_facet_vert": "vert_facet",
                   "interior_facet_horiz": "horiz_facet",
                   "interior_facet_vert": "vert_facet",
                   "point": "vertex",
                   }[itg_data.domain_type]
<<<<<<< HEAD
    if entitytype == "horiz_facet":
        num_facets = 2  # top and bottom
    elif entitytype == "vert_facet":
        num_facets = cell_to_num_entities(form_data.cell._A)[-2]  # number of facets on base
    else:
        num_facets = cell_to_num_entities(form_data.cell)[-2]
        
=======
    cellname = itg_data.domain.cell().cellname()
    tdim = itg_data.domain.topological_dimension()
    assert all(tdim == itg.domain().topological_dimension() for itg in itg_data.integrals)

>>>>>>> e7e6d83b
    return { "representation":       representation,
             "domain_type":          itg_data.domain_type,
             "domain_id":            itg_data.domain_id,
             "form_id":              form_id,
             "rank":                 form_data.rank,
<<<<<<< HEAD
             "cell":                 form_data.cell,
             "entitytype":           entitytype,
             "num_facets":           num_facets,
             "num_vertices":         cell_to_num_entities(form_data.cell)[0],
=======
             "geometric_dimension":  form_data.geometric_dimension,
             "topological_dimension": tdim,
             "entitytype":           entitytype,
             "num_facets":           cellname_to_num_entities[cellname][-2],
             "num_vertices":         cellname_to_num_entities[cellname][0],
>>>>>>> e7e6d83b
             "needs_oriented":       needs_oriented_jacobian(form_data),
           }

def initialize_integral_code(ir, prefix, parameters):
    "Representation independent default initialization of code dict for integral from intermediate representation."
    code = {}
    code["restrict"] = parameters["restrict_keyword"]
    code["classname"] = format["classname " + ir["domain_type"] + "_integral"](prefix, ir["form_id"], ir["domain_id"])
    code["members"] = ""
    code["constructor"] = format["do nothing"]
    code["constructor_arguments"] = ""
    code["initializer_list"] = ""
    code["destructor"] = format["do nothing"]
    #code["additional_includes_set"] = set() #ir["additional_includes_set"]
    return code<|MERGE_RESOLUTION|>--- conflicted
+++ resolved
@@ -110,37 +110,26 @@
                    "interior_facet_vert": "vert_facet",
                    "point": "vertex",
                    }[itg_data.domain_type]
-<<<<<<< HEAD
+    cell = itg_data.domain.cell()
+    tdim = itg_data.domain.topological_dimension()
+    assert all(tdim == itg.domain().topological_dimension() for itg in itg_data.integrals)
+
     if entitytype == "horiz_facet":
         num_facets = 2  # top and bottom
     elif entitytype == "vert_facet":
-        num_facets = cell_to_num_entities(form_data.cell._A)[-2]  # number of facets on base
+        num_facets = cell_to_num_entities(cell._A)[-2]  # number of facets on base
     else:
-        num_facets = cell_to_num_entities(form_data.cell)[-2]
-        
-=======
-    cellname = itg_data.domain.cell().cellname()
-    tdim = itg_data.domain.topological_dimension()
-    assert all(tdim == itg.domain().topological_dimension() for itg in itg_data.integrals)
+        num_facets = cell_to_num_entities(cell)[-2]
 
->>>>>>> e7e6d83b
     return { "representation":       representation,
              "domain_type":          itg_data.domain_type,
              "domain_id":            itg_data.domain_id,
              "form_id":              form_id,
              "rank":                 form_data.rank,
-<<<<<<< HEAD
-             "cell":                 form_data.cell,
+             "cell":                 cell,
              "entitytype":           entitytype,
              "num_facets":           num_facets,
-             "num_vertices":         cell_to_num_entities(form_data.cell)[0],
-=======
-             "geometric_dimension":  form_data.geometric_dimension,
-             "topological_dimension": tdim,
-             "entitytype":           entitytype,
-             "num_facets":           cellname_to_num_entities[cellname][-2],
-             "num_vertices":         cellname_to_num_entities[cellname][0],
->>>>>>> e7e6d83b
+             "num_vertices":         cell_to_num_entities(cell)[0],
              "needs_oriented":       needs_oriented_jacobian(form_data),
            }
 
