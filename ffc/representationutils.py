--- conflicted
+++ resolved
@@ -129,7 +129,12 @@
     tdim = itg_data.domain.topological_dimension()
     assert all(tdim == itg.domain().topological_dimension() for itg in itg_data.integrals)
 
-<<<<<<< HEAD
+    # Set number of cells if not set
+    num_cells = None
+    if "num_cells" in itg_data.metadata:
+        num_cells = itg_data.metadata["num_cells"]
+
+    # Set num_facets (overrides the previous default)
     if entity_type == "horiz_facet":
         num_facets = 2  # top and bottom
     elif entity_type == "vert_facet":
@@ -148,27 +153,7 @@
             "num_facets":     num_facets,
             "num_vertices":   cell_to_num_entities(cell)[0],
             "needs_oriented": needs_oriented_jacobian(form_data),
-            "num_cells":      itg_data.metadata["num_cells"]}
-=======
-    # Set number of cells if not set
-    num_cells = None
-    if "num_cells" in itg_data.metadata:
-        num_cells = itg_data.metadata["num_cells"]
-
-    # Initialize integral intermediate representation
-    return {"representation":        representation,
-            "domain_type":           itg_data.domain_type,
-            "domain_id":             itg_data.domain_id,
-            "form_id":               form_id,
-            "rank":                  form_data.rank,
-            "geometric_dimension":   form_data.geometric_dimension,
-            "topological_dimension": tdim,
-            "entity_type":           entity_type,
-            "num_facets":            cellname_to_num_entities[cellname][-2],
-            "num_vertices":          cellname_to_num_entities[cellname][0],
-            "needs_oriented":        needs_oriented_jacobian(form_data),
-            "num_cells":             num_cells}
->>>>>>> 23410c05
+            "num_cells":      num_cells}
 
 def initialize_integral_code(ir, prefix, parameters):
     "Representation independent default initialization of code dict for integral from intermediate representation."
