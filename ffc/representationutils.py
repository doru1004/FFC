"""This module contains utility functions for some code shared between
quadrature and tensor representation."""

# Copyright (C) 2012-2014 Marie Rognes
#
# This file is part of FFC.
#
# FFC is free software: you can redistribute it and/or modify
# it under the terms of the GNU Lesser General Public License as published by
# the Free Software Foundation, either version 3 of the License, or
# (at your option) any later version.
#
# FFC is distributed in the hope that it will be useful,
# but WITHOUT ANY WARRANTY; without even the implied warranty of
# MERCHANTABILITY or FITNESS FOR A PARTICULAR PURPOSE. See the
# GNU Lesser General Public License for more details.
#
# You should have received a copy of the GNU Lesser General Public License
# along with FFC. If not, see <http://www.gnu.org/licenses/>.
#
<<<<<<< HEAD
# Modified by Martin Alnaes, 2013-2014
=======
# Modified by Martin Alnaes 2013
# Modified by Anders Logg 2014
#
# First added:  2013-01-08
# Last changed: 2014-03-04

from ufl.measure import domain_type_to_measure_name
>>>>>>> 52c436f3

from ffc.fiatinterface import create_element
from ffc.fiatinterface import cell_to_num_entities
from ffc.cpp import format
from ffc.log import error

def transform_component(component, offset, ufl_element):
    """
    This function accounts for the fact that if the geometrical and
    topological dimension does not match, then for native vector
    elements, in particular the Piola-mapped ones, the physical value
    dimensions and the reference value dimensions are not the
    same. This has certain consequences for mixed elements, aka 'fun
    with offsets'.
    """
    # This code is used for tensor/monomialtransformation.py and
    # quadrature/quadraturetransformerbase.py.

    domain, = ufl_element.domains() # Assuming single domain
    gdim = domain.geometric_dimension()
    tdim = domain.topological_dimension()

    # Do nothing if we are not in a special case: The special cases
    # occur if we have piola mapped elements (for which value_shape !=
    # ()), and if gdim != tdim)
    if gdim == tdim:
        return component, offset
    all_mappings =  create_element(ufl_element).mapping()
    special_case = (any(['piola' in m for m in all_mappings])
                    and ufl_element.num_sub_elements() > 1)
    if not special_case:
        return component, offset

    # Extract lists of reference and physical value dimensions by
    # sub-element
    reference_value_dims = []
    physical_value_dims = []
    for sub_element in ufl_element.sub_elements():
        assert (len(sub_element.value_shape()) < 2), \
            "Vector-valued assumption failed"
        if sub_element.value_shape() == ():
            reference_value_dims += [1]
            physical_value_dims += [1]
        else:
            reference_value_dims += [sub_element.value_shape()[0]
                                     - (gdim - tdim)]
            physical_value_dims += [sub_element.value_shape()[0]]

    # Figure out which sub-element number 'component' is in,
    # 'sub_element_number' contains the result
    tot = physical_value_dims[0]
    for sub_element_number in range(len(physical_value_dims)):
        if component < tot:
            break
        else:
            tot += physical_value_dims[sub_element_number+1]

    # Compute the new reference offset:
    reference_offset = sum(reference_value_dims[:sub_element_number])
    physical_offset = sum(physical_value_dims[:sub_element_number])
    shift = physical_offset - reference_offset

    # Compute the component relative to the reference frame
    reference_component = component - shift

    return reference_component, reference_offset

def needs_oriented_jacobian(form_data):
    # Check whether this form needs an oriented jacobian (only forms
    # involgin contravariant piola mappings seem to need it)
    for ufl_element in form_data.unique_elements:
        element = create_element(ufl_element)
        if "contravariant piola" in element.mapping():
            return True
    return False

def initialize_integral_ir(representation, itg_data, form_data, form_id):
    """Initialize a representation dict with common information that is
    expected independently of which representation is chosen."""
<<<<<<< HEAD
    entitytype = { "cell": "cell",
                   "exterior_facet": "facet",
                   "interior_facet": "facet",
                   "exterior_facet_top": "horiz_facet",
                   "exterior_facet_bottom": "horiz_facet",
                   "exterior_facet_vert": "vert_facet",
                   "interior_facet_horiz": "horiz_facet",
                   "interior_facet_vert": "vert_facet",
                   "point": "vertex",
                   }[itg_data.integral_type]
    cell = itg_data.domain.cell()
    tdim = itg_data.domain.topological_dimension()
    assert all(tdim == itg.domain().topological_dimension() for itg in itg_data.integrals)

    if entitytype == "horiz_facet":
        num_facets = 2  # top and bottom
    elif entitytype == "vert_facet":
        num_facets = cell_to_num_entities(cell._A)[-2]  # number of facets on base
    else:
        num_facets = cell_to_num_entities(cell)[-2]

    return { "representation":       representation,
             "integral_type":          itg_data.integral_type,
             "subdomain_id":            itg_data.subdomain_id,
             "form_id":              form_id,
             "rank":                 form_data.rank,
             "cell":                 cell,
             "entitytype":           entitytype,
             "num_facets":           num_facets,
             "num_vertices":         cell_to_num_entities(cell)[0],
             "needs_oriented":       needs_oriented_jacobian(form_data),
           }
=======

    # Recognized domain types
    entity_types = {"cell": "cell",
                    "exterior_facet": "facet",
                    "interior_facet": "facet",
                    "point": "vertex"}

    # Check and extract entity type
    domain_type = itg_data.domain_type
    if not itg_data.domain_type in entity_types:
        error("Unsupported integration domain type: %s (%s)" \
                  % (domain_type, domain_type_to_measure_name[domain_type]))
    entity_type = entity_types[itg_data.domain_type]

    # Check topological dimension
    cellname = itg_data.domain.cell().cellname()
    tdim = itg_data.domain.topological_dimension()
    assert all(tdim == itg.domain().topological_dimension() for itg in itg_data.integrals)

    # Initialize integral intermediate representation
    return {"representation":       representation,
            "domain_type":          itg_data.domain_type,
            "domain_id":            itg_data.domain_id,
            "form_id":              form_id,
            "rank":                 form_data.rank,
            "geometric_dimension":  form_data.geometric_dimension,
            "topological_dimension": tdim,
            "entitytype":           entitytype,
            "num_facets":           cellname_to_num_entities[cellname][-2],
            "num_vertices":         cellname_to_num_entities[cellname][0],
            "needs_oriented":       needs_oriented_jacobian(form_data)}
>>>>>>> 52c436f3

def initialize_integral_code(ir, prefix, parameters):
    "Representation independent default initialization of code dict for integral from intermediate representation."
    code = {}
    code["restrict"] = parameters["restrict_keyword"]
    code["classname"] = format["classname " + ir["integral_type"] + "_integral"](prefix, ir["form_id"], ir["subdomain_id"])
    code["members"] = ""
    code["constructor"] = format["do nothing"]
    code["constructor_arguments"] = ""
    code["initializer_list"] = ""
    code["destructor"] = format["do nothing"]
    #code["additional_includes_set"] = set() #ir["additional_includes_set"]
    return code<|MERGE_RESOLUTION|>--- conflicted
+++ resolved
@@ -18,17 +18,13 @@
 # You should have received a copy of the GNU Lesser General Public License
 # along with FFC. If not, see <http://www.gnu.org/licenses/>.
 #
-<<<<<<< HEAD
 # Modified by Martin Alnaes, 2013-2014
-=======
-# Modified by Martin Alnaes 2013
 # Modified by Anders Logg 2014
 #
 # First added:  2013-01-08
 # Last changed: 2014-03-04
 
-from ufl.measure import domain_type_to_measure_name
->>>>>>> 52c436f3
+from ufl.measure import integral_type_to_measure_name
 
 from ffc.fiatinterface import create_element
 from ffc.fiatinterface import cell_to_num_entities
@@ -108,72 +104,48 @@
 def initialize_integral_ir(representation, itg_data, form_data, form_id):
     """Initialize a representation dict with common information that is
     expected independently of which representation is chosen."""
-<<<<<<< HEAD
-    entitytype = { "cell": "cell",
-                   "exterior_facet": "facet",
-                   "interior_facet": "facet",
-                   "exterior_facet_top": "horiz_facet",
-                   "exterior_facet_bottom": "horiz_facet",
-                   "exterior_facet_vert": "vert_facet",
-                   "interior_facet_horiz": "horiz_facet",
-                   "interior_facet_vert": "vert_facet",
-                   "point": "vertex",
-                   }[itg_data.integral_type]
-    cell = itg_data.domain.cell()
-    tdim = itg_data.domain.topological_dimension()
-    assert all(tdim == itg.domain().topological_dimension() for itg in itg_data.integrals)
-
-    if entitytype == "horiz_facet":
-        num_facets = 2  # top and bottom
-    elif entitytype == "vert_facet":
-        num_facets = cell_to_num_entities(cell._A)[-2]  # number of facets on base
-    else:
-        num_facets = cell_to_num_entities(cell)[-2]
-
-    return { "representation":       representation,
-             "integral_type":          itg_data.integral_type,
-             "subdomain_id":            itg_data.subdomain_id,
-             "form_id":              form_id,
-             "rank":                 form_data.rank,
-             "cell":                 cell,
-             "entitytype":           entitytype,
-             "num_facets":           num_facets,
-             "num_vertices":         cell_to_num_entities(cell)[0],
-             "needs_oriented":       needs_oriented_jacobian(form_data),
-           }
-=======
 
     # Recognized domain types
     entity_types = {"cell": "cell",
                     "exterior_facet": "facet",
                     "interior_facet": "facet",
+                    "exterior_facet_top": "horiz_facet",
+                    "exterior_facet_bottom": "horiz_facet",
+                    "exterior_facet_vert": "vert_facet",
+                    "interior_facet_horiz": "horiz_facet",
+                    "interior_facet_vert": "vert_facet",
                     "point": "vertex"}
 
     # Check and extract entity type
-    domain_type = itg_data.domain_type
-    if not itg_data.domain_type in entity_types:
+    integral_type = itg_data.integral_type
+    if not itg_data.integral_type in entity_types:
         error("Unsupported integration domain type: %s (%s)" \
-                  % (domain_type, domain_type_to_measure_name[domain_type]))
-    entity_type = entity_types[itg_data.domain_type]
+                  % (integral_type, integral_type_to_measure_name[integral_type]))
+    entity_type = entity_types[itg_data.integral_type]
 
     # Check topological dimension
-    cellname = itg_data.domain.cell().cellname()
+    cell = itg_data.domain.cell()
     tdim = itg_data.domain.topological_dimension()
     assert all(tdim == itg.domain().topological_dimension() for itg in itg_data.integrals)
 
+    if entity_type == "horiz_facet":
+        num_facets = 2  # top and bottom
+    elif entity_type == "vert_facet":
+        num_facets = cell_to_num_entities(cell._A)[-2]  # number of facets on base
+    else:
+        num_facets = cell_to_num_entities(cell)[-2]
+
     # Initialize integral intermediate representation
     return {"representation":       representation,
-            "domain_type":          itg_data.domain_type,
-            "domain_id":            itg_data.domain_id,
+            "integral_type":        itg_data.integral_type,
+            "subdomain_id":         itg_data.subdomain_id,
             "form_id":              form_id,
             "rank":                 form_data.rank,
-            "geometric_dimension":  form_data.geometric_dimension,
-            "topological_dimension": tdim,
-            "entitytype":           entitytype,
-            "num_facets":           cellname_to_num_entities[cellname][-2],
-            "num_vertices":         cellname_to_num_entities[cellname][0],
+            "cell":                 cell,
+            "entitytype":           entity_type,
+            "num_facets":           num_facets,
+            "num_vertices":         cell_to_num_entities(cell)[0],
             "needs_oriented":       needs_oriented_jacobian(form_data)}
->>>>>>> 52c436f3
 
 def initialize_integral_code(ir, prefix, parameters):
     "Representation independent default initialization of code dict for integral from intermediate representation."
