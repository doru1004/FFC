--- conflicted
+++ resolved
@@ -18,7 +18,6 @@
 # You should have received a copy of the GNU Lesser General Public License
 # along with FFC. If not, see <http://www.gnu.org/licenses/>.
 #
-<<<<<<< HEAD
 # Modified by Martin Alnaes 2013
 # Modified by Anders Logg 2014
 #
@@ -26,9 +25,6 @@
 # Last changed: 2014-04-02
 
 from ufl.measure import domain_type_to_measure_name
-=======
-# Modified by Martin Alnaes, 2013-2014
->>>>>>> fbbadf52
 
 from ffc.fiatinterface import create_element
 from ffc.fiatinterface import cellname_to_num_entities
@@ -108,7 +104,6 @@
 def initialize_integral_ir(representation, itg_data, form_data, form_id):
     """Initialize a representation dict with common information that is
     expected independently of which representation is chosen."""
-<<<<<<< HEAD
 
     # Mapping from recognized domain types to entity types
     entity_types = {"cell":             "cell",
@@ -125,18 +120,10 @@
     entity_type = entity_types[itg_data.domain_type]
 
     # Check topological dimension
-=======
-    entitytype = { "cell": "cell",
-                   "exterior_facet": "facet",
-                   "interior_facet": "facet",
-                   "point": "vertex",
-                   }[itg_data.integral_type]
->>>>>>> fbbadf52
     cellname = itg_data.domain.cell().cellname()
     tdim = itg_data.domain.topological_dimension()
     assert all(tdim == itg.domain().topological_dimension() for itg in itg_data.integrals)
 
-<<<<<<< HEAD
     # Set number of cells if not set
     num_cells = None
     if "num_cells" in itg_data.metadata:
@@ -155,20 +142,6 @@
             "num_vertices":          cellname_to_num_entities[cellname][0],
             "needs_oriented":        needs_oriented_jacobian(form_data),
             "num_cells":             num_cells}
-=======
-    return { "representation":       representation,
-             "integral_type":          itg_data.integral_type,
-             "subdomain_id":            itg_data.subdomain_id,
-             "form_id":              form_id,
-             "rank":                 form_data.rank,
-             "geometric_dimension":  form_data.geometric_dimension,
-             "topological_dimension": tdim,
-             "entitytype":           entitytype,
-             "num_facets":           cellname_to_num_entities[cellname][-2],
-             "num_vertices":         cellname_to_num_entities[cellname][0],
-             "needs_oriented":       needs_oriented_jacobian(form_data),
-           }
->>>>>>> fbbadf52
 
 def initialize_integral_code(ir, prefix, parameters):
     "Representation independent default initialization of code dict for integral from intermediate representation."
