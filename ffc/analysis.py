"""
Compiler stage 1: Analysis
--------------------------

This module implements the analysis/preprocessing of variational
forms, including automatic selection of elements, degrees and
form representation type.
"""

# Copyright (C) 2007-2010 Anders Logg and Kristian B. Oelgaard
#
# This file is part of FFC.
#
# FFC is free software: you can redistribute it and/or modify
# it under the terms of the GNU Lesser General Public License as published by
# the Free Software Foundation, either version 3 of the License, or
# (at your option) any later version.
#
# FFC is distributed in the hope that it will be useful,
# but WITHOUT ANY WARRANTY; without even the implied warranty of
# MERCHANTABILITY or FITNESS FOR A PARTICULAR PURPOSE. See the
# GNU Lesser General Public License for more details.
#
# You should have received a copy of the GNU Lesser General Public License
# along with FFC. If not, see <http://www.gnu.org/licenses/>.
#
# Modified by Marie E. Rognes, 2010
#
# First added:  2007-02-05
# Last changed: 2011-05-02

# UFL modules
from ufl.common import istr, tstr
#from ufl.integral import Measure
from ufl.finiteelement import MixedElement, EnrichedElement
from ufl.algorithms import estimate_total_polynomial_degree
from ufl.algorithms import sort_elements

# FFC modules
from ffc.log import log, info, begin, end, warning, debug, error, ffc_assert, warning_blue
from ffc.utils import all_equal
from ffc.quadratureelement import default_quadrature_degree
from ffc.utils import all_equal
from ffc.tensor import estimate_cost

def analyze_forms(forms, object_names, parameters):
    """
    Analyze form(s), returning

       form_datas      - a tuple of form_data objects
       unique_elements - a tuple of unique elements across all forms
       element_numbers - a mapping to unique numbers for all elements
    """

    begin("Compiler stage 1: Analyzing form(s)")

    # Analyze forms
    form_datas = tuple(_analyze_form(form,
                                     object_names,
                                     parameters) for form in forms)

    # Extract unique elements accross all forms
    unique_elements = []
    for form_data in form_datas:
        for element in form_data.unique_sub_elements:
            if not element in unique_elements:
                unique_elements.append(element)

    # Sort elements
    unique_elements = sort_elements(unique_elements)

    # Compute element numbers
    element_numbers = _compute_element_numbers(unique_elements)

    end()

    return form_datas, unique_elements, element_numbers

def analyze_elements(elements, parameters):

    begin("Compiler stage 1: Analyzing form(s)")

    # Extract unique elements
    unique_elements = []
    element_numbers = {}
    for element in elements:
        # Get all (unique) nested elements.
        for e in _get_nested_elements(element):
            # Check if element is present
            if not e in element_numbers:
                element_numbers[e] = len(unique_elements)
                unique_elements.append(e)

    # Sort elements
    unique_elements = sort_elements(unique_elements)

    # Build element map
    element_numbers = _compute_element_numbers(unique_elements)

    # Update scheme for QuadratureElements
    scheme = parameters["quadrature_rule"]
    if scheme == "auto":
        scheme = "default"
    for element in unique_elements:
        if element.family() == "Quadrature":
            element._quad_scheme = scheme
    end()

    return (), unique_elements, element_numbers

def _compute_element_numbers(elements):
    "Build map from elements to element numbers."
    element_numbers = {}
    for (i, element) in enumerate(elements):
        element_numbers[element] = i
    return element_numbers

def _get_nested_elements(element):
    "Get unique nested elements (including self)."
    nested_elements = [element]
    for e in element.sub_elements():
        nested_elements += _get_nested_elements(e)
    return set(nested_elements)

def _analyze_form(form, object_names, parameters):
    "Analyze form, returning form data."

    # Check that form is not empty
    ffc_assert(len(form.integrals()),
               "Form (%s) seems to be zero: cannot compile it." % str(form))

    # Compute form metadata
    form_data = form.form_data()
    if form_data is None:
        form_data = form.compute_form_data(object_names=object_names)

    info("")
    info(str(form_data))

    # Check that all terms in form have same arity # FIXME: Move to ufl preprocess
    from ufl.algorithms import compute_form_arities
    ffc_assert(len(compute_form_arities(form_data.preprocessed_form)) == 1,
               "All terms in form must have same rank.")

    # Attach integral meta data
    _attach_integral_metadata(form_data, parameters)

    return form_data

def _attach_integral_metadata(form_data, parameters):
    "Attach integral metadata"

    # Recognized metadata keys
    metadata_keys = ("representation", "quadrature_degree", "quadrature_rule")

    # Iterate over integral collections
    quad_schemes = []
    for ida in form_data.integral_data:

        # Iterate over integrals
        integral_metadatas = []
        for integral in ida.integrals:

            # Get metadata for integral
            integral_metadata = integral.measure().metadata() or {}
            for key in metadata_keys:
                if not key in integral_metadata:
                    integral_metadata[key] = parameters[key]

            # Special case: handling -1 as "auto" for quadrature_degree
            if integral_metadata["quadrature_degree"] == -1:
                integral_metadata["quadrature_degree"] = "auto"

            # Check metadata
            r  = integral_metadata["representation"]
            qd = integral_metadata["quadrature_degree"]
            qr = integral_metadata["quadrature_rule"]
            if not r in ("quadrature", "tensor", "auto"):
                info("Valid choices are 'tensor', 'quadrature' or 'auto'.")
                error("Illegal choice of representation for integral: " + str(r))
            if not qd  == "auto":
                qd = int(qd)
                if not qd >= 0:
                    info("Valid choices are nonnegative integers or 'auto'.")
                    error("Illegal quadrature degree for integral: " + str(qd))
                integral_metadata["quadrature_degree"] = qd
            if not qr in ("default", "canonical", "auto"):
                info("Valid choices are 'default', 'canonical' or 'auto'.")
                error("Illegal choice of quadrature rule for integral: " + str(qr))

            # Automatic selection of representation
            if r == "auto":
                r = _auto_select_representation(integral,
                                                form_data.unique_sub_elements)
                info("representation:    auto --> %s" % r)
                integral_metadata["representation"] = r
            else:
                info("representation:    %s" % r)

            # Automatic selection of quadrature degree
            if qd == "auto":
                qd = _auto_select_quadrature_degree(integral,
                                                    r,
                                                    form_data.unique_sub_elements)
                info("quadrature_degree: auto --> %d" % qd)
                integral_metadata["quadrature_degree"] = qd
                _check_quadrature_degree(qd, form_data.topological_dimension)
            else:
                info("quadrature_degree: %d" % qd)
                _check_quadrature_degree(qd, form_data.topological_dimension)

            # Automatic selection of quadrature rule
            if qr == "auto":
                # Just use default for now.
                qr = "default"
                info("quadrature_rule:   auto --> %s" % qr)
                integral_metadata["quadrature_rule"] = qr
            else:
                info("quadrature_rule:   %s" % qr)
            quad_schemes.append(qr)

            # Append to list of metadata
            integral_metadatas.append(integral_metadata)

        # Extract common metadata for integral collection
        if len(ida.integrals) == 1:
            ida.metadata.update(integral_metadatas[0])
        else:

            # Check that representation is the same
            # FIXME: Why must the representation within a sub domain be the same?
            representations = [md["representation"] for md in integral_metadatas]
            if not all_equal(representations):
                r = "quadrature"
                info("Integral representation must be equal within each sub domain, using %s representation." % r)
            else:
                r = representations[0]

            # Check that quadrature degree is the same
            # FIXME: Why must the degree within a sub domain be the same?
            quadrature_degrees = [md["quadrature_degree"] for md in integral_metadatas]
            if not all_equal(quadrature_degrees):
                qd = max(quadrature_degrees)
                info("Quadrature degree must be equal within each sub domain, using degree %d." % qd)
            else:
                qd = quadrature_degrees[0]

            # Check that quadrature rule is the same
            # FIXME: Why must the rule within a sub domain be the same?
            quadrature_rules = [md["quadrature_rule"] for md in integral_metadatas]
            if not all_equal(quadrature_rules):
                qr = "canonical"
                info("Quadrature rule must be equal within each sub domain, using %s rule." % qr)
            else:
                qr = quadrature_rules[0]

            # Update common metadata
            ida.metadata["representation"] = r
            ida.metadata["quadrature_degree"] = qd
            ida.metadata["quadrature_rule"] = qr

    # Update scheme for QuadratureElements
    if not all_equal(quad_schemes):
        scheme = "canonical"
        info("Quadrature rule must be equal within each sub domain, using %s rule." % qr)
    else:
        scheme = quad_schemes[0]
    for element in form_data.sub_elements:
        if element.family() == "Quadrature":
            element._quad_scheme = scheme

def _get_sub_elements(element):
    "Get sub elements."
    sub_elements = [element]
    if isinstance(element, MixedElement):
        for e in element.sub_elements():
            sub_elements += _get_sub_elements(e)
    elif isinstance(element, EnrichedElement):
        for e in element._elements:
            sub_elements += _get_sub_elements(e)
    return sub_elements

<<<<<<< HEAD
=======
def _compute_element_mapping(form, common_cell):
    "Compute element mapping for element replacement"

    # Extract all elements
    elements = extract_elements(form)
    elements = extract_sub_elements(elements)

    # Get cell and degree
    # FIXME: implement extract_common_top_domain(s) instead of this
    common_cell = extract_common_cell(form, common_cell)
    common_domain = as_domain(common_cell) # FIXME:
    common_degree = _auto_select_degree(elements)

    # Compute element map
    element_mapping = {}
    for element in elements:

        # Flag for whether element needs to be reconstructed
        reconstruct = False

        # Set cell
        domain = element.domain()
        if domain is None:
            info("Adjusting missing element domain to %s." % \
                     (common_domain,))
            domain = common_domain
            reconstruct = True

        # Set degree
        degree = element.degree()
        if degree is None:
            info("Adjusting element degree from %s to %d" % \
                     (istr(degree), common_degree))
            degree = common_degree
            reconstruct = True

        # Reconstruct element and add to map
        if reconstruct:
            element_mapping[element] = element.reconstruct(domain=domain,
                                                           degree=degree)

    return element_mapping

def _auto_select_degree(elements):
    """
    Automatically select degree for all elements of the form in cases
    where this has not been specified by the user. This feature is
    used by DOLFIN to allow the specification of Expressions with
    undefined degrees.
    """

    # Extract common degree
    common_degree = max([e.degree() for e in elements] or [None])
    if common_degree is None:
        common_degree = default_quadrature_degree

    # Degree must be at least 1 (to work with Lagrange elements)
    common_degree = max(1, common_degree)

    return common_degree

>>>>>>> 6ecdc5b4
def _auto_select_representation(integral, elements):
    """
    Automatically select a suitable representation for integral.
    Note that the selection is made for each integral, not for
    each term. This means that terms which are grouped by UFL
    into the same integral (if their measures are equal) will
    necessarily get the same representation.
    """

    # Get ALL sub elements, needed to check for restrictions of EnrichedElements.
    sub_elements = []
    for e in elements:
        sub_elements += _get_sub_elements(e)

    # Use quadrature representation if we have a quadrature element
    if len([e for e in sub_elements if e.family() == "Quadrature"]):
        return "quadrature"

    # Use quadrature representation if any elements are restricted to
    # UFL.Measure. This is used when integrals are computed over discontinuities.
    #if len([e for e in sub_elements if isinstance(e.cell_restriction(), Measure)]):
    #    return "quadrature"

    # Estimate cost of tensor representation
    tensor_cost = estimate_cost(integral)
    debug("Estimated cost of tensor representation: " + str(tensor_cost))

    # Use quadrature if tensor representation is not possible
    if tensor_cost == -1:
        return "quadrature"

    # Otherwise, select quadrature when cost is high
    if tensor_cost <= 3:
        return "tensor"
    else:
        return "quadrature"

def _auto_select_quadrature_degree(integral, representation, elements):
    "Automatically select a suitable quadrature degree for integral."

    # Use maximum quadrature element degree if any for quadrature representation
    if representation == "quadrature":
        quadrature_degrees = [e.degree() for e in elements if e.family() == "Quadrature"]
        if quadrature_degrees:
            debug("Found quadrature element(s) with the following degree(s): " + str(quadrature_degrees))
            ffc_assert(min(quadrature_degrees) == max(quadrature_degrees), \
                       "All QuadratureElements in an integrand must have the same degree: %s" \
                       % str(quadrature_degrees))
            debug("Selecting quadrature degree based on quadrature element: " + str(quadrature_degrees[0]))
            return quadrature_degrees[0]

    # Otherwise estimate total degree of integrand
    q = estimate_total_polynomial_degree(integral, default_quadrature_degree)
    debug("Selecting quadrature degree based on total polynomial degree of integrand: " + str(q))

    return q

def _check_quadrature_degree(degree, top_dim):
    """Check that quadrature degree does not result in a unreasonable high
    number of integration points."""
    num_points = ((degree + 1 + 1) // 2)**top_dim
    if num_points >= 100:
        warning_blue("WARNING: The number of integration points for each cell will be: %d" % num_points)
        warning_blue("         Consider using the option 'quadrature_degree' to reduce the number of points")<|MERGE_RESOLUTION|>--- conflicted
+++ resolved
@@ -280,70 +280,6 @@
             sub_elements += _get_sub_elements(e)
     return sub_elements
 
-<<<<<<< HEAD
-=======
-def _compute_element_mapping(form, common_cell):
-    "Compute element mapping for element replacement"
-
-    # Extract all elements
-    elements = extract_elements(form)
-    elements = extract_sub_elements(elements)
-
-    # Get cell and degree
-    # FIXME: implement extract_common_top_domain(s) instead of this
-    common_cell = extract_common_cell(form, common_cell)
-    common_domain = as_domain(common_cell) # FIXME:
-    common_degree = _auto_select_degree(elements)
-
-    # Compute element map
-    element_mapping = {}
-    for element in elements:
-
-        # Flag for whether element needs to be reconstructed
-        reconstruct = False
-
-        # Set cell
-        domain = element.domain()
-        if domain is None:
-            info("Adjusting missing element domain to %s." % \
-                     (common_domain,))
-            domain = common_domain
-            reconstruct = True
-
-        # Set degree
-        degree = element.degree()
-        if degree is None:
-            info("Adjusting element degree from %s to %d" % \
-                     (istr(degree), common_degree))
-            degree = common_degree
-            reconstruct = True
-
-        # Reconstruct element and add to map
-        if reconstruct:
-            element_mapping[element] = element.reconstruct(domain=domain,
-                                                           degree=degree)
-
-    return element_mapping
-
-def _auto_select_degree(elements):
-    """
-    Automatically select degree for all elements of the form in cases
-    where this has not been specified by the user. This feature is
-    used by DOLFIN to allow the specification of Expressions with
-    undefined degrees.
-    """
-
-    # Extract common degree
-    common_degree = max([e.degree() for e in elements] or [None])
-    if common_degree is None:
-        common_degree = default_quadrature_degree
-
-    # Degree must be at least 1 (to work with Lagrange elements)
-    common_degree = max(1, common_degree)
-
-    return common_degree
-
->>>>>>> 6ecdc5b4
 def _auto_select_representation(integral, elements):
     """
     Automatically select a suitable representation for integral.
