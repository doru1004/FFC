"""
Compiler stage 1: Analysis
--------------------------

This module implements the analysis/preprocessing of variational
forms, including automatic selection of elements, degrees and
form representation type.
"""

# Copyright (C) 2007-201r Anders Logg and Kristian B. Oelgaard
#
# This file is part of FFC.
#
# FFC is free software: you can redistribute it and/or modify
# it under the terms of the GNU Lesser General Public License as published by
# the Free Software Foundation, either version 3 of the License, or
# (at your option) any later version.
#
# FFC is distributed in the hope that it will be useful,
# but WITHOUT ANY WARRANTY; without even the implied warranty of
# MERCHANTABILITY or FITNESS FOR A PARTICULAR PURPOSE. See the
# GNU Lesser General Public License for more details.
#
# You should have received a copy of the GNU Lesser General Public License
# along with FFC. If not, see <http://www.gnu.org/licenses/>.
#
# Modified by Marie E. Rognes, 2010
# Modified by Martin Alnaes, 2013-2014

import os
from itertools import chain

# UFL modules
<<<<<<< HEAD
from ufl.common import istr, tstr
from ufl.finiteelement import MixedElement
=======
from ufl.finiteelement import MixedElement, EnrichedElement
>>>>>>> 85472200
from ufl.algorithms import estimate_total_polynomial_degree
from ufl.algorithms import sort_elements
from ufl.algorithms import compute_form_data
from ufl.algorithms.analysis import extract_sub_elements

# FFC modules
from ffc.log import log, info, begin, end, warning, debug, error, ffc_assert, warning_blue
from ffc.utils import all_equal
from ffc.quadratureelement import default_quadrature_degree
from ffc.utils import all_equal
from ffc.tensor import estimate_cost

def analyze_forms(forms, parameters):
    """
    Analyze form(s), returning

       form_datas      - a tuple of form_data objects
       unique_elements - a tuple of unique elements across all forms
       element_numbers - a mapping to unique numbers for all elements
    """

    begin("Compiler stage 1: Analyzing form(s)")

    # Analyze forms
    form_datas = tuple(_analyze_form(form,
                                     parameters) for form in forms)

    # Extract unique elements accross all forms
    unique_elements = set()
    for form_data in form_datas:
        unique_elements.update(form_data.unique_sub_elements)

    # Sort elements
    unique_elements = sort_elements(unique_elements)

    # Compute element numbers
    element_numbers = _compute_element_numbers(unique_elements)

    # Extract coordinate elements
    unique_coordinate_elements = sorted(set(chain(*[form_data.coordinate_elements for form_data in form_datas])))

    end()

    return form_datas, unique_elements, element_numbers, unique_coordinate_elements

def analyze_elements(elements, parameters):

    begin("Compiler stage 1: Analyzing form(s)")

    # Extract unique (sub)elements
    unique_elements = set(extract_sub_elements(elements))

    # Sort elements
    unique_elements = sort_elements(unique_elements)

    # Build element map
    element_numbers = _compute_element_numbers(unique_elements)

    # Update scheme for QuadratureElements
    scheme = parameters["quadrature_rule"]
    if scheme == "auto":
        scheme = "default"
    for element in unique_elements:
        if element.family() == "Quadrature":
            element._quad_scheme = scheme

    end()

    form_datas = ()
    unique_coordinate_elements = ()
    return form_datas, unique_elements, element_numbers, unique_coordinate_elements

def _compute_element_numbers(elements):
    "Build map from elements to element numbers."
    element_numbers = {}
    for (i, element) in enumerate(elements):
        element_numbers[element] = i
    return element_numbers

def _analyze_form(form, parameters):
    "Analyze form, returning form data."

    # Check that form is not empty
    ffc_assert(not form.empty(),
               "Form (%s) seems to be zero: cannot compile it." % str(form))

    # Compute form metadata
    if parameters["representation"] == "uflacs":
        # Temporary workaround to let uflacs have a different preprocessing pipeline
        # than the legacy representations quadrature and tensor. This approach imposes
        # a limitation that e.g. uflacs and tensor representation cannot be mixed in the same form.
        from ufl.classes import Jacobian
        form_data = compute_form_data(form,
                                      do_apply_function_pullbacks=True,
                                      do_apply_integral_scaling=True,
                                      do_apply_geometry_lowering=True,
                                      preserve_geometry_types=(Jacobian,),
                                      do_apply_restrictions=True,
                                      )
    else:
        form_data = compute_form_data(form)

    info("")
    info(str(form_data))

    # Attach integral meta data
    _attach_integral_metadata(form_data, parameters)

    return form_data

# FIXME: Refactor this code. The data flow here is really something special. It's also buggy with side effects into user code by modifying dicts in-place.
def _attach_integral_metadata(form_data, parameters):
    "Attach integral metadata"

    # Recognized metadata keys
    metadata_keys = ("representation", "quadrature_degree", "quadrature_rule")

    # Iterate over integral collections
    quad_schemes = []
    for ida in form_data.integral_data:
        # TODO: Is it possible to detach this from IntegralData? It's a bit strange from the ufl side.
        common_metadata = ida.metadata

        # Iterate over integrals
        integral_metadatas = []
        for integral in ida.integrals:

            # Fill in integral metadata with default values
            # NB! This modifies the metadata of the input integral data!
            integral_metadata = integral.metadata() or {}
            for key in metadata_keys:
                if key not in integral_metadata:
                    integral_metadata[key] = parameters[key]

            # Automatic selection of representation
            r = integral_metadata["representation"]

            # Hack to override representation with environment variable
            forced_r = os.environ.get("FFC_FORCE_REPRESENTATION")
            if forced_r:
                r = forced_r
                warning("representation:    forced by $FFC_FORCE_REPRESENTATION to '%s'" % r)
            elif r == "auto":
                r = _auto_select_representation(integral,
                                                form_data.unique_sub_elements,
                                                form_data.function_replace_map)
                info("representation:    auto --> %s" % r)
            elif r in ("quadrature", "tensor", "uflacs"):
                info("representation:    %s" % r)
            else:
                info("Valid choices are 'tensor', 'quadrature', 'uflacs', or 'auto'.")
                error("Illegal choice of representation for integral: " + str(r))
            integral_metadata["representation"] = r

            # Automatic selection of quadrature degree
            qd = integral_metadata["quadrature_degree"]
            # Special case: handling -1 as "auto" for quadrature_degree
            if qd in ("auto", -1):
                qd = _auto_select_quadrature_degree(integral.integrand(),
                                                    r,
                                                    form_data.unique_sub_elements,
                                                    form_data.element_replace_map)
                info("quadrature_degree: auto --> " + str(qd))
            else:
                if isinstance(qd, tuple):
                    qd = tuple(int(q) for q in qd)
                else:
                    qd = int(qd)
                info("quadrature_degree: " + str(qd))
            # Validate degree
            if not qd >= 0:
                info("Valid choices are nonnegative integers or 'auto'.")
                error("Illegal quadrature degree for integral: " + str(qd))
            tdim = integral.ufl_domain().topological_dimension()
            _check_quadrature_degree(qd, tdim)

            integral_metadata["quadrature_degree"] = qd
            assert isinstance(qd, (int, tuple))

            # Automatic selection of quadrature rule
            qr = integral_metadata["quadrature_rule"]
            if qr == "auto":
                # Just use default for now.
                qr = "default"
                info("quadrature_rule:   auto --> %s" % qr)
            elif qr in ("default", "canonical", "vertex"):
                info("quadrature_rule:   %s" % qr)
            else:
                info("Valid choices are 'default', 'canonical', 'vertex', and 'auto'.")
                error("Illegal choice of quadrature rule for integral: " + str(qr))
            integral_metadata["quadrature_rule"] = qr
            quad_schemes.append(qr)

            # Append to list of metadata
            integral_metadatas.append(integral_metadata)

        # Extract common metadata for integral collection
        if len(ida.integrals) == 1:
            common_metadata.update(integral_metadatas[0])
        else:
            # Check that representation is the same
            # (Generating code with different representations within a
            # single tabulate_tensor is considered not worth the effort)
            representations = [md["representation"] for md in integral_metadatas]
            if all_equal(representations):
                r = representations[0]
            else:
                r = "quadrature"
                info("Integral representation must be equal within each sub domain, using %s representation." % r)

            # Check that quadrature degree is the same
            # FIXME: Why must the degree within a sub domain be the same?
            #        This makes no sense considering that num_points is
            #        used as a key all over in quadrature representation...
            quadrature_degrees = [md["quadrature_degree"] for md in integral_metadatas]
            if all_equal(quadrature_degrees):
                qd = quadrature_degrees[0]
            else:
                if isinstance(quadrature_degrees[0], tuple):
                    qd = tuple(map(max, zip(*quadrature_degrees)))
                else:
                    qd = max(quadrature_degrees)
                info("Quadrature degree must be equal within each sub domain, using degree " + str(qd))
            assert isinstance(qd, (int, tuple))

            # Check that quadrature rule is the same
            # FIXME: Why must the rule within a sub domain be the same?
            #        To support this would be more work since num_points is used
            #        to identify quadrature rules in the quadrature representation.
            quadrature_rules = [md["quadrature_rule"] for md in integral_metadatas]
            if all_equal(quadrature_rules):
                qr = quadrature_rules[0]
            else:
                qr = "canonical"
                info("Quadrature rule must be equal within each sub domain, using %s rule." % qr)

            # Update common metadata
            assert isinstance(qd, (int, tuple))
            common_metadata["representation"] = r
            common_metadata["quadrature_degree"] = qd
            common_metadata["quadrature_rule"] = qr

    # Update scheme for QuadratureElements
    if quad_schemes and all_equal(quad_schemes):
        scheme = quad_schemes[0]
    else:
        scheme = "canonical"
        info("Quadrature rule must be equal within each sub domain, using %s rule." % scheme)

    # FIXME: This modifies the elements depending on the form compiler parameters,
    #        this is a serious breach of the immutability of ufl objects, since the
    #        element quad scheme is part of the signature and hash of the element...
    for element in form_data.unique_sub_elements:
        if element.family() == "Quadrature":
            element._quad_scheme = scheme

def _get_sub_elements(element):
    "Get sub elements."
    sub_elements = [element]
    if isinstance(element, MixedElement):
        for e in element.sub_elements():
            sub_elements += _get_sub_elements(e)
    return sub_elements

def _auto_select_representation(integral, elements, function_replace_map):
    """
    Automatically select a suitable representation for integral.
    Note that the selection is made for each integral, not for
    each term. This means that terms which are grouped by UFL
    into the same integral (if their measures are equal) will
    necessarily get the same representation.
    """

    # Skip unsupported integration domain types
    if integral.integral_type() == "vertex":
        return "quadrature"

    # Get ALL sub elements, needed to check for restrictions of EnrichedElements.
    sub_elements = []
    for e in elements:
        sub_elements += _get_sub_elements(e)

    # Use quadrature representation if we have a quadrature element
    if len([e for e in sub_elements if e.family() == "Quadrature"]):
        return "quadrature"

    # Estimate cost of tensor representation
    tensor_cost = estimate_cost(integral, function_replace_map)
    debug("Estimated cost of tensor representation: " + str(tensor_cost))

    # Use quadrature if tensor representation is not possible
    if tensor_cost == -1:
        return "quadrature"

    # Otherwise, select quadrature when cost is high
    if tensor_cost <= 3:
        return "tensor"
    else:
        return "quadrature"

def _auto_select_quadrature_degree(integrand, representation, elements, element_replace_map):
    "Automatically select a suitable quadrature degree for integrand."
    # TODO: Move this to form preprocessing, as part of integral_data?

    # Use quadrature element degree if any is found
    quadrature_degrees = [e.degree() for e in elements if e.family() == "Quadrature"]
    if quadrature_degrees:
        debug("Found quadrature element(s) with the following degree(s): " + str(quadrature_degrees))
        ffc_assert(min(quadrature_degrees) == max(quadrature_degrees), \
                   "All QuadratureElements in an integrand must have the same degree: %s" \
                   % str(quadrature_degrees))
        debug("Selecting quadrature degree based on quadrature element: " + str(quadrature_degrees[0]))
        ffc_assert(representation != "tensor", "Tensor representation does not support quadrature elements.")
        return quadrature_degrees[0]

    # Otherwise estimate total degree of integrand
    q = estimate_total_polynomial_degree(integrand, default_quadrature_degree, element_replace_map)
    debug("Selecting quadrature degree based on total polynomial degree of integrand: " + str(q))

    return q

def _check_quadrature_degree(degree, top_dim):
    """Check that quadrature degree does not result in a unreasonable high
    number of integration points - non-OPE case only"""
    if isinstance(degree, tuple):
        num_points = 0
    else:
        num_points = ((degree + 1 + 1) // 2)**top_dim

    if num_points >= 100:
        warning_blue("WARNING: The number of integration points for each cell will be: %d" % num_points)
        warning_blue("         Consider using the option 'quadrature_degree' to reduce the number of points")<|MERGE_RESOLUTION|>--- conflicted
+++ resolved
@@ -31,12 +31,8 @@
 from itertools import chain
 
 # UFL modules
-<<<<<<< HEAD
 from ufl.common import istr, tstr
-from ufl.finiteelement import MixedElement
-=======
 from ufl.finiteelement import MixedElement, EnrichedElement
->>>>>>> 85472200
 from ufl.algorithms import estimate_total_polynomial_degree
 from ufl.algorithms import sort_elements
 from ufl.algorithms import compute_form_data
