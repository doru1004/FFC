"""
Compiler stage 1: Analysis
--------------------------

This module implements the analysis/preprocessing of variational
forms, including automatic selection of elements, degrees and
form representation type.
"""

# Copyright (C) 2007-2013 Anders Logg and Kristian B. Oelgaard
#
# This file is part of FFC.
#
# FFC is free software: you can redistribute it and/or modify
# it under the terms of the GNU Lesser General Public License as published by
# the Free Software Foundation, either version 3 of the License, or
# (at your option) any later version.
#
# FFC is distributed in the hope that it will be useful,
# but WITHOUT ANY WARRANTY; without even the implied warranty of
# MERCHANTABILITY or FITNESS FOR A PARTICULAR PURPOSE. See the
# GNU Lesser General Public License for more details.
#
# You should have received a copy of the GNU Lesser General Public License
# along with FFC. If not, see <http://www.gnu.org/licenses/>.
#
# Modified by Marie E. Rognes, 2010
# Modified by Martin Alnaes, 2013
#
# First added:  2007-02-05
# Last changed: 2013-01-25

# UFL modules
from ufl.common import istr, tstr
<<<<<<< HEAD
#from ufl.integral import Measure
from ufl.finiteelement import MixedElement
=======
from ufl.finiteelement import MixedElement, EnrichedElement
>>>>>>> e7e6d83b
from ufl.algorithms import estimate_total_polynomial_degree
from ufl.algorithms import sort_elements

# FFC modules
from ffc.log import log, info, begin, end, warning, debug, error, ffc_assert, warning_blue
from ffc.utils import all_equal
from ffc.quadratureelement import default_quadrature_degree
from ffc.utils import all_equal
from ffc.tensor import estimate_cost

def analyze_forms(forms, object_names, parameters):
    """
    Analyze form(s), returning

       form_datas      - a tuple of form_data objects
       unique_elements - a tuple of unique elements across all forms
       element_numbers - a mapping to unique numbers for all elements
    """

    begin("Compiler stage 1: Analyzing form(s)")

    # Analyze forms
    form_datas = tuple(_analyze_form(form,
                                     object_names,
                                     parameters) for form in forms)

    # Extract unique elements accross all forms
    unique_elements = []
    for form_data in form_datas:
        for element in form_data.unique_sub_elements:
            if not element in unique_elements:
                unique_elements.append(element)

    # Sort elements
    unique_elements = sort_elements(unique_elements)

    # Compute element numbers
    element_numbers = _compute_element_numbers(unique_elements)

    end()

    return form_datas, unique_elements, element_numbers

def analyze_elements(elements, parameters):

    begin("Compiler stage 1: Analyzing form(s)")

    # Extract unique elements
    unique_elements = []
    element_numbers = {}
    for element in elements:
        # Get all (unique) nested elements.
        for e in _get_nested_elements(element):
            # Check if element is present
            if not e in element_numbers:
                element_numbers[e] = len(unique_elements)
                unique_elements.append(e)

    # Sort elements
    unique_elements = sort_elements(unique_elements)

    # Build element map
    element_numbers = _compute_element_numbers(unique_elements)

    # Update scheme for QuadratureElements
    scheme = parameters["quadrature_rule"]
    if scheme == "auto":
        scheme = "default"
    for element in unique_elements:
        if element.family() == "Quadrature":
            element._quad_scheme = scheme
    end()

    return (), unique_elements, element_numbers

def _compute_element_numbers(elements):
    "Build map from elements to element numbers."
    element_numbers = {}
    for (i, element) in enumerate(elements):
        element_numbers[element] = i
    return element_numbers

def _get_nested_elements(element):
    "Get unique nested elements (including self)."
    nested_elements = [element]
    for e in element.sub_elements():
        nested_elements += _get_nested_elements(e)
    return set(nested_elements)

def _analyze_form(form, object_names, parameters):
    "Analyze form, returning form data."

    # Check that form is not empty
    ffc_assert(not form.empty(),
               "Form (%s) seems to be zero: cannot compile it." % str(form))

    # Compute form metadata
    form_data = form.form_data()
    if form_data is None:
        form_data = form.compute_form_data(object_names=object_names)

    info("")
    info(str(form_data))

    # Attach integral meta data
    _attach_integral_metadata(form_data, parameters)

    return form_data

def _attach_integral_metadata(form_data, parameters):
    "Attach integral metadata"

    # Recognized metadata keys
    metadata_keys = ("representation", "quadrature_degree", "quadrature_rule")

    # Iterate over integral collections
    quad_schemes = []
    for ida in form_data.integral_data:
        # TODO: Is it possible to detach this from IntegralData? It's a bit strange from the ufl side.
        common_metadata = ida.metadata

        # Iterate over integrals
        integral_metadatas = []
        for integral in ida.integrals:

            # Fill in integral metadata with default values
            # NB! This modifies the metadata of the input integral data!
            integral_metadata = integral.metadata() or {}
            for key in metadata_keys:
                if key not in integral_metadata:
                    integral_metadata[key] = parameters[key]

            # Automatic selection of representation
            r = integral_metadata["representation"]
            if r == "auto":
                r = _auto_select_representation(integral,
                                                form_data.unique_sub_elements,
                                                form_data.function_replace_map)
                info("representation:    auto --> %s" % r)
            elif r in ("quadrature", "tensor", "uflacs"):
                info("representation:    %s" % r)
            else:
                info("Valid choices are 'tensor', 'quadrature', 'uflacs', or 'auto'.")
                error("Illegal choice of representation for integral: " + str(r))
            integral_metadata["representation"] = r

            # Automatic selection of quadrature degree
            qd = integral_metadata["quadrature_degree"]
            # Special case: handling -1 as "auto" for quadrature_degree
            if qd in ("auto", -1):
                qd = _auto_select_quadrature_degree(integral.integrand(),
                                                    r,
                                                    form_data.unique_sub_elements,
                                                    form_data.element_replace_map)
<<<<<<< HEAD
                info("quadrature_degree: auto --> " + str(qd))
                integral_metadata["quadrature_degree"] = qd
=======
                info("quadrature_degree: auto --> %d" % qd)
>>>>>>> e7e6d83b
            else:
                qd = int(qd)
                info("quadrature_degree: %d" % qd)
            # Validate degree
            if not qd >= 0:
                info("Valid choices are nonnegative integers or 'auto'.")
                error("Illegal quadrature degree for integral: " + str(qd))
            tdim = integral.domain().topological_dimension()
            _check_quadrature_degree(qd, tdim)
            integral_metadata["quadrature_degree"] = qd
            assert isinstance(qd, int)

            # Automatic selection of quadrature rule
            qr = integral_metadata["quadrature_rule"]
            if qr == "auto":
                # Just use default for now.
                qr = "default"
                info("quadrature_rule:   auto --> %s" % qr)
            elif qr in ("default", "canonical", "vertex"):
                info("quadrature_rule:   %s" % qr)
            else:
                info("Valid choices are 'default', 'canonical', 'vertex', and 'auto'.")
                error("Illegal choice of quadrature rule for integral: " + str(qr))
            integral_metadata["quadrature_rule"] = qr
            quad_schemes.append(qr)

            # Append to list of metadata
            integral_metadatas.append(integral_metadata)

        # Extract common metadata for integral collection
        if len(ida.integrals) == 1:
            common_metadata.update(integral_metadatas[0])
        else:
            # Check that representation is the same
            # (Generating code with different representations within a
            # single tabulate_tensor is considered not worth the effort)
            representations = [md["representation"] for md in integral_metadatas]
            if all_equal(representations):
                r = representations[0]
            else:
                r = "quadrature"
                info("Integral representation must be equal within each sub domain, using %s representation." % r)

            # Check that quadrature degree is the same
            # FIXME: Why must the degree within a sub domain be the same?
            #        This makes no sense considering that num_points is
            #        used as a key all over in quadrature representation...
            quadrature_degrees = [md["quadrature_degree"] for md in integral_metadatas]
            if all_equal(quadrature_degrees):
                qd = quadrature_degrees[0]
            else:
                qd = max(quadrature_degrees)
                info("Quadrature degree must be equal within each sub domain, using degree %d." % qd)
            assert isinstance(qd, int)

            # Check that quadrature rule is the same
            # FIXME: Why must the rule within a sub domain be the same?
            #        To support this would be more work since num_points is used
            #        to identify quadrature rules in the quadrature representation.
            quadrature_rules = [md["quadrature_rule"] for md in integral_metadatas]
            if all_equal(quadrature_rules):
                qr = quadrature_rules[0]
            else:
                qr = "canonical"
                info("Quadrature rule must be equal within each sub domain, using %s rule." % qr)

            # Update common metadata
            assert isinstance(qd, int)
            common_metadata["representation"] = r
            common_metadata["quadrature_degree"] = qd
            common_metadata["quadrature_rule"] = qr

    # Update scheme for QuadratureElements
    if all_equal(quad_schemes):
        scheme = quad_schemes[0]
    else:
        scheme = "canonical"
        info("Quadrature rule must be equal within each sub domain, using %s rule." % qr)
    for element in form_data.sub_elements:
        if element.family() == "Quadrature":
            element._quad_scheme = scheme

def _get_sub_elements(element):
    "Get sub elements."
    sub_elements = [element]
    if isinstance(element, MixedElement):
        for e in element.sub_elements():
            sub_elements += _get_sub_elements(e)
    return sub_elements

def _auto_select_representation(integral, elements, function_replace_map):
    """
    Automatically select a suitable representation for integral.
    Note that the selection is made for each integral, not for
    each term. This means that terms which are grouped by UFL
    into the same integral (if their measures are equal) will
    necessarily get the same representation.
    """

    # Skip unsupported integration domain types
    if integral.domain_type() == "point":
        return "quadrature"

    # Get ALL sub elements, needed to check for restrictions of EnrichedElements.
    sub_elements = []
    for e in elements:
        sub_elements += _get_sub_elements(e)

    # Use quadrature representation if we have a quadrature element
    if len([e for e in sub_elements if e.family() == "Quadrature"]):
        return "quadrature"

    # Use quadrature representation if any elements are restricted to
    # ufl.Measure. This is used when integrals are computed over discontinuities.
    #if len([e for e in sub_elements if isinstance(e.cell_restriction(), Measure)]):
    #    return "quadrature"

    # Estimate cost of tensor representation
    tensor_cost = estimate_cost(integral.integrand(), function_replace_map)
    debug("Estimated cost of tensor representation: " + str(tensor_cost))

    # Use quadrature if tensor representation is not possible
    if tensor_cost == -1:
        return "quadrature"

    # Otherwise, select quadrature when cost is high
    if tensor_cost <= 3:
        return "tensor"
    else:
        return "quadrature"

def _auto_select_quadrature_degree(integrand, representation, elements, element_replace_map):
    "Automatically select a suitable quadrature degree for integrand."
    # TODO: Move this to form preprocessing, as part of integral_data?

    # Use quadrature element degree if any is found
    quadrature_degrees = [e.degree() for e in elements if e.family() == "Quadrature"]
    if quadrature_degrees:
        debug("Found quadrature element(s) with the following degree(s): " + str(quadrature_degrees))
        ffc_assert(min(quadrature_degrees) == max(quadrature_degrees), \
                   "All QuadratureElements in an integrand must have the same degree: %s" \
                   % str(quadrature_degrees))
        debug("Selecting quadrature degree based on quadrature element: " + str(quadrature_degrees[0]))
        ffc_assert(representation != "tensor", "Tensor representation does not support quadrature elements.")
        return quadrature_degrees[0]

    # Otherwise estimate total degree of integrand
    q = estimate_total_polynomial_degree(integrand, default_quadrature_degree, element_replace_map)
    debug("Selecting quadrature degree based on total polynomial degree of integrand: " + str(q))

    return q

def _check_quadrature_degree(degree, top_dim):
    """Check that quadrature degree does not result in a unreasonable high
    number of integration points - non-OPE case only"""
    if isinstance(degree, tuple):
        num_points = 0
    else:
        num_points = ((degree + 1 + 1) // 2)**top_dim

    if num_points >= 100:
        warning_blue("WARNING: The number of integration points for each cell will be: %d" % num_points)
        warning_blue("         Consider using the option 'quadrature_degree' to reduce the number of points")<|MERGE_RESOLUTION|>--- conflicted
+++ resolved
@@ -32,12 +32,7 @@
 
 # UFL modules
 from ufl.common import istr, tstr
-<<<<<<< HEAD
-#from ufl.integral import Measure
 from ufl.finiteelement import MixedElement
-=======
-from ufl.finiteelement import MixedElement, EnrichedElement
->>>>>>> e7e6d83b
 from ufl.algorithms import estimate_total_polynomial_degree
 from ufl.algorithms import sort_elements
 
@@ -192,15 +187,13 @@
                                                     r,
                                                     form_data.unique_sub_elements,
                                                     form_data.element_replace_map)
-<<<<<<< HEAD
                 info("quadrature_degree: auto --> " + str(qd))
-                integral_metadata["quadrature_degree"] = qd
-=======
-                info("quadrature_degree: auto --> %d" % qd)
->>>>>>> e7e6d83b
-            else:
-                qd = int(qd)
-                info("quadrature_degree: %d" % qd)
+            else:
+                if isinstance(qd, tuple):
+                    qd = tuple(int(q) for q in qd)
+                else:
+                    qd = int(qd)
+                info("quadrature_degree: " + str(qd))
             # Validate degree
             if not qd >= 0:
                 info("Valid choices are nonnegative integers or 'auto'.")
@@ -208,7 +201,7 @@
             tdim = integral.domain().topological_dimension()
             _check_quadrature_degree(qd, tdim)
             integral_metadata["quadrature_degree"] = qd
-            assert isinstance(qd, int)
+            assert isinstance(qd, (int, tuple))
 
             # Automatic selection of quadrature rule
             qr = integral_metadata["quadrature_rule"]
@@ -249,9 +242,12 @@
             if all_equal(quadrature_degrees):
                 qd = quadrature_degrees[0]
             else:
-                qd = max(quadrature_degrees)
-                info("Quadrature degree must be equal within each sub domain, using degree %d." % qd)
-            assert isinstance(qd, int)
+                if isinstance(quadrature_degrees[0], tuple):
+                    qd = tuple(map(max, zip(*quadrature_degrees)))
+                else:
+                    qd = max(quadrature_degrees)
+                info("Quadrature degree must be equal within each sub domain, using degree " + str(qd))
+            assert isinstance(qd, (int, tuple))
 
             # Check that quadrature rule is the same
             # FIXME: Why must the rule within a sub domain be the same?
@@ -265,7 +261,7 @@
                 info("Quadrature rule must be equal within each sub domain, using %s rule." % qr)
 
             # Update common metadata
-            assert isinstance(qd, int)
+            assert isinstance(qd, (int, tuple))
             common_metadata["representation"] = r
             common_metadata["quadrature_degree"] = qd
             common_metadata["quadrature_rule"] = qr
