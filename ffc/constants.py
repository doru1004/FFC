# Copyright (C) 2005-2013 Anders Logg
#
# This file is part of FFC.
#
# FFC is free software: you can redistribute it and/or modify
# it under the terms of the GNU Lesser General Public License as published by
# the Free Software Foundation, either version 3 of the License, or
# (at your option) any later version.
#
# FFC is distributed in the hope that it will be useful,
# but WITHOUT ANY WARRANTY; without even the implied warranty of
# MERCHANTABILITY or FITNESS FOR A PARTICULAR PURPOSE. See the
# GNU Lesser General Public License for more details.
#
# You should have received a copy of the GNU Lesser General Public License
# along with FFC. If not, see <http://www.gnu.org/licenses/>.
#
# Modified by Kristian B. Oelgaard 2009
#
# First added:  2005-05-20
# Last changed: 2013-03-24

<<<<<<< HEAD
FFC_VERSION = "1.1.0+"
UFC_VERSION = "2.1.0+"
PYOP2_VERSION = "0.0.3"
=======
FFC_VERSION = "1.2.0+"
UFC_VERSION = "2.2.0+"
>>>>>>> 7b614015
<|MERGE_RESOLUTION|>--- conflicted
+++ resolved
@@ -20,11 +20,6 @@
 # First added:  2005-05-20
 # Last changed: 2013-03-24
 
-<<<<<<< HEAD
-FFC_VERSION = "1.1.0+"
-UFC_VERSION = "2.1.0+"
-PYOP2_VERSION = "0.0.3"
-=======
 FFC_VERSION = "1.2.0+"
 UFC_VERSION = "2.2.0+"
->>>>>>> 7b614015
+PYOP2_VERSION = "0.0.3"