# Copyright (C) 2005-2013 Anders Logg
#
# This file is part of FFC.
#
# FFC is free software: you can redistribute it and/or modify
# it under the terms of the GNU Lesser General Public License as published by
# the Free Software Foundation, either version 3 of the License, or
# (at your option) any later version.
#
# FFC is distributed in the hope that it will be useful,
# but WITHOUT ANY WARRANTY; without even the implied warranty of
# MERCHANTABILITY or FITNESS FOR A PARTICULAR PURPOSE. See the
# GNU Lesser General Public License for more details.
#
# You should have received a copy of the GNU Lesser General Public License
# along with FFC. If not, see <http://www.gnu.org/licenses/>.
#
# Modified by Kristian B. Oelgaard 2009
# Modified by Johannes Ring 2014
#
# First added:  2005-05-20
# Last changed: 2015-01-12

<<<<<<< HEAD
FFC_VERSION = "1.4.0+"
UFC_VERSION = "1.4.0+"
FIREDRAKE_VERSION_INFO = (0, 12, 0)
FIREDRAKE_VERSION = ".".join(map(str, FIREDRAKE_VERSION_INFO))
=======
FFC_VERSION = "1.5.0+"
UFC_VERSION = "1.5.0+"
>>>>>>> 3943d444
<|MERGE_RESOLUTION|>--- conflicted
+++ resolved
@@ -21,12 +21,7 @@
 # First added:  2005-05-20
 # Last changed: 2015-01-12
 
-<<<<<<< HEAD
-FFC_VERSION = "1.4.0+"
-UFC_VERSION = "1.4.0+"
-FIREDRAKE_VERSION_INFO = (0, 12, 0)
-FIREDRAKE_VERSION = ".".join(map(str, FIREDRAKE_VERSION_INFO))
-=======
 FFC_VERSION = "1.5.0+"
 UFC_VERSION = "1.5.0+"
->>>>>>> 3943d444
+FIREDRAKE_VERSION_INFO = (0, 12, 0)
+FIREDRAKE_VERSION = ".".join(map(str, FIREDRAKE_VERSION_INFO))