"""This module provides a just-in-time (JIT) form compiler.
It uses Instant to wrap the generated code into a Python module."""

# Copyright (C) 2007-2014 Anders Logg
#
# This file is part of FFC.
#
# FFC is free software: you can redistribute it and/or modify
# it under the terms of the GNU Lesser General Public License as published by
# the Free Software Foundation, either version 3 of the License, or
# (at your option) any later version.
#
# FFC is distributed in the hope that it will be useful,
# but WITHOUT ANY WARRANTY; without even the implied warranty of
# MERCHANTABILITY or FITNESS FOR A PARTICULAR PURPOSE. See the
# GNU Lesser General Public License for more details.
#
# You should have received a copy of the GNU Lesser General Public License
# along with FFC. If not, see <http://www.gnu.org/licenses/>.
#
# Modified by Johan Hake, 2008-2009
# Modified by Ilmar Wilbers, 2008
# Modified by Kristian B. Oelgaard, 2009
# Modified by Joachim Haga, 2011.
# Modified by Martin Alnaes, 2013
#
# First added:  2007-07-20
# Last changed: 2014-02-20

# Python modules
import os, sys
import instant
<<<<<<< HEAD
=======
import ufc
>>>>>>> 6c766359

# UFL modules
from ufl.classes import Form, FiniteElementBase, TestFunction
from ufl.objects import dx
from ufl.algorithms import as_form, extract_elements, extract_sub_elements
from ufl.common import istr, tstr

# FFC modules
from log import log
from log import info
from log import warning
from log import debug
from log import error
from log import set_level
from log import set_prefix
from log import INFO
from parameters import default_parameters
from mixedelement import MixedElement
from compiler import compile_form
from jitobject import JITObject
from ffc.quadratureelement import default_quadrature_degree
from ffc.backends.ufc import build_ufc_module

# Special Options for JIT-compilation
FFC_PARAMETERS_JIT = default_parameters()
FFC_PARAMETERS_JIT["no-evaluate_basis_derivatives"] = True

# Set debug level for Instant
instant.set_log_level("warning")

def jit(ufl_object, parameters=None):
    """Just-in-time compile the given form or element

    Parameters:

      ufl_object : The UFL object to be compiled
      parameters : A set of parameters
    """

    # Check if we get an element or a form
    if isinstance(ufl_object, FiniteElementBase):
        return jit_element(ufl_object, parameters)
    else:
        return jit_form(ufl_object, parameters)


def check_swig_version(compiled_module):
    import ufc
    # Check swig version of compiled module
    if compiled_module and compiled_module.swigversion != ufc.__swigversion__:
        error("Incompatible swig versions detected. UFC swig "\
              "version is not the same as extension module swig "\
              "version: '%s' != '%s' " % \
              (ufc.__swigversion__, compiled_module.swigversion))

def jit_form(form, parameters=None):
    "Just-in-time compile the given form."
    import ufc_utils

    # Check that we get a Form
    if not isinstance(form, Form):
        form = as_form(form)

    # Check parameters
    parameters = _check_parameters(form, parameters)

    # Set log level
    set_level(parameters["log_level"])
    set_prefix(parameters["log_prefix"])

    # Compute form metadata and extract preprocessed form
    form_data = form.compute_form_data()

    # Wrap input
    jit_object = JITObject(form, parameters)

    # Set prefix for generated code
    module_name = "ffc_form_" + jit_object.signature()

    # Use Instant cache if possible
    cache_dir = parameters["cache_dir"] or None
    module = instant.import_module(module_name, cache_dir=cache_dir)
    if module:
        check_swig_version(module)
        debug("Reusing form from cache.")
        compiled_form = _extract_form(module, module_name)
        return (compiled_form, module, form_data, module_name)

    # Take lock to serialise file removal.
    # Need to add "_0" to lock as instant.import_module acquire
    # lock with name: module_name
    with instant.file_lock(instant.get_default_cache_dir(),
                           module_name + "_0") as lock:

        # Retry Instant cache. The module may have been created while we waited
        # for the lock, even if it didn't exist before.
        module = instant.import_module(module_name, cache_dir=cache_dir)
        if module:
            check_swig_version(module)
            debug("Reusing form from cache.")
            compiled_form = _extract_form(module, module_name)
            return (compiled_form, module, form_data, module_name)

        # Write a message
        log(INFO + 5,
            "Calling FFC just-in-time (JIT) compiler, this may take some time.")

        # Generate code
        compile_form(form,
                     prefix=module_name,
                     parameters=parameters)

        # Build module using Instant (through UFC)
        debug("Compiling and linking Python extension module, this may take some time.")
        hfile   = module_name + ".h"
        cppfile = module_name + ".cpp"
        module = build_ufc_module(
            hfile,
            source_directory = os.curdir,
            signature = module_name,
            sources = [cppfile] if parameters["split"] else [],
            cppargs = parameters["cpp_optimize_flags"].split() \
                      if parameters["cpp_optimize"] else ["-O0"],
            cache_dir = cache_dir)

        # Remove code
        if os.path.isfile(hfile):
            os.unlink(hfile)
        if parameters["split"] :
            if os.path.isfile(cppfile):
                os.unlink(cppfile)

        check_swig_version(module)

        # Extract compiled form
        compiled_form = _extract_form(module, module_name)

        return compiled_form, module, form_data, module_name

def jit_element(element, parameters=None):
    "Just-in-time compile the given element"

    # FIXME: We need a new solution for this.

    # Check that we get an element
    if not isinstance(element, FiniteElementBase):
        error("Expecting a finite element.")

    # Create simplest possible dummy form
    v = TestFunction(element)
    ii = (0,)*v.rank()
    form = v[ii]*dx

    # Compile form
    compiled_form, module, form_data, prefix = jit_form(form, parameters)

    return _extract_element_and_dofmap(module, prefix, form_data)

def _check_parameters(form, parameters):
    "Check parameters and add any missing parameters"

    # Form can not be a list
    if isinstance(form, list):
        error("JIT compiler requires a single form (not a list of forms).")

    # Copy parameters
    if parameters is None:
        parameters = {}
    else:
        parameters = parameters.copy()

    # Add defaults for missing parameters
    for key in FFC_PARAMETERS_JIT:
        if not key in parameters:
            parameters[key] = FFC_PARAMETERS_JIT[key]

    # Don't postfix form names
    parameters["form_postfix"] = False

    return parameters

def _extract_form(module, prefix):
    "Extract form from module."
    return getattr(module, prefix + "_form_0")()

def _extract_element_and_dofmap(module, prefix, form_data):
    """
    Extract element and dofmap from module. Code will be generated for
    all unique elements (including sub elements) and to get the top
    level element we need to extract the last element.
    """
    i = len(form_data.unique_sub_elements) - 1
    return (getattr(module, prefix + ("_finite_element_%d" % i))(),
            getattr(module, prefix + ("_dofmap_%d" % i))())<|MERGE_RESOLUTION|>--- conflicted
+++ resolved
@@ -30,10 +30,6 @@
 # Python modules
 import os, sys
 import instant
-<<<<<<< HEAD
-=======
-import ufc
->>>>>>> 6c766359
 
 # UFL modules
 from ufl.classes import Form, FiniteElementBase, TestFunction
@@ -55,7 +51,6 @@
 from compiler import compile_form
 from jitobject import JITObject
 from ffc.quadratureelement import default_quadrature_degree
-from ffc.backends.ufc import build_ufc_module
 
 # Special Options for JIT-compilation
 FFC_PARAMETERS_JIT = default_parameters()
@@ -91,7 +86,7 @@
 
 def jit_form(form, parameters=None):
     "Just-in-time compile the given form."
-    import ufc_utils
+    from ffc.backends.ufc import build_ufc_module
 
     # Check that we get a Form
     if not isinstance(form, Form):
