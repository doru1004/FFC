--- conflicted
+++ resolved
@@ -1,11 +1,5 @@
 "Unit tests for FFC"
 
-<<<<<<< HEAD
-__author__ = "Anders Logg (logg@simula.no)"
-__date__ = "2007-02-06 -- 2011-05-05"
-__copyright__ = "Copyright (C) 2007-2009 Anders Logg"
-__license__  = "GNU GPL version 3 or any later version"
-=======
 # Copyright (C) 2007-2009 Anders Logg
 #
 # This file is part of FFC.
@@ -27,7 +21,6 @@
 #
 # First added:  2007-02-06
 # Last changed: 2009-02-24
->>>>>>> 3b1096c9
 
 import unittest
 import sys
@@ -61,7 +54,7 @@
 
     def testContinuousLagrange(self):
         "Test space dimensions of continuous Lagrange elements."
-
+u
         P1 = create(FiniteElement("Lagrange", "triangle", 1))
         self.assertEqual(P1.space_dimension(), 3)
 
@@ -289,7 +282,7 @@
         #options = {"log_level": 5}
         options = {"log_level": WARNING}
 
-        # FIXME: A hack to get the unit test pass on Ubuntu 4.11, see above.
+        # FIXME: A hack to get the unit test pass on Ubuntu 11.04, see above.
         if use_swig2_binary:
             options["swig_binary"] = "swig2.0"
         
