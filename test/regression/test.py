"""This script compiles and verifies the output for all form files
found in the 'demo' directory. The verification is performed in two
steps. First, the generated code is compared with stored references.
Then, the output from all functions in the generated code is compared
with stored reference values.

This script can also be used for benchmarking tabulate_tensor for all
form files found in the 'bench' directory. To run benchmarks, use the
option --bench.
"""

# Copyright (C) 2010-2013 Anders Logg, Kristian B. Oelgaard and Marie E. Rognes
#
# This file is part of FFC.
#
# FFC is free software: you can redistribute it and/or modify
# it under the terms of the GNU Lesser General Public License as published by
# the Free Software Foundation, either version 3 of the License, or
# (at your option) any later version.
#
# FFC is distributed in the hope that it will be useful,
# but WITHOUT ANY WARRANTY; without even the implied warranty of
# MERCHANTABILITY or FITNESS FOR A PARTICULAR PURPOSE. See the
# GNU Lesser General Public License for more details.
#
# You should have received a copy of the GNU Lesser General Public License
# along with FFC. If not, see <http://www.gnu.org/licenses/>.
#
# Modified by Martin Alnaes, 2013
#
# First added:  2010-01-21
# Last changed: 2013-02-14

# FIXME: Need to add many more test cases. Quite a few DOLFIN forms
# failed after the FFC tests passed.

import os, sys, shutil, difflib
from numpy import array, shape, abs, max, isnan
from ffc.log import begin, end, info, info_red, info_green, info_blue
from ufctest import build_ufc_programs
from pyop2test import build_pyop2_programs
from testutils import run_command, _command_timings, logfile

# Parameters
debug = False # TODO: Can make this a cmdline argument, and start crashing programs in debugger automatically?
output_tolerance = 1.e-6
demo_directory = "../../../../demo"
bench_directory = "../../../../bench"

# Extended quadrature tests (optimisations)
ext_quad = [\
"-r quadrature -O -feliminate_zeros",
"-r quadrature -O -fsimplify_expressions",
"-r quadrature -O -fprecompute_ip_const",
"-r quadrature -O -fprecompute_basis_const",
"-r quadrature -O -fprecompute_ip_const -feliminate_zeros",
"-r quadrature -O -fprecompute_basis_const -feliminate_zeros",
]

# Extended uflacs tests (to be extended with optimisation parameters later)
ext_uflacs = [\
"-r uflacs",
]

# Extended pyop2 tests
ext_pyop2 = [\
"-l pyop2",
]

def log_error(message):
    "Log error message."
    global logfile
    if logfile is None:
        logfile = open("../../error.log", "w")
    logfile.write(message + "\n")

def clean_output(output_directory):
    "Clean out old output directory"
    if os.path.isdir(output_directory):
        shutil.rmtree(output_directory)
    os.mkdir(output_directory)

def generate_test_cases(bench, only_forms):
    "Generate form files for all test cases."

    begin("Generating test cases")

    # Copy form files
    if bench:
        form_directory = bench_directory
    else:
        form_directory = demo_directory

    # Make list of form files
    form_files = [f for f in os.listdir(form_directory) if f.endswith(".ufl")]
    if only_forms:
        form_files = [f for f in form_files if f in only_forms]
    form_files.sort()

    for f in form_files:
        shutil.copy("%s/%s" % (form_directory, f), ".")
    info_green("Found %d form files" % len(form_files))

    # Generate form files for forms
    info("Generating form files for extra forms: Not implemented")

    # Generate form files for elements
    if not bench:
        from elements import elements
        info("Generating form files for extra elements (%d elements)" % len(elements))
        for (i, element) in enumerate(elements):
            open("X_Element%d.ufl" % i, "w").write("element = %s" % element)

    end()

def generate_code(args, only_forms):
    "Generate code for all test cases."

    # Get a list of all files
    form_files = [f for f in os.listdir(".") if f.endswith(".ufl")]
    if only_forms:
        form_files = [f for f in form_files if f in only_forms]
    form_files.sort()

    begin("Generating code (%d form files found)" % len(form_files))

    # TODO: Parse additional options from .ufl file? I.e. grep for some sort of tag like '#ffc: <flags>'.
    special = {
        "AdaptivePoisson.ufl": "-e",
        }

    # Iterate over all files
    for f in form_files:
        options = special.get(f, "")

        cmd = ("ffc %s %s -f precision=8 -fconvert_exceptions_to_warnings %s"
               % (options, " ".join(args), f))

        # Generate code
        ok = run_command(cmd)

        # Check status
        if ok:
            info_green("%s OK" % f)
        else:
            info_red("%s failed" % f)

    end()

def validate_code(reference_dir):
    "Validate generated code against references."

    # Get a list of all files
    header_files = [f for f in os.listdir(".") if f.endswith(".h")]
    header_files.sort()

    begin("Validating generated code (%d header files found)" % len(header_files))

    # Iterate over all files
    for f in header_files:

        # Get generated code
        generated_code = open(f).read()

        # Get reference code
        reference_file = os.path.join(reference_dir, f)
        if os.path.isfile(reference_file):
            reference_code = open(reference_file).read()
        else:
            info_blue("Missing reference for %s" % reference_file)
            continue

        # Compare with reference
        if generated_code == reference_code:
            info_green("%s OK" % f)
        else:
            info_red("%s differs" % f)
            diff = "\n".join([line for line in difflib.unified_diff(reference_code.split("\n"), generated_code.split("\n"))])
            s = ("Code differs for %s, diff follows (reference first, generated second)"
                 % os.path.join(*reference_file.split(os.path.sep)[-3:]))
            log_error("\n" + s + "\n" + len(s)*"-")
            log_error(diff)

    end()

<<<<<<< HEAD
=======
def build_programs(bench, permissive):
    "Build test programs for all test cases."

    # Get a list of all files
    header_files = [f for f in os.listdir(".") if f.endswith(".h")]
    header_files.sort()

    begin("Building test programs (%d header files found)" % len(header_files))

    # Get UFC flags
    ufc_cflags = get_status_output("pkg-config --cflags ufc-1")[1].strip()

    # Get Boost dir (code copied from ufc/src/utils/python/ufc_utils/build.py)
    # Set a default directory for the boost installation
    if sys.platform == "darwin":
        # Use MacPorts as default
        default = os.path.join(os.path.sep, "opt", "local")
    else:
        default = os.path.join(os.path.sep, "usr")

    # If BOOST_DIR is not set use default directory
    boost_inc_dir = ""
    boost_lib_dir = ""
    boost_math_tr1_lib = "boost_math_tr1"
    boost_dir = os.getenv("BOOST_DIR", default)
    boost_is_found = False
    for inc_dir in ["", "include"]:
        if os.path.isfile(os.path.join(boost_dir, inc_dir, "boost", "version.hpp")):
            boost_inc_dir = os.path.join(boost_dir, inc_dir)
            break
    for lib_dir in ["", "lib"]:
        for ext in [".so", "-mt.so", ".dylib", "-mt.dylib"]:
            _lib = os.path.join(boost_dir, lib_dir, "lib" + boost_math_tr1_lib + ext)
            if os.path.isfile(_lib):
                if "-mt" in _lib:
                    boost_math_tr1_lib += "-mt"
                boost_lib_dir = os.path.join(boost_dir, lib_dir)
                break
    if boost_inc_dir != "" and boost_lib_dir != "":
        boost_is_found = True

    if not boost_is_found:
        raise OSError, """The Boost library was not found.
If Boost is installed in a nonstandard location,
set the environment variable BOOST_DIR.
"""

    ufc_cflags += " -I%s -L%s" % (boost_inc_dir, boost_lib_dir)

    # Set compiler options
    compiler_options = "%s -Wall" % ufc_cflags
    if not permissive:
        compiler_options += " -Werror"
    if bench:
        info("Benchmarking activated")
        # Takes too long to build with -O2
        #compiler_options += " -O2"
    if debug:
        info("Debugging activated")
        compiler_options += " -g -O0"
    info("Compiler options: %s" % compiler_options)

    # Iterate over all files
    for f in header_files:

        # Generate test code
        filename = generate_test_code(f)

        # Compile test code
        prefix = f.split(".h")[0]
        command = "g++ %s -o %s.bin %s.cpp -l%s" % \
                  (compiler_options, prefix, prefix, boost_math_tr1_lib)
        ok = run_command(command)

        # Check status
        if ok:
            info_green("%s OK" % prefix)
        else:
            info_red("%s failed" % prefix)

    end()

>>>>>>> 7b614015
def run_programs(bench):
    "Run generated programs."

    # This matches argument parsing in the generated main files
    bench = 'b' if bench else ''

    # Get a list of all files
    test_programs = [f for f in os.listdir(".") if f.endswith(".bin")]
    test_programs.sort()

    begin("Running generated programs (%d programs found)" % len(test_programs))

    # Iterate over all files
    for f in test_programs:

        # Compile test code
        prefix = f.split(".bin")[0]
        try:
            os.remove(prefix + ".out")
        except:
            pass
        ok = run_command(".%s%s.bin %s > %s.out" % (os.path.sep, prefix, bench, prefix))

        # Check status
        if ok:
            info_green("%s OK" % f)
        else:
            info_red("%s failed" % f)

    end()

def validate_programs(reference_dir):
    "Validate generated programs against references."

    # Get a list of all files
    output_files = [f for f in os.listdir(".") if f.endswith(".out")]
    output_files.sort()

    begin("Validating generated programs (%d programs found)" % len(output_files))

    # Iterate over all files
    for f in output_files:

        # Get generated output
        generated_output = open(f).read()

        # Get reference output
        reference_file = os.path.join(reference_dir, f)
        if os.path.isfile(reference_file):
            reference_output = open(reference_file).read()
        else:
            info_blue("Missing reference for %s" % reference_file)
            continue

        # Compare with reference
        ok = True
        old = [line.split(" = ") for line in reference_output.split("\n") if " = " in line]
        new = dict([line.split(" = ") for line in generated_output.split("\n") if " = " in line])
        header = ("Output differs for %s, diff follows (reference first, generated second)"
                  % os.path.join(*reference_file.split(os.path.sep)[-3:]))
        for (key, value) in old:

            # Check if value is present
            if not key in new:
                if ok: log_error("\n" + header + "\n" + len(header)*"-")
                log_error("%s: missing value in generated code" % key)
                ok = False
                continue

            # Extract float values
            old_values = array([float(v) for v in value.split(" ")])
            new_values = array([float(v) for v in new[key].split(" ")])

            # Check that shape is correct
            if not shape(old_values) == shape(new_values):
                if ok: log_error("\n" + header + "\n" + len(header)*"-")
                log_error("%s: shape mismatch" % key)
                ok = False
                continue

            # Check that values match to within tolerance set by 'output_tolerance'
            diff = max(abs(old_values - new_values))
            if diff > output_tolerance or isnan(diff):
                if ok: log_error("\n" + header + "\n" + len(header)*"-")
                log_error("%s: values differ, error = %g (tolerance = %g)" % (key, diff, output_tolerance))
                log_error("  old = " + " ".join("%.16g" % v for v in old_values))
                log_error("  new = " + " ".join("%.16g" % v for v in new_values))
                ok = False

        # Add debugging output to log file
        debug = "\n".join([line for line in generated_output.split("\n") if "debug" in line])
        if debug: log_error(debug)

        # Check status
        if ok:
            info_green("%s OK" % f)
        else:
            info_red("%s differs" % f)


        # Now check json references
        fj = f.replace(".out", ".json")

        # Get generated json output
        if os.path.exists(fj):
            generated_json_output = open(fj).read()
            if "nan" in generated_json_output:
                info_red("Found nan in generated json output, replacing with 999 to be able to parse as python dict.")
                generated_json_output = generated_json_output.replace("nan", "999")
        else:
            generated_json_output = "{}"

        # Get reference json output
        reference_json_file = os.path.join(reference_dir, fj)
        if os.path.isfile(reference_json_file):
            reference_json_output = open(reference_json_file).read()
        else:
            info_blue("Missing reference for %s" % reference_json_file)
            reference_json_output = "{}"

        # Compare json with reference using recursive diff algorithm # TODO: Write to different error file?
        from recdiff import recdiff, print_recdiff, DiffEqual
        # Assuming reference is well formed
        reference_json_output = eval(reference_json_output)
        try:
            generated_json_output = eval(generated_json_output)
        except Exception as e:
            info_red("Failed to evaluate json output for %s" % fj)
            log_error(str(e))
            generated_json_output = None
        json_diff = (None if generated_json_output is None else
                     recdiff(generated_json_output, reference_json_output, tolerance=output_tolerance))
        json_ok = json_diff == DiffEqual

        # Check status
        if json_ok:
            info_green("%s OK" % fj)
        else:
            info_red("%s differs" % fj)
            log_error("Json output differs for %s, diff follows (reference first, generated second)"
                      % os.path.join(*reference_json_file.split(os.path.sep)[-3:]))
            print_recdiff(json_diff, printer=log_error)

    end()

def main(args):
    "Run all regression tests."

    # Check command-line arguments TODO: Use getargs or something
    generate_only  = "--generate-only" in args
    fast           = "--fast" in args
    bench          = "--bench" in args
    use_quad       = "--skip_quad" not in args
    use_ext_quad   = "--ext_quad" in args
    use_ext_uflacs = "--ext_uflacs" in args
    permissive     = "--permissive" in args
    tolerant       = "--tolerant" in args
    print_timing   = "--print-timing" in args
    pyop2          = "--pyop2" in args

    flags = (
        "--generate-only",
        "--fast",
        "--bench",
        "--skip_quad",
        "--ext_quad",
        "--ext_uflacs",
        "--permissive",
        "--tolerant",
        "--print-timing",
        "--pyop2",
        )
    args = [arg for arg in args if not arg in flags]

    # Extract .ufl names from args
    only_forms = set([arg for arg in args if arg.endswith(".ufl")])
    args = [arg for arg in args if arg not in only_forms]

    if tolerant:
        global output_tolerance
        output_tolerance = 1e-3

    # Clean out old output directory
    output_directory = "output"
    clean_output(output_directory)
    os.chdir(output_directory)

    # Adjust which test cases (combinations of compile arguments) to
    # run here
    test_cases = ["-r auto"]
    if use_quad and (not bench and not fast):
        test_cases += ["-r quadrature", "-r quadrature -O"]
    if use_ext_quad:
        test_cases += ext_quad
    if use_ext_uflacs:
        test_cases = ext_uflacs
        test_cases += ["-r quadrature -O"]
<<<<<<< HEAD
    if pyop2:
        test_cases += ext_pyop2
    if (not bench and not fast):
        test_cases += ["-r quadrature", "-r quadrature -O"]
        if use_ext_quad:
            test_cases += ext_quad
=======
>>>>>>> 7b614015

    for argument in test_cases:

        begin("Running regression tests with %s" % argument)

        # Clear and enter output sub-directory
        sub_directory = "_".join(argument.split(" ")).replace("-", "")
        clean_output(sub_directory)
        os.chdir(sub_directory)

        # Generate test cases
        generate_test_cases(bench, only_forms)

        # Generate code
        generate_code(args + [argument], only_forms)

        # Location of reference directories
        reference_directory =  os.path.abspath("../../references/")
        code_reference_dir = os.path.join(reference_directory, sub_directory)
        output_reference_dir = os.path.join(reference_directory, "output")

        # Validate code by comparing to code generated with this set
        # of compiler parameters
        if not bench and argument not in ext_quad:
            validate_code(code_reference_dir)

        # Build and run programs and validate output to common
        # reference
        if fast or generate_only:
            info("Skipping program validation")
        elif bench:
            if argument in ext_pyop2:
                build_pyop2_programs(bench, permissive)
            else:
                build_ufc_programs(bench, permissive)
            run_programs(bench)
        else:
            if argument in ext_pyop2:
                build_pyop2_programs(bench, permissive)
            else:
                build_ufc_programs(bench, permissive)
            run_programs(bench)
            validate_programs(output_reference_dir)

        # Go back up
        os.chdir(os.path.pardir)

        end()

    # Print results
    if print_timing:
        timings = '\n'.join("%10.2e s  %s" % (t, name) for (name, t) in _command_timings)
        info_green("Timing of all commands executed:")
        info(timings)
    if logfile is None:
        info_green("Regression tests OK")
        return 0
    else:
        info_red("Regression tests failed")
        info("Error messages stored in error.log")
        return 1

if __name__ == "__main__":
    sys.exit(main(sys.argv[1:]))<|MERGE_RESOLUTION|>--- conflicted
+++ resolved
@@ -183,91 +183,6 @@
 
     end()
 
-<<<<<<< HEAD
-=======
-def build_programs(bench, permissive):
-    "Build test programs for all test cases."
-
-    # Get a list of all files
-    header_files = [f for f in os.listdir(".") if f.endswith(".h")]
-    header_files.sort()
-
-    begin("Building test programs (%d header files found)" % len(header_files))
-
-    # Get UFC flags
-    ufc_cflags = get_status_output("pkg-config --cflags ufc-1")[1].strip()
-
-    # Get Boost dir (code copied from ufc/src/utils/python/ufc_utils/build.py)
-    # Set a default directory for the boost installation
-    if sys.platform == "darwin":
-        # Use MacPorts as default
-        default = os.path.join(os.path.sep, "opt", "local")
-    else:
-        default = os.path.join(os.path.sep, "usr")
-
-    # If BOOST_DIR is not set use default directory
-    boost_inc_dir = ""
-    boost_lib_dir = ""
-    boost_math_tr1_lib = "boost_math_tr1"
-    boost_dir = os.getenv("BOOST_DIR", default)
-    boost_is_found = False
-    for inc_dir in ["", "include"]:
-        if os.path.isfile(os.path.join(boost_dir, inc_dir, "boost", "version.hpp")):
-            boost_inc_dir = os.path.join(boost_dir, inc_dir)
-            break
-    for lib_dir in ["", "lib"]:
-        for ext in [".so", "-mt.so", ".dylib", "-mt.dylib"]:
-            _lib = os.path.join(boost_dir, lib_dir, "lib" + boost_math_tr1_lib + ext)
-            if os.path.isfile(_lib):
-                if "-mt" in _lib:
-                    boost_math_tr1_lib += "-mt"
-                boost_lib_dir = os.path.join(boost_dir, lib_dir)
-                break
-    if boost_inc_dir != "" and boost_lib_dir != "":
-        boost_is_found = True
-
-    if not boost_is_found:
-        raise OSError, """The Boost library was not found.
-If Boost is installed in a nonstandard location,
-set the environment variable BOOST_DIR.
-"""
-
-    ufc_cflags += " -I%s -L%s" % (boost_inc_dir, boost_lib_dir)
-
-    # Set compiler options
-    compiler_options = "%s -Wall" % ufc_cflags
-    if not permissive:
-        compiler_options += " -Werror"
-    if bench:
-        info("Benchmarking activated")
-        # Takes too long to build with -O2
-        #compiler_options += " -O2"
-    if debug:
-        info("Debugging activated")
-        compiler_options += " -g -O0"
-    info("Compiler options: %s" % compiler_options)
-
-    # Iterate over all files
-    for f in header_files:
-
-        # Generate test code
-        filename = generate_test_code(f)
-
-        # Compile test code
-        prefix = f.split(".h")[0]
-        command = "g++ %s -o %s.bin %s.cpp -l%s" % \
-                  (compiler_options, prefix, prefix, boost_math_tr1_lib)
-        ok = run_command(command)
-
-        # Check status
-        if ok:
-            info_green("%s OK" % prefix)
-        else:
-            info_red("%s failed" % prefix)
-
-    end()
-
->>>>>>> 7b614015
 def run_programs(bench):
     "Run generated programs."
 
@@ -465,15 +380,8 @@
     if use_ext_uflacs:
         test_cases = ext_uflacs
         test_cases += ["-r quadrature -O"]
-<<<<<<< HEAD
     if pyop2:
         test_cases += ext_pyop2
-    if (not bench and not fast):
-        test_cases += ["-r quadrature", "-r quadrature -O"]
-        if use_ext_quad:
-            test_cases += ext_quad
-=======
->>>>>>> 7b614015
 
     for argument in test_cases:
 
