--- conflicted
+++ resolved
@@ -404,14 +404,10 @@
         test_cases += ext_quad
     if use_ext_uflacs:
         test_cases = ext_uflacs
-<<<<<<< HEAD
-        test_cases += ["-r quadrature -O"]
+        test_cases += ["-r quadrature"]
+        #test_cases += ["-r quadrature -O"]
     if pyop2:
         test_cases += ext_pyop2
-=======
-        test_cases += ["-r quadrature"]
-        #test_cases += ["-r quadrature -O"]
->>>>>>> 652fa8ca
 
     for argument in test_cases:
 
