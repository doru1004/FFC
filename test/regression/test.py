--- conflicted
+++ resolved
@@ -339,19 +339,12 @@
     fast = "--fast" in args
     ext = "--ext_quad" in args
     generate_only = "--generate-only" in args
-<<<<<<< HEAD
     pyop2 = "--pyop2" in args
+    quicksample = "--quick-sample" in args
 
     args = [arg for arg in args
             if not arg in ("--bench", "--fast", "--ext_quad",
-                           "--generate-only", "--pyop2")]
-=======
-    quicksample = "--quick-sample" in args
-
-    args = [arg for arg in args
-            if not arg in ("--bench", "--fast", "--ext_quad",
-                           "--generate-only", "--quick-sample")]
->>>>>>> 3ebcc5d2
+                           "--generate-only", "--pyop2", "--quick-sample")]
 
     # Clean out old output directory
     output_directory = "output"
