"""This script compiles and verifies the output for all form files
found in the 'demo' directory. The verification is performed in two
steps. First, the generated code is compared with stored references.
Then, the output from all functions in the generated code is compared
with stored reference values.

This script can also be used for benchmarking tabulate_tensor for all
form files found in the 'bench' directory. To run benchmarks, use the
option --bench.
"""

# Copyright (C) 2010-2013 Anders Logg, Kristian B. Oelgaard and Marie E. Rognes
#
# This file is part of FFC.
#
# FFC is free software: you can redistribute it and/or modify
# it under the terms of the GNU Lesser General Public License as published by
# the Free Software Foundation, either version 3 of the License, or
# (at your option) any later version.
#
# FFC is distributed in the hope that it will be useful,
# but WITHOUT ANY WARRANTY; without even the implied warranty of
# MERCHANTABILITY or FITNESS FOR A PARTICULAR PURPOSE. See the
# GNU Lesser General Public License for more details.
#
# You should have received a copy of the GNU Lesser General Public License
# along with FFC. If not, see <http://www.gnu.org/licenses/>.
#
# Modified by Martin Alnaes, 2013
#
# First added:  2010-01-21
# Last changed: 2013-02-14

# FIXME: Need to add many more test cases. Quite a few DOLFIN forms
# failed after the FFC tests passed.

import os, sys, shutil, difflib
from numpy import array, shape, abs, max, isnan
from ffc.log import begin, end, info, info_red, info_green, info_blue
from ufctest import build_ufc_programs
from pyop2test import build_pyop2_programs
from instant.output import get_status_output
import time

class TestHelper(object):

    def __init__(self):
        self._logfile = None

    def run_command(self, command):
        "Run command and collect errors in log file."
        (status, output) = get_status_output(command)
        if status == 0:
            return True
        if self._logfile is None:
            self._logfile = open("../../error.log", "w")
        self._logfile.write(output + "\n")
        print output
        return False

    def log_error(self, message):
        "Log error message."
        if self._logfile is None:
            self._logfile = open("../../error.log", "w")
        self._logfile.write(message + "\n")

    @property
    def error_occurred(self):
        return self._logfile is not None

helper = TestHelper()

class TestCase(object):

    def __init__(self, build_programs, options):
        self._build_programs = build_programs
        self._options = options

    def build_programs(self, bench, helper):
        return self._build_programs(bench, helper)

    @property
    def options(self):
        return self._options

# Parameters
output_tolerance = 1.e-6
demo_directory = "../../../../demo"
bench_directory = "../../../../bench"

# Extended quadrature tests (optimisations)
ext_quad = [\
TestCase(build_ufc_programs, "-r quadrature -O -feliminate_zeros"),
TestCase(build_ufc_programs, "-r quadrature -O -fsimplify_expressions"),
TestCase(build_ufc_programs, "-r quadrature -O -fprecompute_ip_const"),
TestCase(build_ufc_programs, "-r quadrature -O -fprecompute_basis_const"),
TestCase(build_ufc_programs, "-r quadrature -O -fprecompute_ip_const -feliminate_zeros"),
TestCase(build_ufc_programs, "-r quadrature -O -fprecompute_basis_const -feliminate_zeros")
]

<<<<<<< HEAD
=======
# Extended uflacs tests (to be extended with optimisation parameters later)
ext_uflacs = [\
"-r uflacs",
]

_command_timings = []
def run_command(command):
    "Run command and collect errors in log file."
    t1 = time.time()
    (status, output) = get_status_output(command)
    t2 = time.time()
    global _command_timings
    _command_timings.append((command, t2-t1))
    if status == 0:
        return True
    global logfile
    if logfile is None:
        logfile = open("../../error.log", "w")
    logfile.write(output + "\n")
    print output
    return False

def log_error(message):
    "Log error message."
    global logfile
    if logfile is None:
        logfile = open("../../error.log", "w")
    logfile.write(message + "\n")

>>>>>>> 66fc9251
def clean_output(output_directory):
    "Clean out old output directory"
    if os.path.isdir(output_directory):
        shutil.rmtree(output_directory)
    os.mkdir(output_directory)

def generate_test_cases(bench, only_forms):
    "Generate form files for all test cases."

    begin("Generating test cases")

    # Copy form files
    if bench:
        form_directory = bench_directory
    else:
        form_directory = demo_directory

    # Make list of form files
    form_files = [f for f in os.listdir(form_directory) if f.endswith(".ufl")]
    if only_forms:
        form_files = [f for f in form_files if f in only_forms]
    form_files.sort()

    for f in form_files:
        shutil.copy("%s/%s" % (form_directory, f), ".")
    info_green("Found %d form files" % len(form_files))

    # Generate form files for forms
    info("Generating form files for extra forms: Not implemented")

    # Generate form files for elements
    if not bench:
        from elements import elements
        info("Generating form files for extra elements (%d elements)" % len(elements))
        for (i, element) in enumerate(elements):
            open("X_Element%d.ufl" % i, "w").write("element = %s" % element)

    end()

def generate_code(args, only_forms):
    "Generate code for all test cases."

    # Get a list of all files
    form_files = [f for f in os.listdir(".") if f.endswith(".ufl")]
    if only_forms:
        form_files = [f for f in form_files if f in only_forms]
    form_files.sort()

    begin("Generating code (%d form files found)" % len(form_files))

    # TODO: Parse additional options from .ufl file? I.e. grep for some sort of tag like '#ffc: <flags>'.
    special = {
        "AdaptivePoisson.ufl": "-e",
        }

    # Iterate over all files
    for f in form_files:
        options = special.get(f, "")

        cmd = ("ffc %s %s -f precision=8 -fconvert_exceptions_to_warnings %s"
               % (options, " ".join(args), f))

        # Generate code
        ok = helper.run_command(cmd)

        # Check status
        if ok:
            info_green("%s OK" % f)
        else:
            info_red("%s failed" % f)

    end()

def validate_code(reference_dir):
    "Validate generated code against references."

    # Get a list of all files
    header_files = [f for f in os.listdir(".") if f.endswith(".h")]
    header_files.sort()

    begin("Validating generated code (%d header files found)" % len(header_files))

    # Iterate over all files
    for f in header_files:

        # Get generated code
        generated_code = open(f).read()

        # Get reference code
        reference_file = os.path.join(reference_dir, f)
        if os.path.isfile(reference_file):
            reference_code = open(reference_file).read()
        else:
            info_blue("Missing reference for %s" % reference_file)
            continue

        # Compare with reference
        if generated_code == reference_code:
            info_green("%s OK" % f)
        else:
            info_red("%s differs" % f)
            diff = "\n".join([line for line in difflib.unified_diff(reference_code.split("\n"), generated_code.split("\n"))])
            s = ("Code differs for %s, diff follows"
                 % os.path.join(*reference_file.split(os.path.sep)[-3:]))
<<<<<<< HEAD
            helper.log_error("\n" + s + "\n" + len(s)*"-")
            helper.log_error(diff)
=======
            log_error("\n" + s + "\n" + len(s)*"-")
            log_error(diff)

    end()

def build_programs(bench, permissive):
    "Build test programs for all test cases."

    # Get a list of all files
    header_files = [f for f in os.listdir(".") if f.endswith(".h")]
    header_files.sort()

    begin("Building test programs (%d header files found)" % len(header_files))

    # Get UFC flags
    ufc_cflags = get_status_output("pkg-config --cflags ufc-1")[1].strip()

    # Get Boost dir (code copied from ufc/src/utils/python/ufc_utils/build.py)
    # Set a default directory for the boost installation
    if sys.platform == "darwin":
        # Use MacPorts as default
        default = os.path.join(os.path.sep, "opt", "local")
    else:
        default = os.path.join(os.path.sep, "usr")

    # If BOOST_DIR is not set use default directory
    boost_inc_dir = ""
    boost_lib_dir = ""
    boost_math_tr1_lib = "boost_math_tr1"
    boost_dir = os.getenv("BOOST_DIR", default)
    boost_is_found = False
    for inc_dir in ["", "include"]:
        if os.path.isfile(os.path.join(boost_dir, inc_dir, "boost", "version.hpp")):
            boost_inc_dir = os.path.join(boost_dir, inc_dir)
            break
    for lib_dir in ["", "lib"]:
        for ext in [".so", "-mt.so", ".dylib", "-mt.dylib"]:
            _lib = os.path.join(boost_dir, lib_dir, "lib" + boost_math_tr1_lib + ext)
            if os.path.isfile(_lib):
                if "-mt" in _lib:
                    boost_math_tr1_lib += "-mt"
                boost_lib_dir = os.path.join(boost_dir, lib_dir)
                break
    if boost_inc_dir != "" and boost_lib_dir != "":
        boost_is_found = True

    if not boost_is_found:
        raise OSError, """The Boost library was not found.
If Boost is installed in a nonstandard location,
set the environment variable BOOST_DIR.
"""

    ufc_cflags += " -I%s -L%s" % (boost_inc_dir, boost_lib_dir)

    # Set compiler options
    compiler_options = "%s -Wall" % ufc_cflags
    if not permissive:
        compiler_options += " -Werror"
    if bench:
        info("Benchmarking activated")
        # Takes too long to build with -O2
        #compiler_options += " -O2"
    info("Compiler options: %s" % compiler_options)

    # Iterate over all files
    for f in header_files:

        # Generate test code
        filename = generate_test_code(f)

        # Compile test code
        prefix = f.split(".h")[0]
        command = "g++ %s -o %s.bin %s.cpp -l%s" % \
                  (compiler_options, prefix, prefix, boost_math_tr1_lib)
        ok = run_command(command)

        # Check status
        if ok:
            info_green("%s OK" % prefix)
        else:
            info_red("%s failed" % prefix)
>>>>>>> 66fc9251

    end()

def run_programs(bench):
    "Run generated programs."

    # This matches argument parsing in the generated main files
    bench = 'b' if bench else ''

    # Get a list of all files
    test_programs = [f for f in os.listdir(".") if f.endswith(".bin")]
    test_programs.sort()

    begin("Running generated programs (%d programs found)" % len(test_programs))

    # Iterate over all files
    for f in test_programs:

        # Compile test code
        prefix = f.split(".bin")[0]
        try:
            os.remove(prefix + ".out")
        except:
            pass
<<<<<<< HEAD
        ok = helper.run_command(".%s%s.bin > %s.out" % (os.path.sep, prefix, prefix))
=======
        ok = run_command(".%s%s.bin %s > %s.out" % (os.path.sep, prefix, bench, prefix))
>>>>>>> 66fc9251

        # Check status
        if ok:
            info_green("%s OK" % f)
        else:
            info_red("%s failed" % f)

    end()

def validate_programs(reference_dir):
    "Validate generated programs against references."

    # Get a list of all files
    output_files = [f for f in os.listdir(".") if f.endswith(".out")]
    output_files.sort()

    begin("Validating generated programs (%d programs found)" % len(output_files))

    # Iterate over all files
    for f in output_files:

        # Get generated output
        generated_output = open(f).read()

        # Get reference output
        reference_file = os.path.join(reference_dir, f)
        if os.path.isfile(reference_file):
            reference_output = open(reference_file).read()
        else:
            info_blue("Missing reference for %s" % reference_file)
            continue

        # Compare with reference
        ok = True
        old = [line.split(" = ") for line in reference_output.split("\n") if " = " in line]
        new = dict([line.split(" = ") for line in generated_output.split("\n") if " = " in line])
        header = ("Output differs for %s, diff follows"
                  % os.path.join(*reference_file.split(os.path.sep)[-3:]))
        for (key, value) in old:

            # Check if value is present
            if not key in new:
                if ok: helper.log_error("\n" + header + "\n" + len(header)*"-")
                helper.log_error("%s: missing value in generated code" % key)
                ok = False
                continue

            # Extract float values
            old_values = array([float(v) for v in value.split(" ")])
            new_values = array([float(v) for v in new[key].split(" ")])

            # Check that shape is correct
            if not shape(old_values) == shape(new_values):
                if ok: helper.log_error("\n" + header + "\n" + len(header)*"-")
                helper.log_error("%s: shape mismatch" % key)
                ok = False
                continue

            # Check that values match to within tolerance set by 'output_tolerance'
            diff = max(abs(old_values - new_values))
            if diff > output_tolerance or isnan(diff):
                if ok: helper.log_error("\n" + header + "\n" + len(header)*"-")
                helper.log_error("%s: values differ, error = %g (tolerance = %g)" % (key, diff, output_tolerance))
                helper.log_error("  old = " + " ".join("%.16g" % v for v in old_values))
                helper.log_error("  new = " + " ".join("%.16g" % v for v in new_values))
                ok = False

        # Add debugging output to log file
        debug = "\n".join([line for line in generated_output.split("\n") if "debug" in line])
        if debug: helper.log_error(debug)

        # Check status
        if ok:
            info_green("%s OK" % f)
        else:
            info_red("%s differs" % f)


        # Now check json references
        fj = f.replace(".out", ".json")

        # Get generated json output
        if os.path.exists(fj):
            generated_json_output = open(fj).read()
        else:
            generated_json_output = "{}"

        # Get reference json output
        reference_json_file = os.path.join(reference_dir, fj)
        if os.path.isfile(reference_json_file):
            reference_json_output = open(reference_json_file).read()
        else:
            info_blue("Missing reference for %s" % reference_json_file)
            reference_json_output = "{}"

        # Compare json with reference using recursive diff algorithm # TODO: Write to different error file?
        from recdiff import recdiff, print_recdiff, DiffEqual
        # Assuming reference is well formed
        reference_json_output = eval(reference_json_output)
        try:
            generated_json_output = eval(generated_json_output)
        except Exception as e:
            info_red("Failed to evaluate json output for %s" % fj)
            log_error(str(e))
            generated_json_output = None
        json_diff = (None if generated_json_output is None else
                     recdiff(generated_json_output, reference_json_output, tolerance=output_tolerance))
        json_ok = json_diff == DiffEqual

        # Check status
        if json_ok:
            info_green("%s OK" % fj)
        else:
            info_red("%s differs" % fj)
            log_error("Json output differs for %s, diff follows:"
                      % os.path.join(*reference_json_file.split(os.path.sep)[-3:]))
            print_recdiff(json_diff, printer=log_error)

    end()

def main(args):
    "Run all regression tests."

<<<<<<< HEAD
    # Check command-line arguments
    bench = "--bench" in args
    fast = "--fast" in args
    ext = "--ext_quad" in args
    generate_only = "--generate-only" in args
    pyop2 = "--pyop2" in args
    quicksample = "--quick-sample" in args

    args = [arg for arg in args
            if not arg in ("--bench", "--fast", "--ext_quad",
                           "--generate-only", "--pyop2", "--quick-sample")]
=======
    # Check command-line arguments TODO: Use getargs or something
    generate_only  = "--generate-only" in args
    fast           = "--fast" in args
    bench          = "--bench" in args
    use_ext_quad   = "--ext_quad" in args
    use_ext_uflacs = "--ext_uflacs" in args
    permissive     = "--permissive" in args
    print_timing   = "--print-timing" in args

    flags = (
        "--generate-only",
        "--fast",
        "--bench",
        "--ext_quad",
        "--ext_uflacs",
        "--permissive",
        "--print-timing",
        )
    args = [arg for arg in args if not arg in flags]

    # Extract .ufl names from args
    only_forms = set([arg for arg in args if arg.endswith(".ufl")])
    args = [arg for arg in args if arg not in only_forms]
>>>>>>> 66fc9251

    # Clean out old output directory
    output_directory = "output"
    clean_output(output_directory)
    os.chdir(output_directory)

    # Adjust which test cases (combinations of compile arguments) to
    # run here
<<<<<<< HEAD
    test_cases = [TestCase(build_ufc_programs,   "-r auto" )]
    if pyop2:
        test_cases += [TestCase(build_pyop2_programs, "-l pyop2")]
    if (not bench and not fast):
        test_cases += [TestCase(build_ufc_programs, "-r quadrature"), \
                       TestCase(build_ufc_programs, "-r quadrature -O")]
        if ext:
=======
    test_cases = ["-r auto"]
    if use_ext_uflacs:
        test_cases = ext_uflacs
        test_cases += ["-r quadrature -O"]
    if (not bench and not fast):
        test_cases += ["-r quadrature", "-r quadrature -O"]
        if use_ext_quad:
>>>>>>> 66fc9251
            test_cases += ext_quad

    for case in test_cases:

        argument = case.options
        begin("Running regression tests with %s" % argument)

        # Clear and enter output sub-directory
        sub_directory = "_".join(argument.split(" ")).replace("-", "")
        clean_output(sub_directory)
        os.chdir(sub_directory)

        # Generate test cases
        generate_test_cases(bench, only_forms)

        # Generate code
        generate_code(args + [argument], only_forms)

        # Location of reference directories
        reference_directory =  os.path.abspath("../../references/")
        code_reference_dir = os.path.join(reference_directory, sub_directory)
        output_reference_dir = os.path.join(reference_directory, "output")

        # Validate code by comparing to code generated with this set
        # of compiler parameters
        if not bench and argument not in [ c.options for c in ext_quad ]:
            validate_code(code_reference_dir)

        # Build and run programs and validate output to common
        # reference
        if fast or generate_only:
            info("Skipping program validation")
        elif bench:
<<<<<<< HEAD
            case.build_programs(bench, helper)
            run_programs()
        else:
            case.build_programs(bench, helper)
            run_programs()
=======
            build_programs(bench, permissive)
            run_programs(bench)
        else:
            build_programs(bench, permissive)
            run_programs(bench)
>>>>>>> 66fc9251
            validate_programs(output_reference_dir)

        # Go back up
        os.chdir(os.path.pardir)

        end()

    # Print results
<<<<<<< HEAD
    if helper.error_occurred:
=======
    if print_timing:
        timings = '\n'.join("%10.2e s  %s" % (t, name) for (name, t) in _command_timings)
        info_green("Timing of all commands executed:")
        info(timings)
    if logfile is None:
        info_green("Regression tests OK")
        return 0
    else:
>>>>>>> 66fc9251
        info_red("Regression tests failed")
        info("Error messages stored in error.log")
        return 1
    else:
        info_green("Regression tests OK")
        return 0

if __name__ == "__main__":
    sys.exit(main(sys.argv[1:]))<|MERGE_RESOLUTION|>--- conflicted
+++ resolved
@@ -39,49 +39,7 @@
 from ffc.log import begin, end, info, info_red, info_green, info_blue
 from ufctest import build_ufc_programs
 from pyop2test import build_pyop2_programs
-from instant.output import get_status_output
-import time
-
-class TestHelper(object):
-
-    def __init__(self):
-        self._logfile = None
-
-    def run_command(self, command):
-        "Run command and collect errors in log file."
-        (status, output) = get_status_output(command)
-        if status == 0:
-            return True
-        if self._logfile is None:
-            self._logfile = open("../../error.log", "w")
-        self._logfile.write(output + "\n")
-        print output
-        return False
-
-    def log_error(self, message):
-        "Log error message."
-        if self._logfile is None:
-            self._logfile = open("../../error.log", "w")
-        self._logfile.write(message + "\n")
-
-    @property
-    def error_occurred(self):
-        return self._logfile is not None
-
-helper = TestHelper()
-
-class TestCase(object):
-
-    def __init__(self, build_programs, options):
-        self._build_programs = build_programs
-        self._options = options
-
-    def build_programs(self, bench, helper):
-        return self._build_programs(bench, helper)
-
-    @property
-    def options(self):
-        return self._options
+from testutils import run_command, _command_timings, logfile
 
 # Parameters
 output_tolerance = 1.e-6
@@ -90,37 +48,23 @@
 
 # Extended quadrature tests (optimisations)
 ext_quad = [\
-TestCase(build_ufc_programs, "-r quadrature -O -feliminate_zeros"),
-TestCase(build_ufc_programs, "-r quadrature -O -fsimplify_expressions"),
-TestCase(build_ufc_programs, "-r quadrature -O -fprecompute_ip_const"),
-TestCase(build_ufc_programs, "-r quadrature -O -fprecompute_basis_const"),
-TestCase(build_ufc_programs, "-r quadrature -O -fprecompute_ip_const -feliminate_zeros"),
-TestCase(build_ufc_programs, "-r quadrature -O -fprecompute_basis_const -feliminate_zeros")
+"-r quadrature -O -feliminate_zeros",
+"-r quadrature -O -fsimplify_expressions",
+"-r quadrature -O -fprecompute_ip_const",
+"-r quadrature -O -fprecompute_basis_const",
+"-r quadrature -O -fprecompute_ip_const -feliminate_zeros",
+"-r quadrature -O -fprecompute_basis_const -feliminate_zeros",
 ]
 
-<<<<<<< HEAD
-=======
 # Extended uflacs tests (to be extended with optimisation parameters later)
 ext_uflacs = [\
 "-r uflacs",
 ]
 
-_command_timings = []
-def run_command(command):
-    "Run command and collect errors in log file."
-    t1 = time.time()
-    (status, output) = get_status_output(command)
-    t2 = time.time()
-    global _command_timings
-    _command_timings.append((command, t2-t1))
-    if status == 0:
-        return True
-    global logfile
-    if logfile is None:
-        logfile = open("../../error.log", "w")
-    logfile.write(output + "\n")
-    print output
-    return False
+# Extended pyop2 tests
+ext_pyop2 = [\
+"-l pyop2",
+]
 
 def log_error(message):
     "Log error message."
@@ -129,7 +73,6 @@
         logfile = open("../../error.log", "w")
     logfile.write(message + "\n")
 
->>>>>>> 66fc9251
 def clean_output(output_directory):
     "Clean out old output directory"
     if os.path.isdir(output_directory):
@@ -193,7 +136,7 @@
                % (options, " ".join(args), f))
 
         # Generate code
-        ok = helper.run_command(cmd)
+        ok = run_command(cmd)
 
         # Check status
         if ok:
@@ -234,92 +177,8 @@
             diff = "\n".join([line for line in difflib.unified_diff(reference_code.split("\n"), generated_code.split("\n"))])
             s = ("Code differs for %s, diff follows"
                  % os.path.join(*reference_file.split(os.path.sep)[-3:]))
-<<<<<<< HEAD
-            helper.log_error("\n" + s + "\n" + len(s)*"-")
-            helper.log_error(diff)
-=======
             log_error("\n" + s + "\n" + len(s)*"-")
             log_error(diff)
-
-    end()
-
-def build_programs(bench, permissive):
-    "Build test programs for all test cases."
-
-    # Get a list of all files
-    header_files = [f for f in os.listdir(".") if f.endswith(".h")]
-    header_files.sort()
-
-    begin("Building test programs (%d header files found)" % len(header_files))
-
-    # Get UFC flags
-    ufc_cflags = get_status_output("pkg-config --cflags ufc-1")[1].strip()
-
-    # Get Boost dir (code copied from ufc/src/utils/python/ufc_utils/build.py)
-    # Set a default directory for the boost installation
-    if sys.platform == "darwin":
-        # Use MacPorts as default
-        default = os.path.join(os.path.sep, "opt", "local")
-    else:
-        default = os.path.join(os.path.sep, "usr")
-
-    # If BOOST_DIR is not set use default directory
-    boost_inc_dir = ""
-    boost_lib_dir = ""
-    boost_math_tr1_lib = "boost_math_tr1"
-    boost_dir = os.getenv("BOOST_DIR", default)
-    boost_is_found = False
-    for inc_dir in ["", "include"]:
-        if os.path.isfile(os.path.join(boost_dir, inc_dir, "boost", "version.hpp")):
-            boost_inc_dir = os.path.join(boost_dir, inc_dir)
-            break
-    for lib_dir in ["", "lib"]:
-        for ext in [".so", "-mt.so", ".dylib", "-mt.dylib"]:
-            _lib = os.path.join(boost_dir, lib_dir, "lib" + boost_math_tr1_lib + ext)
-            if os.path.isfile(_lib):
-                if "-mt" in _lib:
-                    boost_math_tr1_lib += "-mt"
-                boost_lib_dir = os.path.join(boost_dir, lib_dir)
-                break
-    if boost_inc_dir != "" and boost_lib_dir != "":
-        boost_is_found = True
-
-    if not boost_is_found:
-        raise OSError, """The Boost library was not found.
-If Boost is installed in a nonstandard location,
-set the environment variable BOOST_DIR.
-"""
-
-    ufc_cflags += " -I%s -L%s" % (boost_inc_dir, boost_lib_dir)
-
-    # Set compiler options
-    compiler_options = "%s -Wall" % ufc_cflags
-    if not permissive:
-        compiler_options += " -Werror"
-    if bench:
-        info("Benchmarking activated")
-        # Takes too long to build with -O2
-        #compiler_options += " -O2"
-    info("Compiler options: %s" % compiler_options)
-
-    # Iterate over all files
-    for f in header_files:
-
-        # Generate test code
-        filename = generate_test_code(f)
-
-        # Compile test code
-        prefix = f.split(".h")[0]
-        command = "g++ %s -o %s.bin %s.cpp -l%s" % \
-                  (compiler_options, prefix, prefix, boost_math_tr1_lib)
-        ok = run_command(command)
-
-        # Check status
-        if ok:
-            info_green("%s OK" % prefix)
-        else:
-            info_red("%s failed" % prefix)
->>>>>>> 66fc9251
 
     end()
 
@@ -344,11 +203,7 @@
             os.remove(prefix + ".out")
         except:
             pass
-<<<<<<< HEAD
-        ok = helper.run_command(".%s%s.bin > %s.out" % (os.path.sep, prefix, prefix))
-=======
         ok = run_command(".%s%s.bin %s > %s.out" % (os.path.sep, prefix, bench, prefix))
->>>>>>> 66fc9251
 
         # Check status
         if ok:
@@ -391,8 +246,8 @@
 
             # Check if value is present
             if not key in new:
-                if ok: helper.log_error("\n" + header + "\n" + len(header)*"-")
-                helper.log_error("%s: missing value in generated code" % key)
+                if ok: log_error("\n" + header + "\n" + len(header)*"-")
+                log_error("%s: missing value in generated code" % key)
                 ok = False
                 continue
 
@@ -402,23 +257,23 @@
 
             # Check that shape is correct
             if not shape(old_values) == shape(new_values):
-                if ok: helper.log_error("\n" + header + "\n" + len(header)*"-")
-                helper.log_error("%s: shape mismatch" % key)
+                if ok: log_error("\n" + header + "\n" + len(header)*"-")
+                log_error("%s: shape mismatch" % key)
                 ok = False
                 continue
 
             # Check that values match to within tolerance set by 'output_tolerance'
             diff = max(abs(old_values - new_values))
             if diff > output_tolerance or isnan(diff):
-                if ok: helper.log_error("\n" + header + "\n" + len(header)*"-")
-                helper.log_error("%s: values differ, error = %g (tolerance = %g)" % (key, diff, output_tolerance))
-                helper.log_error("  old = " + " ".join("%.16g" % v for v in old_values))
-                helper.log_error("  new = " + " ".join("%.16g" % v for v in new_values))
+                if ok: log_error("\n" + header + "\n" + len(header)*"-")
+                log_error("%s: values differ, error = %g (tolerance = %g)" % (key, diff, output_tolerance))
+                log_error("  old = " + " ".join("%.16g" % v for v in old_values))
+                log_error("  new = " + " ".join("%.16g" % v for v in new_values))
                 ok = False
 
         # Add debugging output to log file
         debug = "\n".join([line for line in generated_output.split("\n") if "debug" in line])
-        if debug: helper.log_error(debug)
+        if debug: log_error(debug)
 
         # Check status
         if ok:
@@ -472,19 +327,6 @@
 def main(args):
     "Run all regression tests."
 
-<<<<<<< HEAD
-    # Check command-line arguments
-    bench = "--bench" in args
-    fast = "--fast" in args
-    ext = "--ext_quad" in args
-    generate_only = "--generate-only" in args
-    pyop2 = "--pyop2" in args
-    quicksample = "--quick-sample" in args
-
-    args = [arg for arg in args
-            if not arg in ("--bench", "--fast", "--ext_quad",
-                           "--generate-only", "--pyop2", "--quick-sample")]
-=======
     # Check command-line arguments TODO: Use getargs or something
     generate_only  = "--generate-only" in args
     fast           = "--fast" in args
@@ -493,6 +335,7 @@
     use_ext_uflacs = "--ext_uflacs" in args
     permissive     = "--permissive" in args
     print_timing   = "--print-timing" in args
+    pyop2          = "--pyop2" in args
 
     flags = (
         "--generate-only",
@@ -502,13 +345,13 @@
         "--ext_uflacs",
         "--permissive",
         "--print-timing",
+        "--pyop2",
         )
     args = [arg for arg in args if not arg in flags]
 
     # Extract .ufl names from args
     only_forms = set([arg for arg in args if arg.endswith(".ufl")])
     args = [arg for arg in args if arg not in only_forms]
->>>>>>> 66fc9251
 
     # Clean out old output directory
     output_directory = "output"
@@ -517,28 +360,19 @@
 
     # Adjust which test cases (combinations of compile arguments) to
     # run here
-<<<<<<< HEAD
-    test_cases = [TestCase(build_ufc_programs,   "-r auto" )]
-    if pyop2:
-        test_cases += [TestCase(build_pyop2_programs, "-l pyop2")]
-    if (not bench and not fast):
-        test_cases += [TestCase(build_ufc_programs, "-r quadrature"), \
-                       TestCase(build_ufc_programs, "-r quadrature -O")]
-        if ext:
-=======
     test_cases = ["-r auto"]
     if use_ext_uflacs:
         test_cases = ext_uflacs
         test_cases += ["-r quadrature -O"]
+    if pyop2:
+        test_cases += ext_pyop2
     if (not bench and not fast):
         test_cases += ["-r quadrature", "-r quadrature -O"]
         if use_ext_quad:
->>>>>>> 66fc9251
             test_cases += ext_quad
 
-    for case in test_cases:
-
-        argument = case.options
+    for argument in test_cases:
+
         begin("Running regression tests with %s" % argument)
 
         # Clear and enter output sub-directory
@@ -559,7 +393,7 @@
 
         # Validate code by comparing to code generated with this set
         # of compiler parameters
-        if not bench and argument not in [ c.options for c in ext_quad ]:
+        if not bench and argument not in ext_quad:
             validate_code(code_reference_dir)
 
         # Build and run programs and validate output to common
@@ -567,19 +401,17 @@
         if fast or generate_only:
             info("Skipping program validation")
         elif bench:
-<<<<<<< HEAD
-            case.build_programs(bench, helper)
-            run_programs()
-        else:
-            case.build_programs(bench, helper)
-            run_programs()
-=======
-            build_programs(bench, permissive)
+            if argument in ext_pyop2:
+                build_pyop2_programs(bench, permissive)
+            else:
+                build_ufc_programs(bench, permissive)
             run_programs(bench)
         else:
-            build_programs(bench, permissive)
+            if argument in ext_pyop2:
+                build_pyop2_programs(bench, permissive)
+            else:
+                build_ufc_programs(bench, permissive)
             run_programs(bench)
->>>>>>> 66fc9251
             validate_programs(output_reference_dir)
 
         # Go back up
@@ -588,9 +420,6 @@
         end()
 
     # Print results
-<<<<<<< HEAD
-    if helper.error_occurred:
-=======
     if print_timing:
         timings = '\n'.join("%10.2e s  %s" % (t, name) for (name, t) in _command_timings)
         info_green("Timing of all commands executed:")
@@ -599,13 +428,9 @@
         info_green("Regression tests OK")
         return 0
     else:
->>>>>>> 66fc9251
         info_red("Regression tests failed")
         info("Error messages stored in error.log")
         return 1
-    else:
-        info_green("Regression tests OK")
-        return 0
 
 if __name__ == "__main__":
     sys.exit(main(sys.argv[1:]))