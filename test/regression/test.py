"""This script compiles and verifies the output for all form files
found in the 'demo' directory. The verification is performed in two
steps. First, the generated code is compared with stored references.
Then, the output from all functions in the generated code is compared
with stored reference values.

This script can also be used for benchmarking tabulate_tensor for all
form files found in the 'bench' directory. To run benchmarks, use the
option --bench.
"""

# Copyright (C) 2010-2013 Anders Logg, Kristian B. Oelgaard and Marie E. Rognes
#
# This file is part of FFC.
#
# FFC is free software: you can redistribute it and/or modify
# it under the terms of the GNU Lesser General Public License as published by
# the Free Software Foundation, either version 3 of the License, or
# (at your option) any later version.
#
# FFC is distributed in the hope that it will be useful,
# but WITHOUT ANY WARRANTY; without even the implied warranty of
# MERCHANTABILITY or FITNESS FOR A PARTICULAR PURPOSE. See the
# GNU Lesser General Public License for more details.
#
# You should have received a copy of the GNU Lesser General Public License
# along with FFC. If not, see <http://www.gnu.org/licenses/>.
#
# Modified by Martin Alnaes, 2013
#
# First added:  2010-01-21
# Last changed: 2013-02-14

# FIXME: Need to add many more test cases. Quite a few DOLFIN forms
# failed after the FFC tests passed.

import os, sys, shutil, difflib
from numpy import array, shape, abs, max, isnan
from ffc.log import begin, end, info, info_red, info_green, info_blue
from ufctest import build_ufc_programs
from pyop2test import build_pyop2_programs
from testutils import run_command, _command_timings, logfile

# Parameters
debug = False # TODO: Can make this a cmdline argument, and start crashing programs in debugger automatically?
output_tolerance = 1.e-6
demo_directory = "../../../../demo"
bench_directory = "../../../../bench"

# Extended quadrature tests (optimisations)
ext_quad = [\
"-r quadrature -O -feliminate_zeros",
"-r quadrature -O -fsimplify_expressions",
"-r quadrature -O -fprecompute_ip_const",
"-r quadrature -O -fprecompute_basis_const",
"-r quadrature -O -fprecompute_ip_const -feliminate_zeros",
"-r quadrature -O -fprecompute_basis_const -feliminate_zeros",
]

# Extended uflacs tests (to be extended with optimisation parameters later)
ext_uflacs = [\
"-r uflacs",
]

# Extended pyop2 tests
ext_pyop2 = [\
"-l pyop2",
]

def log_error(message):
    "Log error message."
    global logfile
    if logfile is None:
        logfile = open("../../error.log", "w")
    logfile.write(message + "\n")

def clean_output(output_directory):
    "Clean out old output directory"
    if os.path.isdir(output_directory):
        shutil.rmtree(output_directory)
    os.mkdir(output_directory)

def generate_test_cases(bench, only_forms):
    "Generate form files for all test cases."

    begin("Generating test cases")

    # Copy form files
    if bench:
        form_directory = bench_directory
    else:
        form_directory = demo_directory

    # Make list of form files
    form_files = [f for f in os.listdir(form_directory) if f.endswith(".ufl")]
    if only_forms:
        form_files = [f for f in form_files if f in only_forms]
    form_files.sort()

    for f in form_files:
        shutil.copy("%s/%s" % (form_directory, f), ".")
    info_green("Found %d form files" % len(form_files))

    # Generate form files for forms
    info("Generating form files for extra forms: Not implemented")

    # Generate form files for elements
    if not bench:
        from elements import elements
        info("Generating form files for extra elements (%d elements)" % len(elements))
        for (i, element) in enumerate(elements):
            open("X_Element%d.ufl" % i, "w").write("element = %s" % element)

    end()

def generate_code(args, only_forms):
    "Generate code for all test cases."

    # Get a list of all files
    form_files = [f for f in os.listdir(".") if f.endswith(".ufl")]
    if only_forms:
        form_files = [f for f in form_files if f in only_forms]
    form_files.sort()

    begin("Generating code (%d form files found)" % len(form_files))

    # TODO: Parse additional options from .ufl file? I.e. grep for some sort of tag like '#ffc: <flags>'.
    special = {
        "AdaptivePoisson.ufl": "-e",
        }

    # Iterate over all files
    for f in form_files:
        options = special.get(f, "")

        cmd = ("ffc %s %s -f precision=8 -fconvert_exceptions_to_warnings %s"
               % (options, " ".join(args), f))

        # Generate code
        ok = run_command(cmd)

        # Check status
        if ok:
            info_green("%s OK" % f)
        else:
            info_red("%s failed" % f)

    end()

def validate_code(reference_dir):
    "Validate generated code against references."

    # Get a list of all files
    header_files = [f for f in os.listdir(".") if f.endswith(".h")]
    header_files.sort()

    begin("Validating generated code (%d header files found)" % len(header_files))

    # Iterate over all files
    for f in header_files:

        # Get generated code
        generated_code = open(f).read()

        # Get reference code
        reference_file = os.path.join(reference_dir, f)
        if os.path.isfile(reference_file):
            reference_code = open(reference_file).read()
        else:
            info_blue("Missing reference for %s" % reference_file)
            continue

        # Compare with reference
        if generated_code == reference_code:
            info_green("%s OK" % f)
        else:
            info_red("%s differs" % f)
            diff = "\n".join([line for line in difflib.unified_diff(reference_code.split("\n"), generated_code.split("\n"))])
            s = ("Code differs for %s, diff follows (reference first, generated second)"
                 % os.path.join(*reference_file.split(os.path.sep)[-3:]))
            log_error("\n" + s + "\n" + len(s)*"-")
            log_error(diff)

    end()

def run_programs(bench):
    "Run generated programs."

    # This matches argument parsing in the generated main files
    bench = 'b' if bench else ''

    # Get a list of all files
    test_programs = [f for f in os.listdir(".") if f.endswith(".bin")]
    test_programs.sort()

    begin("Running generated programs (%d programs found)" % len(test_programs))

    # Iterate over all files
    for f in test_programs:

        # Compile test code
        prefix = f.split(".bin")[0]
        try:
            os.remove(prefix + ".out")
        except:
            pass
        ok = run_command(".%s%s.bin %s > %s.out" % (os.path.sep, prefix, bench, prefix))

        # Check status
        if ok:
            info_green("%s OK" % f)
        else:
            info_red("%s failed" % f)

    end()

def validate_programs(reference_dir):
    "Validate generated programs against references."

    # Get a list of all files
    output_files = [f for f in os.listdir(".") if f.endswith(".out")]
    output_files.sort()

    begin("Validating generated programs (%d programs found)" % len(output_files))

    # Iterate over all files
    for f in output_files:

        # Get generated output
        generated_output = open(f).read()

        # Get reference output
        reference_file = os.path.join(reference_dir, f)
        if os.path.isfile(reference_file):
            reference_output = open(reference_file).read()
        else:
            info_blue("Missing reference for %s" % reference_file)
            continue

        # Compare with reference
        ok = True
        old = [line.split(" = ") for line in reference_output.split("\n") if " = " in line]
        new = dict([line.split(" = ") for line in generated_output.split("\n") if " = " in line])
        header = ("Output differs for %s, diff follows (reference first, generated second)"
                  % os.path.join(*reference_file.split(os.path.sep)[-3:]))
        for (key, value) in old:

            # Check if value is present
            if not key in new:
                if ok: log_error("\n" + header + "\n" + len(header)*"-")
                log_error("%s: missing value in generated code" % key)
                ok = False
                continue

            # Extract float values
            old_values = array([float(v) for v in value.split(" ")])
            new_values = array([float(v) for v in new[key].split(" ")])

            # Check that shape is correct
            if not shape(old_values) == shape(new_values):
                if ok: log_error("\n" + header + "\n" + len(header)*"-")
                log_error("%s: shape mismatch" % key)
                ok = False
                continue

            # Check that values match to within tolerance set by 'output_tolerance'
            diff = max(abs(old_values - new_values))
            if diff > output_tolerance or isnan(diff):
                if ok: log_error("\n" + header + "\n" + len(header)*"-")
                log_error("%s: values differ, error = %g (tolerance = %g)" % (key, diff, output_tolerance))
                log_error("  old = " + " ".join("%.16g" % v for v in old_values))
                log_error("  new = " + " ".join("%.16g" % v for v in new_values))
                ok = False

        # Add debugging output to log file
        debug = "\n".join([line for line in generated_output.split("\n") if "debug" in line])
        if debug: log_error(debug)

        # Check status
        if ok:
            info_green("%s OK" % f)
        else:
            info_red("%s differs" % f)


        # Now check json references
        fj = f.replace(".out", ".json")

        # Get generated json output
        if os.path.exists(fj):
            generated_json_output = open(fj).read()
            if "nan" in generated_json_output:
                info_red("Found nan in generated json output, replacing with 999 to be able to parse as python dict.")
                generated_json_output = generated_json_output.replace("nan", "999")
        else:
            generated_json_output = "{}"

        # Get reference json output
        reference_json_file = os.path.join(reference_dir, fj)
        if os.path.isfile(reference_json_file):
            reference_json_output = open(reference_json_file).read()
        else:
            info_blue("Missing reference for %s" % reference_json_file)
            reference_json_output = "{}"

        # Compare json with reference using recursive diff algorithm # TODO: Write to different error file?
        from recdiff import recdiff, print_recdiff, DiffEqual
        # Assuming reference is well formed
        reference_json_output = eval(reference_json_output)
        try:
            generated_json_output = eval(generated_json_output)
        except Exception as e:
            info_red("Failed to evaluate json output for %s" % fj)
            log_error(str(e))
            generated_json_output = None
        json_diff = (None if generated_json_output is None else
                     recdiff(generated_json_output, reference_json_output, tolerance=output_tolerance))
        json_ok = json_diff == DiffEqual

        # Check status
        if json_ok:
            info_green("%s OK" % fj)
        else:
            info_red("%s differs" % fj)
<<<<<<< HEAD
            log_error("Json output differs for %s, diff follows (reference first, generated second)"
                      % os.path.join(*reference_json_file.split(os.path.sep)[-3:]))
            print_recdiff(json_diff, printer=log_error)
=======
            helper.log_error("Json output differs for %s, diff follows:"
                             % os.path.join(*reference_json_file.split(os.path.sep)[-3:]))
            print_recdiff(json_diff, printer=helper.log_error)
>>>>>>> 068001fd

    end()

def main(args):
    "Run all regression tests."

    # Check command-line arguments TODO: Use getargs or something
    generate_only  = "--generate-only" in args
    fast           = "--fast" in args
    bench          = "--bench" in args
    use_quad       = "--skip_quad" not in args
    use_ext_quad   = "--ext_quad" in args
    use_ext_uflacs = "--ext_uflacs" in args
    permissive     = "--permissive" in args
    tolerant       = "--tolerant" in args
    print_timing   = "--print-timing" in args
    pyop2          = "--pyop2" in args

    flags = (
        "--generate-only",
        "--fast",
        "--bench",
        "--skip_quad",
        "--ext_quad",
        "--ext_uflacs",
        "--permissive",
        "--tolerant",
        "--print-timing",
        "--pyop2",
        )
    args = [arg for arg in args if not arg in flags]

    # Extract .ufl names from args
    only_forms = set([arg for arg in args if arg.endswith(".ufl")])
    args = [arg for arg in args if arg not in only_forms]

    if tolerant:
        global output_tolerance
        output_tolerance = 1e-3

    # Clean out old output directory
    output_directory = "output"
    clean_output(output_directory)
    os.chdir(output_directory)

    # Adjust which test cases (combinations of compile arguments) to
    # run here
    test_cases = ["-r auto"]
    if use_quad and (not bench and not fast):
        test_cases += ["-r quadrature", "-r quadrature -O"]
    if use_ext_quad:
        test_cases += ext_quad
    if use_ext_uflacs:
        test_cases = ext_uflacs
        test_cases += ["-r quadrature -O"]
    if pyop2:
        test_cases += ext_pyop2

    for argument in test_cases:

        begin("Running regression tests with %s" % argument)

        # Clear and enter output sub-directory
        sub_directory = "_".join(argument.split(" ")).replace("-", "")
        clean_output(sub_directory)
        os.chdir(sub_directory)

        # Generate test cases
        generate_test_cases(bench, only_forms)

        # Generate code
        generate_code(args + [argument], only_forms)

        # Location of reference directories
        reference_directory =  os.path.abspath("../../references/")
        code_reference_dir = os.path.join(reference_directory, sub_directory)
        output_reference_dir = os.path.join(reference_directory, "output")

        # Validate code by comparing to code generated with this set
        # of compiler parameters
        if not bench and argument not in ext_quad:
            validate_code(code_reference_dir)

        # Build and run programs and validate output to common
        # reference
        if fast or generate_only:
            info("Skipping program validation")
        elif bench:
            if argument in ext_pyop2:
                build_pyop2_programs(bench, permissive)
            else:
                build_ufc_programs(bench, permissive)
            run_programs(bench)
        else:
            if argument in ext_pyop2:
                build_pyop2_programs(bench, permissive)
            else:
                build_ufc_programs(bench, permissive)
            run_programs(bench)
            validate_programs(output_reference_dir)

        # Go back up
        os.chdir(os.path.pardir)

        end()

    # Print results
    if print_timing:
        timings = '\n'.join("%10.2e s  %s" % (t, name) for (name, t) in _command_timings)
        info_green("Timing of all commands executed:")
        info(timings)
    if logfile is None:
        info_green("Regression tests OK")
        return 0
    else:
        info_red("Regression tests failed")
        info("Error messages stored in error.log")
        return 1

if __name__ == "__main__":
    sys.exit(main(sys.argv[1:]))<|MERGE_RESOLUTION|>--- conflicted
+++ resolved
@@ -322,15 +322,9 @@
             info_green("%s OK" % fj)
         else:
             info_red("%s differs" % fj)
-<<<<<<< HEAD
-            log_error("Json output differs for %s, diff follows (reference first, generated second)"
+            helper.log_error("Json output differs for %s, diff follows (reference first, generated second)"
                       % os.path.join(*reference_json_file.split(os.path.sep)[-3:]))
-            print_recdiff(json_diff, printer=log_error)
-=======
-            helper.log_error("Json output differs for %s, diff follows:"
-                             % os.path.join(*reference_json_file.split(os.path.sep)[-3:]))
             print_recdiff(json_diff, printer=helper.log_error)
->>>>>>> 068001fd
 
     end()
 
