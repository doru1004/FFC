# Copyright (C) 2010-2013 Anders Logg, Kristian B. Oelgaard and Marie E. Rognes
#
# This file is part of FFC.
#
# FFC is free software: you can redistribute it and/or modify
# it under the terms of the GNU Lesser General Public License as published by
# the Free Software Foundation, either version 3 of the License, or
# (at your option) any later version.
#
# FFC is distributed in the hope that it will be useful,
# but WITHOUT ANY WARRANTY; without even the implied warranty of
# MERCHANTABILITY or FITNESS FOR A PARTICULAR PURPOSE. See the
# GNU Lesser General Public License for more details.
#
# You should have received a copy of the GNU Lesser General Public License
# along with FFC. If not, see <http://www.gnu.org/licenses/>.
#
# Modified by Martin Alnaes, 2013
#
# First added:  2010-01-24
# Last changed: 2013-02-14

import os, sys
from ffc.log import begin, end, info, info_green, info_red, info_blue
from instant.output import get_status_output

_test_code = """\
#include "../../ufctest.h"
#include "%s.h"
#include <fstream>

int main(int argc, char * argv[])
{
  const char jsonfilename[] = "%s.json";
  std::ofstream jsonfile(jsonfilename);
  Printer printer(std::cout, jsonfile);
  printer.begin();

%s%s

  printer.end();
  return 0;
}
"""

<<<<<<< HEAD
def _generate_test_code(header_file, bench):
=======
def generate_test_code(header_file):
>>>>>>> 66fc9251
    "Generate test code for given header file."

    # Count the number of forms and elements
    prefix = header_file.split(".h")[0]
    generated_code = open(header_file).read()
    num_forms = generated_code.count("class %s_form_" % prefix.lower())
    num_elements = generated_code.count("class %s_finite_element_" % prefix.lower())

    # Generate tests, either based on forms or elements
    if num_forms > 0:
        benchline = "  bool bench = (argc > 1) && argv[1][0] == 'b';\n"
        tests = ['  %s_form_%d f%d; test_form(f%d, bench, %d, printer);' % (prefix.lower(), i, i, i, i)
                 for i in range(num_forms)]
    else:
        benchline = ""
        tests = ['  %s_finite_element_%d e%d; test_finite_element(e%d, %d, printer);' % (prefix.lower(), i, i, i, i)
                 for i in range(num_elements)]

    # Write file
    test_file = open(prefix + ".cpp", "w")
    test_file.write(_test_code % (prefix, prefix, benchline, "\n".join(tests)))
    test_file.close()

def build_ufc_programs(bench, helper):
    "Build test programs for all test cases."

    # Get a list of all files
    header_files = [f for f in os.listdir(".") if f.endswith(".h")]
    header_files.sort()

    begin("Building test programs (%d header files found)" % len(header_files))

    # Get UFC flags
    ufc_cflags = get_status_output("pkg-config --cflags ufc-1")[1].strip()

    # Get Boost dir (code copied from ufc/src/utils/python/ufc_utils/build.py)
    # Set a default directory for the boost installation
    if sys.platform == "darwin":
        # Use MacPorts as default
        default = os.path.join(os.path.sep, "opt", "local")
    else:
        default = os.path.join(os.path.sep, "usr")

    # If BOOST_DIR is not set use default directory
    boost_inc_dir = ""
    boost_lib_dir = ""
    boost_math_tr1_lib = "boost_math_tr1"
    boost_dir = os.getenv("BOOST_DIR", default)
    boost_is_found = False
    for inc_dir in ["", "include"]:
        if os.path.isfile(os.path.join(boost_dir, inc_dir, "boost", "version.hpp")):
            boost_inc_dir = os.path.join(boost_dir, inc_dir)
            break
    for lib_dir in ["", "lib"]:
        for ext in [".so", "-mt.so", ".dylib", "-mt.dylib"]:
            _lib = os.path.join(boost_dir, lib_dir, "lib" + boost_math_tr1_lib + ext)
            if os.path.isfile(_lib):
                if "-mt" in _lib:
                    boost_math_tr1_lib += "-mt"
                boost_lib_dir = os.path.join(boost_dir, lib_dir)
                break
    if boost_inc_dir != "" and boost_lib_dir != "":
        boost_is_found = True

    if not boost_is_found:
        raise OSError, """The Boost library was not found.
If Boost is installed in a nonstandard location,
set the environment variable BOOST_DIR.
"""

    ufc_cflags += " -I%s -L%s" % (boost_inc_dir, boost_lib_dir)

    # Set compiler options
    if bench > 0:
        info("Benchmarking activated")
        # Takes too long to build with -O2
        #compiler_options = "%s -Wall -Werror -O2" % ufc_cflags
        compiler_options = "%s -Wall -Werror" % ufc_cflags
    else:
        compiler_options = "%s -Wall -Werror -g" % ufc_cflags
    info("Compiler options: %s" % compiler_options)

    # Iterate over all files
    for f in header_files:

        # Generate test code
        filename = _generate_test_code(f, bench)

        # Compile test code
        prefix = f.split(".h")[0]
        command = "g++ %s -o %s.bin %s.cpp -l%s" % \
                  (compiler_options, prefix, prefix, boost_math_tr1_lib)
        ok = helper.run_command(command)

        # Check status
        if ok:
            info_green("%s OK" % prefix)
        else:
            info_red("%s failed" % prefix)

    end()<|MERGE_RESOLUTION|>--- conflicted
+++ resolved
@@ -20,9 +20,11 @@
 # First added:  2010-01-24
 # Last changed: 2013-02-14
 
-import os, sys
-from ffc.log import begin, end, info, info_green, info_red, info_blue
+import os
+import sys
+from ffc.log import begin, end, info, info_green, info_red
 from instant.output import get_status_output
+from testutils import run_command
 
 _test_code = """\
 #include "../../ufctest.h"
@@ -43,11 +45,7 @@
 }
 """
 
-<<<<<<< HEAD
-def _generate_test_code(header_file, bench):
-=======
-def generate_test_code(header_file):
->>>>>>> 66fc9251
+def _generate_test_code(header_file):
     "Generate test code for given header file."
 
     # Count the number of forms and elements
@@ -71,7 +69,7 @@
     test_file.write(_test_code % (prefix, prefix, benchline, "\n".join(tests)))
     test_file.close()
 
-def build_ufc_programs(bench, helper):
+def build_ufc_programs(bench, permissive):
     "Build test programs for all test cases."
 
     # Get a list of all files
@@ -121,26 +119,26 @@
     ufc_cflags += " -I%s -L%s" % (boost_inc_dir, boost_lib_dir)
 
     # Set compiler options
-    if bench > 0:
+    compiler_options = "%s -Wall" % ufc_cflags
+    if not permissive:
+        compiler_options += " -Werror"
+    if bench:
         info("Benchmarking activated")
         # Takes too long to build with -O2
-        #compiler_options = "%s -Wall -Werror -O2" % ufc_cflags
-        compiler_options = "%s -Wall -Werror" % ufc_cflags
-    else:
-        compiler_options = "%s -Wall -Werror -g" % ufc_cflags
+        #compiler_options += " -O2"
     info("Compiler options: %s" % compiler_options)
 
     # Iterate over all files
     for f in header_files:
 
         # Generate test code
-        filename = _generate_test_code(f, bench)
+        filename = _generate_test_code(f)
 
         # Compile test code
         prefix = f.split(".h")[0]
         command = "g++ %s -o %s.bin %s.cpp -l%s" % \
                   (compiler_options, prefix, prefix, boost_math_tr1_lib)
-        ok = helper.run_command(command)
+        ok = run_command(command)
 
         # Check status
         if ok:
