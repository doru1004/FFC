--- conflicted
+++ resolved
@@ -196,11 +196,7 @@
     output += generate_header(prefix, options)
     output += "\n"
 
-<<<<<<< HEAD
-    if options["combined_header"]:
-=======
     if not options["split_implementation"]:
->>>>>>> c16d500e
         
         # Generate UFC code
         output += generate_ufc(generated_forms, prefix, options, "combined")
