#!/usr/bin/env python
#
# This script is the command-line interface to FFC. It parses
# command-line arguments and wraps the given form file code in a
# Python module which is then executed.

__author__ = "Anders Logg (logg@simula.no)"
__date__ = "2004-10-14 -- 2007-06-03"
__copyright__ = "Copyright (C) 2004-2007 Anders Logg"
__license__  = "GNU GPL version 3 or any later version"

# Modified by Johan Jansson 2005
# Modified by Ola Skavhaug 2006
# Modified by Kristian B. Oelgaard 2007
# Modified by Dag Lindbo, 2008

# Python modules
import sys
import getopt
import os.path

# Enable ffc from within demo and sandbox without installation
sys.path.append("../")
sys.path.append("../../")

# FFC modules
from ffc.common.debug import *
from ffc.common.constants import *
from ffc.common.exceptions import *

def main(argv):
    "Main function"

    # Get command-line arguments
    try:
        opts, args = getopt.getopt(argv, "hvd:sl:r:f:O", \
        ["help", "version", "debug=", "silent", "language=", "representation=", "optimize"])
    except getopt.GetoptError:
        usage()
        return 2

    # Check that we got a filename
    if opts == [("-v", "")] or opts == [("--version", "")]:
        version()
        sys.exit(0)
    elif not args:
        usage()
        return 2

    # Set default arguments
    representation = FFC_REPRESENTATION
    language = FFC_LANGUAGE
    debuglevel = FFC_DEBUG_LEVEL
    options = FFC_OPTIONS

    # Get options
    for opt, arg in opts:
        if opt in ("-h", "--help"):
            usage()
            return 0
        elif opt in ("-v", "--version"):
            version()
            return 0
        elif opt in  ("-d", "--debug"):
            debuglevel = int(arg)
        elif opt in ("-s", "--silent"):
            debuglevel = -1
        elif opt in  ("-l", "--language"):
            language = arg
        elif opt in  ("-r", "--representation"):
            if arg in (FFC_REPRESENTATION, "quadrature"):
                representation = arg
            else:
                usage()
                return 2
        elif opt in  ("-f"):
            if "=" in arg and arg.split("=")[0] + "=" in options:
                options[arg.split("=")[0] + "="] = arg.split("=")[1]
            elif arg in options:
                options[arg] = True
            elif arg[:3] == "no-":
                options[arg] = True
            elif arg in "split_implementation":
<<<<<<< HEAD
                options["combined_header"] = False
=======
                options["split_implementation"] = True
>>>>>>> c16d500e
            else:
                usage()
                return 2
        elif opt in ("-O", "--optimize"):
            options["optimize"] = True

    # Set debug level
    setlevel(debuglevel)

    # Print a nice message
    if debuglevel > -1:
        version()

    # Silly warning
    if not os.path.join("foo", "bar") == "foo/bar":
        debug("*** Warning: Please consider using another operating system ;-)")

    # call parser and compiler for each file
    for filename in args:
        # parse current file
        outname = __make_module(filename, representation, language, options)
        # compile generated file (also provide a namespace)
        ns = {}
        # catch exceptions only if debug level is non-negative
        if debuglevel >= 1:
            execfile(outname, ns)
        else:
            try:
                execfile(outname, ns)
            except FormError, exception:
                print ""
                print "*** Error at " + str(exception.expression)
                print "*** " + exception.message
                print "*** To get more information about this error, rerun ffc with the option -d1."
                return 2
            except RuntimeError, exception:
                print "*** " + str(exception)
                print "*** To get more information about this error, rerun ffc with the option -d1."
                return 2
            except Exception, exception:
                print "*** " + str(exception)
                print "*** To get more information about this error, rerun ffc with the option -d1."
                return 2

    return 0

def usage():
    "Display usage info."
    version()
    print """Usage: ffc [OPTION]... input.form

For information about the FFC command-line interface, refer to
the FFC man page which may invoked by 'man ffc' (if installed).
"""
    return

def version():
    "Display version number."
    print("This is FFC, the FEniCS Form Compiler, version %s." % FFC_VERSION)
    print("For further information, go to http://www.fenics.org/ffc/.\n")
    return

def __make_module(filename, representation, language, options):
    "Create Python module from given .form file and return name of module file"

    # Get prefix of file name and generate Python script file name
    prefix = filename.replace(".form", "")
    outname = prefix + ".py"
    debug("Preprocessing form file: %s --> %s\n" % (filename, outname))

    # Read input
    infile = open(filename, "r")
    input = infile.read()
    infile.close()

    # Generate output
    output = """\
from ffc import *

# Reserved variables for forms
(a, L, M) = (None, None, None)

# Reserved variable for element
element = None

%s
compile([a, L, M, element], \"%s\", \"%s\", \"%s\", %s)
""" % (input, prefix, representation, language, options)

    # Write output
    outfile = open(outname, "w")
    outfile.write(output)
    outfile.close()

    # Return output file name
    return outname

if __name__ == "__main__":
    sys.exit(main(sys.argv[1:]))<|MERGE_RESOLUTION|>--- conflicted
+++ resolved
@@ -81,11 +81,7 @@
             elif arg[:3] == "no-":
                 options[arg] = True
             elif arg in "split_implementation":
-<<<<<<< HEAD
-                options["combined_header"] = False
-=======
                 options["split_implementation"] = True
->>>>>>> c16d500e
             else:
                 usage()
                 return 2
