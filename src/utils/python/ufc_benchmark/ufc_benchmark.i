%module ufc_benchmark

%{
#include "ufc_benchmark.h"
%}

%include "ufc_benchmark.h"

%include stl.i
%include std_list.i
%include std_vector.i


%template(list_double) std::list<double>;
%template(vector_list_double) std::vector< std::list<double> >;

%typedef std::list<double> list_double;
%typedef std::vector< std::list<double> > vector_list_double;


%pythoncode{

<<<<<<< HEAD
def benchmark_forms(forms, geometric_dimension, n=1e6):
    from time import time
    from ufc_benchmark import benchmark
    times = []
    for f in forms:
        tm = 1e300
        for i in range(3):
            t = -time()
            benchmark(f, geometric_dimension, int(n))
            t += time()
            tm = min(t, tm)
        times.append(tm)
=======
def benchmark_forms(forms):
    import gc
    gc.collect()
    
    times = []
    for f in forms:
        res = benchmark(f)
        times.append(res)
>>>>>>> 9376cb2e
    return times

}<|MERGE_RESOLUTION|>--- conflicted
+++ resolved
@@ -20,20 +20,6 @@
 
 %pythoncode{
 
-<<<<<<< HEAD
-def benchmark_forms(forms, geometric_dimension, n=1e6):
-    from time import time
-    from ufc_benchmark import benchmark
-    times = []
-    for f in forms:
-        tm = 1e300
-        for i in range(3):
-            t = -time()
-            benchmark(f, geometric_dimension, int(n))
-            t += time()
-            tm = min(t, tm)
-        times.append(tm)
-=======
 def benchmark_forms(forms):
     import gc
     gc.collect()
@@ -42,7 +28,6 @@
     for f in forms:
         res = benchmark(f)
         times.append(res)
->>>>>>> 9376cb2e
     return times
 
 }