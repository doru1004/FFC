--- conflicted
+++ resolved
@@ -1,12 +1,6 @@
 __author__ = "Johan Hake (hake@simula.no)"
-<<<<<<< HEAD
 __date__ = "2009-03-06 -- 2012-02-02"
-__copyright__ = "Copyright (C) 2009 Johan Hake"
-__license__  = "GNU LGPL Version 2.1"
-=======
-__date__ = "2009-03-06 -- 2011-12-06"
 __license__  = "This code is released into the public domain"
->>>>>>> 096947d4
 
 __all__ = ['build_ufc_module']
 
