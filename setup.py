#!/usr/bin/env python

import os, sys, platform, re, subprocess, string, numpy, tempfile, shutil, hashlib
from distutils import sysconfig, spawn
from distutils.core import setup, Extension
from distutils.command import build_ext
from distutils.command.build import build
from distutils.ccompiler import new_compiler
from distutils.version import LooseVersion

if sys.version_info < (2, 7):
    print("Python 2.7 or higher required, please upgrade.")
    sys.exit(1)

VERSION = re.findall('__version__ = "(.*)"',
                     open('ffc/__init__.py', 'r').read())[0]

SCRIPTS = [os.path.join("scripts", "ffc")]

AUTHORS = """\
Anders Logg, Kristian Oelgaard, Marie Rognes, Garth N. Wells,
Martin Sandve Alnaes, Hans Petter Langtangen, Kent-Andre Mardal,
Ola Skavhaug, et al.
"""

CLASSIFIERS = """\
Development Status :: 5 - Production/Stable
Intended Audience :: Developers
Intended Audience :: Science/Research
License :: OSI Approved :: GNU General Public License v2 (GPLv2)
License :: Public Domain
Operating System :: MacOS :: MacOS X
Operating System :: Microsoft :: Windows
Operating System :: POSIX
Operating System :: POSIX :: Linux
Programming Language :: C++
Programming Language :: Python
Topic :: Scientific/Engineering :: Mathematics
Topic :: Software Development :: Libraries
"""


def get_installation_prefix():
    "Get installation prefix"

    prefix = sys.prefix
    for arg in sys.argv[1:]:
        if "--user" in arg:
            import site
            prefix = site.USER_BASE
        elif arg in ("--prefix", "--home", "--root", "--install-base"):
            prefix = sys.argv[sys.argv.index(arg)+1]
        elif "--prefix=" in arg or "--home=" in arg or \
          "--root=" in arg or "--install-base=" in arg:
            prefix = arg.split("=")[1]
    return os.path.abspath(os.path.expanduser(prefix))


def get_swig_executable():
    "Get SWIG executable"
    # Find SWIG executable
    swig_executable = None
    swig_minimum_version = "3.0.3"
    for executable in ["swig", "swig3.0"]:
        swig_executable = spawn.find_executable(executable)
        if swig_executable is not None:
            # Check that SWIG version is ok
            output = subprocess.check_output([swig_executable, "-version"]).decode('utf-8')
            swig_version = re.findall(r"SWIG Version ([0-9.]+)", output)[0]
            if LooseVersion(swig_version) >= LooseVersion(swig_minimum_version):
                break
            swig_executable = None
    if swig_executable is None:
        raise OSError("Unable to find SWIG version %s or higher." % swig_minimum_version)
    print("Found SWIG: %s (version %s)" % (swig_executable, swig_version))

    return swig_executable

<<<<<<< HEAD
=======
def get_ufc_signature():
    """Compute SHA-1 hash of ufc.h"""
    with open(os.path.join('ufc', 'ufc.h'), 'rb') as f:
        return hashlib.sha1(f.read()).hexdigest()

def get_git_commit_hash():
    """Return git commit hash of currently checked out revision
    or "unknown"
    """
    try:
        hash = subprocess.check_output(['git', 'rev-parse', 'HEAD'])
    except (OSError, subprocess.CalledProcessError) as e:
        print('Retrieving git commit hash did not succeed with exception:')
        print('"%s"' % str(e))
        print()
        print('Stored git commit hash will be set to "unknown"!')
        return "unknown"
    else:
        return hash.strip()
>>>>>>> da7b85c0

def create_windows_batch_files(scripts):
    """Create Windows batch files, to get around problem that we
    cannot run Python scripts in the prompt without the .py
    extension."""
    batch_files = []
    for script in scripts:
        batch_file = script + ".bat"
        f = open(batch_file, "w")
        f.write("python \"%%~dp0\%s\" %%*\n" % os.path.split(script)[1])
        f.close()
        batch_files.append(batch_file)
    scripts.extend(batch_files)
    return scripts


def write_config_file(infile, outfile, variables={}):
    "Write config file based on template"
    class AtTemplate(string.Template):
        delimiter = "@"
    s = AtTemplate(open(infile, "r").read())
    s = s.substitute(**variables)
    a = open(outfile, "w")
    try:
        a.write(s)
    finally:
        a.close()


def find_python_library():
    "Return the full path to the Python library (empty string if not found)"
    pyver = sysconfig.get_python_version()
    libpython_names = [
        "python%s" % pyver.replace(".", ""),
        "python%smu" % pyver,
        "python%sm" % pyver,
        "python%su" % pyver,
        "python%s" % pyver,
        ]
    dirs = [
        "%s/lib" % os.environ.get("PYTHON_DIR", ""),
        "%s" % sysconfig.get_config_vars().get("LIBDIR", ""),
        "/usr/lib/%s" % sysconfig.get_config_vars().get("MULTIARCH", ""),
        "/usr/local/lib",
        "/opt/local/lib",
        "/usr/lib",
        "/usr/lib64",
        ]
    libpython = None
    cc = new_compiler()
    for name in libpython_names:
        libpython = cc.find_library_file(dirs, name)
        if libpython is not None:
            break
    return libpython or ""


def generate_config_files(SWIG_EXECUTABLE, CXX_FLAGS):
    "Generate and install configuration files"

    # Get variables
    INSTALL_PREFIX = get_installation_prefix()
    PYTHON_LIBRARY = os.environ.get("PYTHON_LIBRARY", find_python_library())
    MAJOR, MINOR, MICRO = VERSION.split(".")
    UFC_SIGNATURE = get_ufc_signature()
    GIT_COMMIT_HASH = get_git_commit_hash()

    # Generate ufc_signature.py
    write_config_file(os.path.join("ffc", "ufc_signature.py.in"),
                      os.path.join("ffc", "ufc_signature.py"),
                      variables=dict(UFC_SIGNATURE=UFC_SIGNATURE))

    # Generate git_commit_hash.py
    write_config_file(os.path.join("ffc", "git_commit_hash.py.in"),
                      os.path.join("ffc", "git_commit_hash.py"),
                      variables=dict(GIT_COMMIT_HASH=GIT_COMMIT_HASH))

    # Generate UFCConfig.cmake
    write_config_file(os.path.join("cmake", "templates", "UFCConfig.cmake.in"),
                      os.path.join("cmake", "templates", "UFCConfig.cmake"),
                      variables=dict(INSTALL_PREFIX=INSTALL_PREFIX,
                                     CXX_FLAGS=CXX_FLAGS.strip(),
                                     PYTHON_INCLUDE_DIR=sysconfig.get_python_inc(),
                                     PYTHON_LIBRARY=PYTHON_LIBRARY,
                                     PYTHON_EXECUTABLE=sys.executable,
                                     SWIG_EXECUTABLE=SWIG_EXECUTABLE,
                                     FULLVERSION=VERSION,
                                     UFC_SIGNATURE=UFC_SIGNATURE))

    # Generate UFCConfigVersion.cmake
    write_config_file(os.path.join("cmake", "templates", \
                                   "UFCConfigVersion.cmake.in"),
                      os.path.join("cmake", "templates", \
                                   "UFCConfigVersion.cmake"),
                      variables=dict(FULLVERSION=VERSION,
                                     MAJOR=MAJOR, MINOR=MINOR, MICRO=MICRO))

    # Generate UseUFC.cmake
    write_config_file(os.path.join("cmake", "templates", "UseUFC.cmake.in"),
                      os.path.join("cmake", "templates", "UseUFC.cmake"))

    # FIXME: Generation of pkgconfig file may no longer be needed, so
    # FIXME: we may consider removing this.

    # Generate ufc-1.pc
    write_config_file(os.path.join("cmake", "templates", "ufc-1.pc.in"),
                      os.path.join("cmake", "templates", "ufc-1.pc"),
                      variables=dict(FULLVERSION=VERSION,
                                     INSTALL_PREFIX=INSTALL_PREFIX,
                                     CXX_FLAGS=CXX_FLAGS))


def has_cxx_flag(cc, flag):
    "Return True if compiler supports given flag"
    tmpdir = tempfile.mkdtemp(prefix="ffc-build-")
    devnull = oldstderr = None
    try:
        try:
            fname = os.path.join(tmpdir, "flagname.cpp")
            f = open(fname, "w")
            f.write("int main() { return 0;}")
            f.close()
            # Redirect stderr to /dev/null to hide any error messages
            # from the compiler.
            devnull = open(os.devnull, 'w')
            oldstderr = os.dup(sys.stderr.fileno())
            os.dup2(devnull.fileno(), sys.stderr.fileno())
            cc.compile([fname], output_dir=tmpdir, extra_preargs=[flag])
        except:
            return False
        return True
    finally:
        if oldstderr is not None:
            os.dup2(oldstderr, sys.stderr.fileno())
        if devnull is not None:
            devnull.close()
        shutil.rmtree(tmpdir)


def run_ufc_install():
    # Subclass extension building command to ensure that distutils to
    # finds the correct SWIG executable
    SWIG_EXECUTABLE = get_swig_executable()
    class my_build_ext(build_ext.build_ext):
        def find_swig(self):
            return SWIG_EXECUTABLE

    # Subclass the build command to ensure that build_ext produces
    # ufc.py before build_py tries to copy it.
    class my_build(build):
        def run(self):
            self.run_command('build_ext')
            build.run(self)

    cmdclass = {"build": my_build, "build_ext": my_build_ext}

    # Check that compiler supports C++11 features
    cc = new_compiler()
    CXX = os.environ.get("CXX")
    if CXX:
        cc.set_executables(compiler_so=CXX, compiler=CXX, compiler_cxx=CXX)
    CXX_FLAGS = os.environ.get("CXXFLAGS", "")
    if has_cxx_flag(cc, "-std=c++11"):
        CXX_FLAGS += " -std=c++11"
    elif has_cxx_flag(cc, "-std=c++0x"):
        CXX_FLAGS += " -std=c++0x"

    # Generate config files
    generate_config_files(SWIG_EXECUTABLE, CXX_FLAGS)

    # Setup extension module for UFC
    swig_options = ["-c++", "-shadow", "-modern",
                    "-modernargs", "-fastdispatch",
                    "-fvirtual", "-nosafecstrings",
                    "-noproxydel", "-fastproxy",
                    "-fastinit", "-fastunpack",
                    "-fastquery", "-nobuildnone"]
    if sys.version_info[0] > 2:
        swig_options.insert(0, "-py3")
    ext_module_ufc = Extension("ufc._ufc",
                               sources=[os.path.join("ufc", "ufc.i")],
                               depends=[os.path.join("ufc", "ufc.h"),
                                        os.path.join("ufc", "ufc_geometry.h")],
                               swig_opts=swig_options,
                               extra_compile_args=CXX_FLAGS.split(),
                               include_dirs=[os.path.join("ufc")])
    ext_modules = [ext_module_ufc]
    return cmdclass, ext_modules


def run_install():
    "Run installation"

    # Check if we're building inside a 'Read the Docs' container
    on_rtd = os.environ.get('READTHEDOCS', None) == 'True'

    # Hack to skip ufc and avoid swig dependency on install
    # so readthedocs can install without the ufc wrapper
    if "--skip-ufc" in sys.argv:
        sys.argv.remove("--skip-ufc")
        skip_ufc_module = True
    elif on_rtd:
        skip_ufc_module = True
    else:
        skip_ufc_module = False

    # Create batch files for Windows if necessary
    scripts = SCRIPTS
    if platform.system() == "Windows" or "bdist_wininst" in sys.argv:
        scripts = create_windows_batch_files(scripts)

    if skip_ufc_module:
        cmdclass = {}
        ext_modules = []
    else:
        cmdclass, ext_modules = run_ufc_install()

    # FFC data files
    data_files = [(os.path.join("share", "man", "man1"),
                  [os.path.join("doc", "man", "man1", "ffc.1.gz")])]

    # Add UFC data files
    if not skip_ufc_module:
        data_files_ufc = [(os.path.join("include"),
                           [os.path.join("ufc", "ufc.h"),
                            os.path.join("ufc", "ufc_geometry.h")]),
                          (os.path.join("share", "ufc"),
                           [os.path.join("cmake", "templates", \
                                         "UFCConfig.cmake"),
                            os.path.join("cmake", "templates", \
                                         "UFCConfigVersion.cmake"),
                            os.path.join("cmake", "templates", \
                                         "UseUFC.cmake")]),
                          (os.path.join("lib", "pkgconfig"),
                           [os.path.join("cmake", "templates", "ufc-1.pc")]),
                          (os.path.join("include", "swig"),
                           [os.path.join("ufc", "ufc.i"),
                            os.path.join("ufc", "ufc_shared_ptr_classes.i")])]

        data_files = data_files + data_files_ufc

    # Call distutils to perform installation
    setup(name             = "FFC",
          description      = "The FEniCS Form Compiler",
          version          = VERSION,
          author           = AUTHORS,
          classifiers      = [_f for _f in CLASSIFIERS.split('\n') if _f],
          license          = "LGPL version 3 or later",
          author_email     = "fenics-dev@googlegroups.com",
          maintainer_email = "fenics-dev@googlegroups.com",
          url              = "http://fenicsproject.org/",
          platforms        = ["Windows", "Linux", "Solaris", "Mac OS-X",
                              "Unix"],
          packages         = ["ffc",
                              "ffc.quadrature",
                              "ffc.tensor",
                              "ffc.uflacsrepr",
                              "ffc.errorcontrol",
                              "ffc.backends",
                              "ffc.backends.dolfin",
                              "ffc.backends.ufc",
                              "ufc"],
          package_dir      = {"ffc": "ffc",
                              "ufc": "ufc"},
          scripts          = scripts,
          include_dirs     = [numpy.get_include()],
          ext_modules      = ext_modules,
          cmdclass         = cmdclass,
          data_files       = data_files)


if __name__ == "__main__":
    run_install()<|MERGE_RESOLUTION|>--- conflicted
+++ resolved
@@ -42,7 +42,6 @@
 
 def get_installation_prefix():
     "Get installation prefix"
-
     prefix = sys.prefix
     for arg in sys.argv[1:]:
         if "--user" in arg:
@@ -76,12 +75,12 @@
 
     return swig_executable
 
-<<<<<<< HEAD
-=======
+
 def get_ufc_signature():
     """Compute SHA-1 hash of ufc.h"""
     with open(os.path.join('ufc', 'ufc.h'), 'rb') as f:
         return hashlib.sha1(f.read()).hexdigest()
+
 
 def get_git_commit_hash():
     """Return git commit hash of currently checked out revision
@@ -97,7 +96,7 @@
         return "unknown"
     else:
         return hash.strip()
->>>>>>> da7b85c0
+
 
 def create_windows_batch_files(scripts):
     """Create Windows batch files, to get around problem that we
