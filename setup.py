--- conflicted
+++ resolved
@@ -231,22 +231,13 @@
     generate_config_files(SWIG_EXECUTABLE, CXX_FLAGS)
 
     # Setup extension module for FFC time elements
-<<<<<<< HEAD
-    ext_module_time = Extension("ffc.time_elements_ext",
-                                ["ffc/ext/time_elements_interface.cpp",
-                                 "ffc/ext/time_elements.cpp",
-                                 "ffc/ext/LobattoQuadrature.cpp",
-                                 "ffc/ext/RadauQuadrature.cpp",
-                                 "ffc/ext/Legendre.cpp"],
-                                extra_link_args=["-Wl,-rpath,%s/lib" % sys.prefix])
-=======
     ext_module_time = Extension("ffc_time_ext.time_elements_ext",
                                 ["ffc_time_ext/time_elements_interface.cpp",
                                  "ffc_time_ext/time_elements.cpp",
                                  "ffc_time_ext/LobattoQuadrature.cpp",
                                  "ffc_time_ext/RadauQuadrature.cpp",
-                                 "ffc_time_ext/Legendre.cpp"])
->>>>>>> 7377598a
+                                 "ffc_time_ext/Legendre.cpp"],
+                                extra_link_args=["-Wl,-rpath,%s/lib" % sys.prefix])
 
     # Setup extension module for UFC
     swig_options = ["-c++", "-shadow", "-modern",
